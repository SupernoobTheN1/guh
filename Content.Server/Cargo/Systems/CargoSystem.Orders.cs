using System.Diagnostics.CodeAnalysis;
<<<<<<< HEAD
using Content.Server.Access.Systems;
using Content.Server.Bank;
using Content.Server.Cargo.Components;
using Content.Server.Labels.Components;
using Content.Server.DeviceLinking.Systems;
using Content.Server.Popups;
using Content.Server.Station.Systems;
using Content.Shared.Access.Systems;
using Content.Shared.Administration.Logs;
using Content.Shared.Bank.Components;
=======
using Content.Server.Cargo.Components;
using Content.Server.Labels.Components;
>>>>>>> d7a6baf0
using Content.Shared.Cargo;
using Content.Shared.Cargo.BUI;
using Content.Shared.Cargo.Events;
using Content.Shared.Cargo.Prototypes;
using Content.Shared.Database;
using Content.Shared.GameTicking;
using Content.Server.Paper;
using Robust.Server.GameObjects;
using Robust.Shared.Map;
using Robust.Shared.Players;
using Robust.Shared.Prototypes;
using Robust.Shared.Utility;
using System.Linq;

namespace Content.Server.Cargo.Systems
{
    public sealed partial class CargoSystem
    {
        /// <summary>
        /// How much time to wait (in seconds) before increasing bank accounts balance.
        /// </summary>
        private const int Delay = 10;

        /// <summary>
        /// Keeps track of how much time has elapsed since last balance increase.
        /// </summary>
        private float _timer;

        [Dependency] private readonly BankSystem _bankSystem = default!;

        private void InitializeConsole()
        {
            SubscribeLocalEvent<CargoOrderConsoleComponent, CargoConsoleAddOrderMessage>(OnAddOrderMessage);
            SubscribeLocalEvent<CargoOrderConsoleComponent, CargoConsoleRemoveOrderMessage>(OnRemoveOrderMessage);
            SubscribeLocalEvent<CargoOrderConsoleComponent, CargoConsoleApproveOrderMessage>(OnApproveOrderMessage);
            SubscribeLocalEvent<CargoOrderConsoleComponent, BoundUIOpenedEvent>(OnOrderUIOpened);
            SubscribeLocalEvent<CargoOrderConsoleComponent, ComponentInit>(OnInit);
            SubscribeLocalEvent<RoundRestartCleanupEvent>(Reset);
            Reset();
        }

        private void OnInit(EntityUid uid, CargoOrderConsoleComponent orderConsole, ComponentInit args)
        {
            var station = _station.GetOwningStation(uid);
            UpdateOrderState(uid, station);
        }

        private void Reset(RoundRestartCleanupEvent ev)
        {
            Reset();
        }

        private void Reset()
        {
            _timer = 0;
        }

        private void UpdateConsole(float frameTime)
        {
            _timer += frameTime;

            // TODO: Doesn't work with serialization and shouldn't just be updating every delay
            // client can just interp this just fine on its own.
            while (_timer > Delay)
            {
                _timer -= Delay;

                foreach (var account in EntityQuery<StationBankAccountComponent>())
                {
                    account.Balance += account.IncreasePerSecond * Delay;
                }

                var query = EntityQueryEnumerator<CargoOrderConsoleComponent>();
                while (query.MoveNext(out var uid, out var _))
                {
                    if (!_uiSystem.IsUiOpen(uid, CargoConsoleUiKey.Orders)) continue;

                    var station = _station.GetOwningStation(uid);
                    UpdateOrderState(uid, station);
                }
            }
        }

        #region Interface

        private void OnApproveOrderMessage(EntityUid uid, CargoOrderConsoleComponent component, CargoConsoleApproveOrderMessage args)
        {
            if (args.Session.AttachedEntity is not { Valid: true } player)
                return;

            if (!_accessReaderSystem.IsAllowed(player, uid))
            {
                ConsolePopup(args.Session, Loc.GetString("cargo-console-order-not-allowed"));
                PlayDenySound(uid, component);
                return;
            }

<<<<<<< HEAD
            var orderDatabase = GetOrderDatabase(component);
            if (!TryComp<BankAccountComponent>(player, out var bankAccount)) return;
=======
            var bankAccount = GetBankAccount(uid, component);
>>>>>>> d7a6baf0

            // No station to deduct from.
            if (!TryGetOrderDatabase(uid, out var dbUid, out var orderDatabase, component) || bankAccount == null)
            {
                ConsolePopup(args.Session, Loc.GetString("cargo-console-station-not-found"));
                PlayDenySound(uid, component);
                return;
            }

            // Find our order again. It might have been dispatched or approved already
            var order = orderDatabase.Orders.Find(order => args.OrderId == order.OrderId && !order.Approved);
            if (order == null)
            {
                return;
            }

            // Invalid order
            if (!_protoMan.HasIndex<EntityPrototype>(order.ProductId))
            {
                ConsolePopup(args.Session, Loc.GetString("cargo-console-invalid-product"));
                PlayDenySound(uid, component);
                return;
            }

            var amount = GetOutstandingOrderCount(orderDatabase);
            var capacity = orderDatabase.Capacity;

            // Too many orders, avoid them getting spammed in the UI.
            if (amount >= capacity)
            {
                ConsolePopup(args.Session, Loc.GetString("cargo-console-too-many"));
                PlayDenySound(uid, component);
                return;
            }

            // Cap orders so someone can't spam thousands.
            var cappedAmount = Math.Min(capacity - amount, order.OrderQuantity);

            if (cappedAmount != order.OrderQuantity)
            {
                order.OrderQuantity = cappedAmount;
                ConsolePopup(args.Session, Loc.GetString("cargo-console-snip-snip"));
                PlayDenySound(uid, component);
            }

            var cost = order.Price * order.OrderQuantity;

            // Not enough balance
            if (cost > bankAccount.Balance)
            {
                ConsolePopup(args.Session, Loc.GetString("cargo-console-insufficient-funds", ("cost", cost)));
                PlayDenySound(uid, component);
                return;
            }

            _idCardSystem.TryFindIdCard(player, out var idCard);
            order.SetApproverData(idCard?.FullName, idCard?.JobTitle);
            _audio.PlayPvs(_audio.GetSound(component.ConfirmSound), uid);

            // Log order approval
            _adminLogger.Add(LogType.Action, LogImpact.Low,
                $"{ToPrettyString(player):user} approved order [orderId:{order.OrderId}, quantity:{order.OrderQuantity}, product:{order.ProductId}, requester:{order.Requester}, reason:{order.Reason}] with balance at {bankAccount.Balance}");
            if (TryComp<StationBankAccountComponent>(_station.GetOwningStation(uid), out var stationBank))
            {
                DeductFunds(stationBank, -(cost / 2));
            }
            _bankSystem.TryBankWithdraw(player, cost);

<<<<<<< HEAD
            UpdateOrders(orderDatabase);
=======
            DeductFunds(bankAccount, cost);
            UpdateOrders(dbUid!.Value, orderDatabase);
>>>>>>> d7a6baf0
        }

        private void OnRemoveOrderMessage(EntityUid uid, CargoOrderConsoleComponent component, CargoConsoleRemoveOrderMessage args)
        {
            if (!TryGetOrderDatabase(uid, out var dbUid, out var orderDatabase, component))
                return;

            RemoveOrder(dbUid!.Value, args.OrderId, orderDatabase);
        }

        private void OnAddOrderMessage(EntityUid uid, CargoOrderConsoleComponent component, CargoConsoleAddOrderMessage args)
        {
            if (args.Session.AttachedEntity is not { Valid: true } player)
                return;

            if (args.Amount <= 0)
                return;

<<<<<<< HEAD
            var bank = GetBankAccount(component);
            
            if (!HasComp<BankAccountComponent>(player) && bank == null) return;
            var orderDatabase = GetOrderDatabase(component);
            if (orderDatabase == null)
=======
            var bank = GetBankAccount(uid, component);
            if (bank == null)
                return;

            if (!TryGetOrderDatabase(uid, out var dbUid, out var orderDatabase, component))
>>>>>>> d7a6baf0
                return;

            if (!_protoMan.TryIndex<CargoProductPrototype>(args.CargoProductId, out var product))
            {
                Log.Error($"Tried to add invalid cargo product {args.CargoProductId} as order!");
                return;
            }

            var data = GetOrderData(args, product, GenerateOrderId(orderDatabase));

            if (!TryAddOrder(dbUid!.Value, data, orderDatabase))
            {
                PlayDenySound(uid, component);
                return;
            }

            // Log order addition
            _adminLogger.Add(LogType.Action, LogImpact.Low,
                $"{ToPrettyString(player):user} added order [orderId:{data.OrderId}, quantity:{data.OrderQuantity}, product:{data.ProductId}, requester:{data.Requester}, reason:{data.Reason}]");

        }

        private void OnOrderUIOpened(EntityUid uid, CargoOrderConsoleComponent component, BoundUIOpenedEvent args)
        {
            var station = _station.GetOwningStation(uid);
            UpdateOrderState(uid, station);
        }

        #endregion

        private void UpdateOrderState(EntityUid consoleUid, EntityUid? station)
        {
            if (!_uiSystem.TryGetUi(component.Owner, CargoConsoleUiKey.Orders, out var bui))
            {
                return;
            }

            var uiUser = bui.SubscribedSessions.FirstOrDefault();
            var balance = 0;

            if (uiUser?.AttachedEntity is not { Valid: true } player)
            {
                return;
            }

            if (Transform(component.Owner).GridUid is EntityUid stationGrid && TryComp<BankAccountComponent>(player, out var playerBank))
            {
                station = stationGrid;
                balance = playerBank.Balance;
            }
            else if (TryComp<StationBankAccountComponent>(station, out var stationBank))
            {
                balance = stationBank.Balance;
            }

            if (station == null) return;
            
            if (GetOrderDatabase(component) is not StationCargoOrderDatabaseComponent orderDatabase) return;

<<<<<<< HEAD
            var state = new CargoConsoleInterfaceState(
                MetaData(player).EntityName,
                GetOutstandingOrderCount(orderDatabase),
                orderDatabase.Capacity,
                balance,
                orderDatabase.Orders);

            _uiSystem.SetUiState(bui, state);
=======
            if (_uiSystem.TryGetUi(consoleUid, CargoConsoleUiKey.Orders, out var bui))
                UserInterfaceSystem.SetUiState(bui, new CargoConsoleInterfaceState(
                    MetaData(station.Value).EntityName,
                    GetOutstandingOrderCount(orderDatabase),
                    orderDatabase.Capacity,
                    bankAccount.Balance,
                    orderDatabase.Orders
                ));
>>>>>>> d7a6baf0
        }

        private void ConsolePopup(ICommonSession session, string text)
        {
            _popup.PopupCursor(text, session);
        }

        private void PlayDenySound(EntityUid uid, CargoOrderConsoleComponent component)
        {
            _audio.PlayPvs(_audio.GetSound(component.ErrorSound), uid);
        }

        private static CargoOrderData GetOrderData(CargoConsoleAddOrderMessage args, CargoProductPrototype cargoProduct, int id)
        {
            return new CargoOrderData(id, cargoProduct.Product, cargoProduct.PointCost, args.Amount, args.Requester, args.Reason);
        }

        public static int GetOutstandingOrderCount(StationCargoOrderDatabaseComponent component)
        {
            var amount = 0;

            foreach (var order in component.Orders)
            {
                if (!order.Approved)
                    continue;
                amount += order.OrderQuantity - order.NumDispatched;
            }

            return amount;
        }

        /// <summary>
        /// Updates all of the cargo-related consoles for a particular station.
        /// This should be called whenever orders change.
        /// </summary>
        private void UpdateOrders(EntityUid dbUid, StationCargoOrderDatabaseComponent _)
        {
            // Order added so all consoles need updating.
            var orderQuery = AllEntityQuery<CargoOrderConsoleComponent>();

            while (orderQuery.MoveNext(out var uid, out var _))
            {
<<<<<<< HEAD
                var station = Transform(uid).GridUid;

                if (_station.GetOwningStation(uid) is EntityUid stationComp)
                {
                    station = stationComp;
                }

                if (station != component.Owner)
=======
                var station = _station.GetOwningStation(uid);
                if (station != dbUid)
>>>>>>> d7a6baf0
                    continue;

                UpdateOrderState(uid, station);
            }

            var consoleQuery = AllEntityQuery<CargoShuttleConsoleComponent>();
            while (consoleQuery.MoveNext(out var uid, out var _))
            {
<<<<<<< HEAD
                var station = Transform(uid).GridUid;

                if (_station.GetOwningStation(uid) is EntityUid stationComp)
                {
                    station = stationComp;
                }

                if (station != component.Owner)
=======
                var station = _station.GetOwningStation(uid);
                if (station != dbUid)
>>>>>>> d7a6baf0
                    continue;

                UpdateShuttleState(uid, station);
            }
        }

        public bool AddAndApproveOrder(
            EntityUid dbUid,
            string spawnId,
            int cost,
            int qty,
            string sender,
            string description,
            string dest,
            StationCargoOrderDatabaseComponent component
        )
        {
            DebugTools.Assert(_protoMan.HasIndex<EntityPrototype>(spawnId));
            // Make an order
            var id = GenerateOrderId(component);
            var order = new CargoOrderData(id, spawnId, cost, qty, sender, description);

            // Approve it now
            order.SetApproverData(dest, sender);

            // Log order addition
            _adminLogger.Add(LogType.Action, LogImpact.Low,
                $"AddAndApproveOrder {description} added order [orderId:{order.OrderId}, quantity:{order.OrderQuantity}, product:{order.ProductId}, requester:{order.Requester}, reason:{order.Reason}]");

            // Add it to the list
            return TryAddOrder(dbUid, order, component);
        }

        private bool TryAddOrder(EntityUid dbUid, CargoOrderData data, StationCargoOrderDatabaseComponent component)
        {
            component.Orders.Add(data);
            UpdateOrders(dbUid, component);
            return true;
        }

        private static int GenerateOrderId(StationCargoOrderDatabaseComponent orderDB)
        {
            // We need an arbitrary unique ID to identify orders, since they may
            // want to be cancelled later.
            return ++orderDB.NumOrdersCreated;
        }

        public void RemoveOrder(EntityUid dbUid, int index, StationCargoOrderDatabaseComponent orderDB)
        {
            var sequenceIdx = orderDB.Orders.FindIndex(order => order.OrderId == index);
            if (sequenceIdx != -1)
            {
                orderDB.Orders.RemoveAt(sequenceIdx);
            }
            UpdateOrders(dbUid, orderDB);
        }

        public void ClearOrders(StationCargoOrderDatabaseComponent component)
        {
            if (component.Orders.Count == 0) return;

            component.Orders.Clear();
            Dirty(component);
        }

        private static bool PopFrontOrder(StationCargoOrderDatabaseComponent orderDB, [NotNullWhen(true)] out CargoOrderData? orderOut)
        {
            var orderIdx = orderDB.Orders.FindIndex(order => order.Approved);
            if (orderIdx == -1)
            {
                orderOut = null;
                return false;
            }

            orderOut = orderDB.Orders[orderIdx];
            orderOut.NumDispatched++;

            if (orderOut.NumDispatched >= orderOut.OrderQuantity)
            {
                // Order is complete. Remove from the queue.
                orderDB.Orders.RemoveAt(orderIdx);
            }
            return true;
        }

        private bool FulfillOrder(StationCargoOrderDatabaseComponent orderDB, EntityCoordinates whereToPutIt,
                string? paperPrototypeToPrint)
        {
            if (PopFrontOrder(orderDB, out var order))
            {
                // Create the item itself
                var item = Spawn(order.ProductId, whereToPutIt);

                // Create a sheet of paper to write the order details on
                var printed = EntityManager.SpawnEntity(paperPrototypeToPrint, whereToPutIt);
                if (TryComp<PaperComponent>(printed, out var paper))
                {
                    // fill in the order data
                    var val = Loc.GetString("cargo-console-paper-print-name", ("orderNumber", order.OrderId));
                    _metaSystem.SetEntityName(printed, val);

                    _paperSystem.SetContent(printed, Loc.GetString(
                                "cargo-console-paper-print-text",
                                ("orderNumber", order.OrderId),
                                ("itemName", MetaData(item).EntityName),
                                ("requester", order.Requester),
                                ("reason", order.Reason),
                                ("approver", order.Approver ?? string.Empty)),
                            paper);

                    // attempt to attach the label to the item
                    if (TryComp<PaperLabelComponent>(item, out var label))
                    {
                        _slots.TryInsert(item, label.LabelSlot, printed, null);
                    }
                }

                return true;
            }

            return false;
        }

        public void DeductFunds(StationBankAccountComponent component, int amount)
        {
            component.Balance = Math.Max(0, component.Balance - amount);
            Dirty(component);
        }

        #region Station

        private StationBankAccountComponent? GetBankAccount(EntityUid uid, CargoOrderConsoleComponent _)
        {
            var station = _station.GetOwningStation(uid);

            TryComp<StationBankAccountComponent>(station, out var bankComponent);
            return bankComponent;
        }

        private bool TryGetOrderDatabase(EntityUid uid, [MaybeNullWhen(false)] out EntityUid? dbUid, [MaybeNullWhen(false)] out StationCargoOrderDatabaseComponent dbComp, CargoOrderConsoleComponent _)
        {
<<<<<<< HEAD
            var station = Transform(component.Owner).GridUid;

            if (_station.GetOwningStation(component.Owner) is EntityUid stationComp)
            {
                station = stationComp;
            }

            TryComp<StationCargoOrderDatabaseComponent>(station, out var orderComponent);
            return orderComponent;
=======
            dbUid = _station.GetOwningStation(uid);
            return TryComp(dbUid, out dbComp);
>>>>>>> d7a6baf0
        }

        #endregion
    }
}<|MERGE_RESOLUTION|>--- conflicted
+++ resolved
@@ -1,5 +1,4 @@
 using System.Diagnostics.CodeAnalysis;
-<<<<<<< HEAD
 using Content.Server.Access.Systems;
 using Content.Server.Bank;
 using Content.Server.Cargo.Components;
@@ -10,10 +9,6 @@
 using Content.Shared.Access.Systems;
 using Content.Shared.Administration.Logs;
 using Content.Shared.Bank.Components;
-=======
-using Content.Server.Cargo.Components;
-using Content.Server.Labels.Components;
->>>>>>> d7a6baf0
 using Content.Shared.Cargo;
 using Content.Shared.Cargo.BUI;
 using Content.Shared.Cargo.Events;
@@ -21,6 +16,7 @@
 using Content.Shared.Database;
 using Content.Shared.GameTicking;
 using Content.Server.Paper;
+using Content.Shared.Access.Components;
 using Robust.Server.GameObjects;
 using Robust.Shared.Map;
 using Robust.Shared.Players;
@@ -58,7 +54,7 @@
         private void OnInit(EntityUid uid, CargoOrderConsoleComponent orderConsole, ComponentInit args)
         {
             var station = _station.GetOwningStation(uid);
-            UpdateOrderState(uid, station);
+            UpdateOrderState(orderConsole, station);
         }
 
         private void Reset(RoundRestartCleanupEvent ev)
@@ -87,12 +83,12 @@
                 }
 
                 var query = EntityQueryEnumerator<CargoOrderConsoleComponent>();
-                while (query.MoveNext(out var uid, out var _))
+                while (query.MoveNext(out var uid, out var comp))
                 {
                     if (!_uiSystem.IsUiOpen(uid, CargoConsoleUiKey.Orders)) continue;
 
                     var station = _station.GetOwningStation(uid);
-                    UpdateOrderState(uid, station);
+                    UpdateOrderState(comp, station);
                 }
             }
         }
@@ -111,15 +107,10 @@
                 return;
             }
 
-<<<<<<< HEAD
-            var orderDatabase = GetOrderDatabase(component);
             if (!TryComp<BankAccountComponent>(player, out var bankAccount)) return;
-=======
-            var bankAccount = GetBankAccount(uid, component);
->>>>>>> d7a6baf0
 
             // No station to deduct from.
-            if (!TryGetOrderDatabase(uid, out var dbUid, out var orderDatabase, component) || bankAccount == null)
+            if (!TryGetOrderDatabase(uid, out var dbUid, out var orderDatabase, component) ||  bankAccount == null)
             {
                 ConsolePopup(args.Session, Loc.GetString("cargo-console-station-not-found"));
                 PlayDenySound(uid, component);
@@ -185,12 +176,7 @@
             }
             _bankSystem.TryBankWithdraw(player, cost);
 
-<<<<<<< HEAD
             UpdateOrders(orderDatabase);
-=======
-            DeductFunds(bankAccount, cost);
-            UpdateOrders(dbUid!.Value, orderDatabase);
->>>>>>> d7a6baf0
         }
 
         private void OnRemoveOrderMessage(EntityUid uid, CargoOrderConsoleComponent component, CargoConsoleRemoveOrderMessage args)
@@ -209,19 +195,10 @@
             if (args.Amount <= 0)
                 return;
 
-<<<<<<< HEAD
-            var bank = GetBankAccount(component);
-            
+            var bank = GetBankAccount(uid, component);
+
             if (!HasComp<BankAccountComponent>(player) && bank == null) return;
-            var orderDatabase = GetOrderDatabase(component);
-            if (orderDatabase == null)
-=======
-            var bank = GetBankAccount(uid, component);
-            if (bank == null)
-                return;
-
             if (!TryGetOrderDatabase(uid, out var dbUid, out var orderDatabase, component))
->>>>>>> d7a6baf0
                 return;
 
             if (!_protoMan.TryIndex<CargoProductPrototype>(args.CargoProductId, out var product))
@@ -232,7 +209,7 @@
 
             var data = GetOrderData(args, product, GenerateOrderId(orderDatabase));
 
-            if (!TryAddOrder(dbUid!.Value, data, orderDatabase))
+            if (!TryAddOrder(orderDatabase.Owner, data, orderDatabase))
             {
                 PlayDenySound(uid, component);
                 return;
@@ -247,12 +224,12 @@
         private void OnOrderUIOpened(EntityUid uid, CargoOrderConsoleComponent component, BoundUIOpenedEvent args)
         {
             var station = _station.GetOwningStation(uid);
-            UpdateOrderState(uid, station);
+            UpdateOrderState(component, station);
         }
 
         #endregion
 
-        private void UpdateOrderState(EntityUid consoleUid, EntityUid? station)
+        private void UpdateOrderState(CargoOrderConsoleComponent component, EntityUid? station)
         {
             if (!_uiSystem.TryGetUi(component.Owner, CargoConsoleUiKey.Orders, out var bui))
             {
@@ -277,11 +254,8 @@
                 balance = stationBank.Balance;
             }
 
-            if (station == null) return;
-            
-            if (GetOrderDatabase(component) is not StationCargoOrderDatabaseComponent orderDatabase) return;
-
-<<<<<<< HEAD
+            if (station == null || !TryGetOrderDatabase(station.Value, out var _, out var orderDatabase, component)) return;
+
             var state = new CargoConsoleInterfaceState(
                 MetaData(player).EntityName,
                 GetOutstandingOrderCount(orderDatabase),
@@ -290,16 +264,6 @@
                 orderDatabase.Orders);
 
             _uiSystem.SetUiState(bui, state);
-=======
-            if (_uiSystem.TryGetUi(consoleUid, CargoConsoleUiKey.Orders, out var bui))
-                UserInterfaceSystem.SetUiState(bui, new CargoConsoleInterfaceState(
-                    MetaData(station.Value).EntityName,
-                    GetOutstandingOrderCount(orderDatabase),
-                    orderDatabase.Capacity,
-                    bankAccount.Balance,
-                    orderDatabase.Orders
-                ));
->>>>>>> d7a6baf0
         }
 
         private void ConsolePopup(ICommonSession session, string text)
@@ -335,14 +299,13 @@
         /// Updates all of the cargo-related consoles for a particular station.
         /// This should be called whenever orders change.
         /// </summary>
-        private void UpdateOrders(EntityUid dbUid, StationCargoOrderDatabaseComponent _)
+        private void UpdateOrders(StationCargoOrderDatabaseComponent component)
         {
             // Order added so all consoles need updating.
             var orderQuery = AllEntityQuery<CargoOrderConsoleComponent>();
 
-            while (orderQuery.MoveNext(out var uid, out var _))
-            {
-<<<<<<< HEAD
+            while (orderQuery.MoveNext(out var uid, out var comp))
+            {
                 var station = Transform(uid).GridUid;
 
                 if (_station.GetOwningStation(uid) is EntityUid stationComp)
@@ -351,19 +314,14 @@
                 }
 
                 if (station != component.Owner)
-=======
-                var station = _station.GetOwningStation(uid);
-                if (station != dbUid)
->>>>>>> d7a6baf0
                     continue;
 
-                UpdateOrderState(uid, station);
+                UpdateOrderState(comp, station);
             }
 
             var consoleQuery = AllEntityQuery<CargoShuttleConsoleComponent>();
-            while (consoleQuery.MoveNext(out var uid, out var _))
-            {
-<<<<<<< HEAD
+            while (consoleQuery.MoveNext(out var uid, out var comp))
+            {
                 var station = Transform(uid).GridUid;
 
                 if (_station.GetOwningStation(uid) is EntityUid stationComp)
@@ -372,10 +330,6 @@
                 }
 
                 if (station != component.Owner)
-=======
-                var station = _station.GetOwningStation(uid);
-                if (station != dbUid)
->>>>>>> d7a6baf0
                     continue;
 
                 UpdateShuttleState(uid, station);
@@ -412,7 +366,7 @@
         private bool TryAddOrder(EntityUid dbUid, CargoOrderData data, StationCargoOrderDatabaseComponent component)
         {
             component.Orders.Add(data);
-            UpdateOrders(dbUid, component);
+            UpdateOrders(component);
             return true;
         }
 
@@ -430,7 +384,7 @@
             {
                 orderDB.Orders.RemoveAt(sequenceIdx);
             }
-            UpdateOrders(dbUid, orderDB);
+            UpdateOrders(orderDB);
         }
 
         public void ClearOrders(StationCargoOrderDatabaseComponent component)
@@ -517,20 +471,8 @@
 
         private bool TryGetOrderDatabase(EntityUid uid, [MaybeNullWhen(false)] out EntityUid? dbUid, [MaybeNullWhen(false)] out StationCargoOrderDatabaseComponent dbComp, CargoOrderConsoleComponent _)
         {
-<<<<<<< HEAD
-            var station = Transform(component.Owner).GridUid;
-
-            if (_station.GetOwningStation(component.Owner) is EntityUid stationComp)
-            {
-                station = stationComp;
-            }
-
-            TryComp<StationCargoOrderDatabaseComponent>(station, out var orderComponent);
-            return orderComponent;
-=======
             dbUid = _station.GetOwningStation(uid);
             return TryComp(dbUid, out dbComp);
->>>>>>> d7a6baf0
         }
 
         #endregion
