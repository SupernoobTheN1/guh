--- conflicted
+++ resolved
@@ -208,10 +208,22 @@
                 loadout.SetDefault(profile, _actors.GetSession(entity), _prototypeManager);
             }
 
-            EquipRoleLoadout(entity.Value, loadout, roleProto);
-        }
-
-<<<<<<< HEAD
+            // Order loadout selections by the order they appear on the prototype.
+            foreach (var group in loadout.SelectedLoadouts.OrderBy(x => roleProto.Groups.FindIndex(e => e == x.Key)))
+            {
+                foreach (var items in group.Value)
+                {
+                    if (!_prototypeManager.TryIndex(items.Prototype, out var loadoutProto))
+                    {
+                        Log.Error($"Unable to find loadout prototype for {items.Prototype}");
+                        continue;
+                    }
+                    if (!_prototypeManager.TryIndex(loadoutProto.Equipment, out var startingGear))
+                    {
+                        Log.Error($"Unable to find starting gear {loadoutProto.Equipment} for loadout {loadoutProto}");
+                        continue;
+                    }
+
                     // Handle any extra data here.
 
                     //Frontier - we handle bank stuff so we are wrapping each item spawn inside our own cached check.
@@ -223,15 +235,10 @@
                     }
                 }
             }
+            EquipRoleLoadout(entity.Value, loadout, roleProto);
 
             var bank = EnsureComp<BankAccountComponent>(entity.Value);
             bank.Balance = bankBalance;
-=======
-        if (prototype?.StartingGear != null)
-        {
-            var startingGear = _prototypeManager.Index<StartingGearPrototype>(prototype.StartingGear);
-            EquipStartingGear(entity.Value, startingGear, raiseEvent: false);
->>>>>>> 6829630d
         }
 
         var gearEquippedEv = new StartingGearEquippedEvent(entity.Value);
