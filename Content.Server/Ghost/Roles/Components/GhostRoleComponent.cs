using Content.Server.Ghost.Roles.Raffles;
using Content.Server.Mind.Commands;
using Content.Shared.Ghost.Roles;
using Content.Shared.Roles;
using Robust.Shared.Prototypes;

namespace Content.Server.Ghost.Roles.Components;

[RegisterComponent]
[Access(typeof(GhostRoleSystem))]
public sealed partial class GhostRoleComponent : Component
{
    [DataField("name")] private string _roleName = "Unknown";

    [DataField("description")] private string _roleDescription = "Unknown";

    [DataField("rules")] private string _roleRules = "ghost-role-component-default-rules";

    // Actually make use of / enforce this requirement?
    // Why is this even here.
    // Move to ghost role prototype & respect CCvars.GameRoleTimerOverride
    [DataField("requirements")]
    public HashSet<JobRequirement>? Requirements;

    /// <summary>
    /// Whether the <see cref="MakeSentientCommand"/> should run on the mob.
    /// </summary>
    [ViewVariables(VVAccess.ReadWrite)] [DataField("makeSentient")]
    public bool MakeSentient = true;

    /// <summary>
    ///     The probability that this ghost role will be available after init.
    ///     Used mostly for takeover roles that want some probability of being takeover, but not 100%.
    /// </summary>
    [DataField("prob")]
    public float Probability = 1f;

    // We do this so updating RoleName and RoleDescription in VV updates the open EUIs.

    [ViewVariables(VVAccess.ReadWrite)]
    [Access(typeof(GhostRoleSystem), Other = AccessPermissions.ReadWriteExecute)] // FIXME Friends
    public string RoleName
    {
        get => Loc.GetString(_roleName);
        set
        {
            _roleName = value;
            IoCManager.Resolve<IEntityManager>().System<GhostRoleSystem>().UpdateAllEui();
        }
    }

    [ViewVariables(VVAccess.ReadWrite)]
    [Access(typeof(GhostRoleSystem), Other = AccessPermissions.ReadWriteExecute)] // FIXME Friends
    public string RoleDescription
    {
        get => Loc.GetString(_roleDescription);
        set
        {
            _roleDescription = value;
            IoCManager.Resolve<IEntityManager>().System<GhostRoleSystem>().UpdateAllEui();
        }
    }

    [ViewVariables(VVAccess.ReadWrite)]
    [Access(typeof(GhostRoleSystem), Other = AccessPermissions.ReadWriteExecute)] // FIXME Friends
    public string RoleRules
    {
        get => Loc.GetString(_roleRules);
        set
        {
            _roleRules = value;
            IoCManager.Resolve<IEntityManager>().System<GhostRoleSystem>().UpdateAllEui();
        }
    }

    /// <summary>
    /// The mind roles that will be added to the mob's mind entity
    /// </summary>
    [DataField, Access(typeof(GhostRoleSystem), Other = AccessPermissions.ReadWriteExecute)] // Don't make eye contact
    public List<EntProtoId> MindRoles = new() { "MindRoleGhostRoleNeutral" };

    [DataField]
    public bool AllowSpeech { get; set; } = true;

    [DataField]
    public bool AllowMovement { get; set; }

    [ViewVariables(VVAccess.ReadOnly)]
    public bool Taken { get; set; }

    [ViewVariables]
    public uint Identifier { get; set; }

    /// <summary>
    /// Reregisters the ghost role when the current player ghosts.
    /// </summary>
    [ViewVariables(VVAccess.ReadWrite)]
    [DataField("reregister")]
    public bool ReregisterOnGhost { get; set; } = true;

    /// <summary>
    /// If set, ghost role is raffled, otherwise it is first-come-first-serve.
    /// </summary>
    [DataField("raffle")]
    [Access(typeof(GhostRoleSystem), Other = AccessPermissions.ReadWriteExecute)] // FIXME Friends
    public GhostRoleRaffleConfig? RaffleConfig { get; set; }

    /// <summary>
    /// Job the entity will receive after adding the mind.
    /// </summary>
    [DataField("job")]
    [Access(typeof(GhostRoleSystem), Other = AccessPermissions.ReadWriteExecute)] // also FIXME Friends
    public ProtoId<JobPrototype>? JobProto = null;
<<<<<<< HEAD

    // Frontier: per-role ghost role whitelisting
    /// <summary>
    /// If set, this ghost role associates with a particular prototype.
    /// Whitelisted status, name and description are stored in the prototype.
    /// </summary>
    [DataField]
    public ProtoId<GhostRolePrototype>? Prototype { get; set; }
    // End Frontier
}
=======
}
>>>>>>> ae213066
<|MERGE_RESOLUTION|>--- conflicted
+++ resolved
@@ -111,7 +111,6 @@
     [DataField("job")]
     [Access(typeof(GhostRoleSystem), Other = AccessPermissions.ReadWriteExecute)] // also FIXME Friends
     public ProtoId<JobPrototype>? JobProto = null;
-<<<<<<< HEAD
 
     // Frontier: per-role ghost role whitelisting
     /// <summary>
@@ -122,6 +121,3 @@
     public ProtoId<GhostRolePrototype>? Prototype { get; set; }
     // End Frontier
 }
-=======
-}
->>>>>>> ae213066
