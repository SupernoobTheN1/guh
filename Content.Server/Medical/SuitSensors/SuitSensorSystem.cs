--- conflicted
+++ resolved
@@ -321,12 +321,8 @@
             return null;
 
         // check if sensor is enabled and worn by user
-<<<<<<< HEAD
 		// Frontier modification, made sensor work with grid being null
-        if (sensor.Mode == SuitSensorMode.SensorOff || sensor.User == null ) // || transform.GridUid == null
-=======
-        if (sensor.Mode == SuitSensorMode.SensorOff || sensor.User == null || !HasComp<MobStateComponent>(sensor.User) || transform.GridUid == null)
->>>>>>> 6829630d
+        if (sensor.Mode == SuitSensorMode.SensorOff || sensor.User == null || !HasComp<MobStateComponent>(sensor.User) ) // || transform.GridUid == null
             return null;
 
         // try to get mobs id from ID slot
@@ -387,7 +383,6 @@
 
                 if (transform.GridUid != null)
                 {
-<<<<<<< HEAD
 
 					coordinates = new EntityCoordinates(transform.GridUid.Value,
                         _transform.GetInvWorldMatrix(xformQuery.GetComponent(transform.GridUid.Value), xformQuery)
@@ -409,11 +404,6 @@
 
 						locationName = meta.EntityName;
 					}
-=======
-                    coordinates = new EntityCoordinates(transform.GridUid.Value,
-                        Vector2.Transform(_transform.GetWorldPosition(transform, xformQuery),
-                            _transform.GetInvWorldMatrix(xformQuery.GetComponent(transform.GridUid.Value), xformQuery)));
->>>>>>> 6829630d
                 }
                 else if (transform.MapUid != null)
                 {
