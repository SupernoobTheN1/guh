using Content.Server.Administration.Logs;
using Content.Server.Body.Systems;
using Content.Server.Doors.Systems;
using Content.Server.GameTicking;
using Content.Server.Parallax;
using Content.Server.Procedural;
using Content.Server.Shuttles.Components;
using Content.Server.Station.Systems;
using Content.Server.Stunnable;
using Content.Shared.GameTicking;
using Content.Shared.Mobs.Systems;
using Content.Shared.Shuttles.Systems;
using Content.Shared.Throwing;
using JetBrains.Annotations;
using Robust.Server.GameObjects;
using Robust.Server.GameStates;
using Robust.Shared.Audio;
using Robust.Shared.Audio.Systems;
using Robust.Shared.Configuration;
using Robust.Shared.Map;
using Robust.Shared.Map.Components;
using Robust.Shared.Physics;
using Robust.Shared.Physics.Components;
using Robust.Shared.Physics.Systems;
using Robust.Shared.Prototypes;
using Robust.Shared.Random;
using Robust.Shared.Timing;

namespace Content.Server.Shuttles.Systems;

[UsedImplicitly]
public sealed partial class ShuttleSystem : SharedShuttleSystem
{
    [Dependency] private readonly IAdminLogManager _logger = default!;
    [Dependency] private readonly IComponentFactory _factory = default!;
    [Dependency] private readonly IConfigurationManager _cfg = default!;
    [Dependency] private readonly IGameTiming _gameTiming = default!;
    [Dependency] private readonly IMapManager _mapManager = default!;
    [Dependency] private readonly IPrototypeManager _protoManager = default!;
    [Dependency] private readonly IRobustRandom _random = default!;
    [Dependency] private readonly ITileDefinitionManager _tileDefManager = default!;
    [Dependency] private readonly BiomeSystem _biomes = default!;
    [Dependency] private readonly BodySystem _bobby = default!;
    [Dependency] private readonly DockingSystem _dockSystem = default!;
    [Dependency] private readonly DungeonSystem _dungeon = default!;
    [Dependency] private readonly EntityLookupSystem _lookup = default!;
    [Dependency] private readonly FixtureSystem _fixtures = default!;
    [Dependency] private readonly MapLoaderSystem _loader = default!;
    [Dependency] private readonly MetaDataSystem _metadata = default!;
    [Dependency] private readonly PvsOverrideSystem _pvs = default!;
    [Dependency] private readonly SharedAudioSystem _audio = default!;
    [Dependency] private readonly SharedMapSystem _maps = default!;
    [Dependency] private readonly SharedPhysicsSystem _physics = default!;
    [Dependency] private readonly SharedTransformSystem _transform = default!;
    [Dependency] private readonly ShuttleConsoleSystem _console = default!;
    [Dependency] private readonly StationSystem _station = default!;
    [Dependency] private readonly StunSystem _stuns = default!;
    [Dependency] private readonly ThrowingSystem _throwing = default!;
    [Dependency] private readonly ThrusterSystem _thruster = default!;
    [Dependency] private readonly UserInterfaceSystem _uiSystem = default!;
<<<<<<< HEAD
    [Dependency] private readonly IAdminLogManager _logger = default!;
    [Dependency] private readonly GameTicker _ticker = default!; //frontier edit to get the main map in FTL
=======
>>>>>>> f969fd2b

    public const float TileMassMultiplier = 0.5f;

    public override void Initialize()
    {
        base.Initialize();

        InitializeFTL();
        InitializeGridFills();
        InitializeIFF();
        InitializeImpact();

        SubscribeLocalEvent<ShuttleComponent, ComponentStartup>(OnShuttleStartup);
        SubscribeLocalEvent<ShuttleComponent, ComponentShutdown>(OnShuttleShutdown);

        SubscribeLocalEvent<GridInitializeEvent>(OnGridInit);
        SubscribeLocalEvent<FixturesComponent, GridFixtureChangeEvent>(OnGridFixtureChange);
    }

    public override void Update(float frameTime)
    {
        base.Update(frameTime);
        UpdateHyperspace();
    }

    private void OnGridFixtureChange(EntityUid uid, FixturesComponent manager, GridFixtureChangeEvent args)
    {
        foreach (var fixture in args.NewFixtures)
        {
            _physics.SetDensity(uid, fixture.Key, fixture.Value, TileMassMultiplier, false, manager);
            _fixtures.SetRestitution(uid, fixture.Key, fixture.Value, 0.1f, false, manager);
        }
    }

    private void OnGridInit(GridInitializeEvent ev)
    {
        if (HasComp<MapComponent>(ev.EntityUid))
            return;

        EntityManager.EnsureComponent<ShuttleComponent>(ev.EntityUid);
    }

    private void OnShuttleStartup(EntityUid uid, ShuttleComponent component, ComponentStartup args)
    {
        if (!EntityManager.HasComponent<MapGridComponent>(uid))
        {
            return;
        }

        if (!EntityManager.TryGetComponent(uid, out PhysicsComponent? physicsComponent))
        {
            return;
        }

        if (component.Enabled)
        {
            Enable(uid, component: physicsComponent, shuttle: component);
        }
    }

    public void Toggle(EntityUid uid, ShuttleComponent component)
    {
        if (!EntityManager.TryGetComponent(uid, out PhysicsComponent? physicsComponent))
            return;

        component.Enabled = !component.Enabled;

        if (component.Enabled)
        {
            Enable(uid, component: physicsComponent, shuttle: component);
        }
        else
        {
            Disable(uid, component: physicsComponent);
        }
    }

    public void Enable(EntityUid uid, FixturesComponent? manager = null, PhysicsComponent? component = null, ShuttleComponent? shuttle = null)
    {
        if (!Resolve(uid, ref manager, ref component, ref shuttle, false))
            return;

        _physics.SetBodyType(uid, BodyType.Dynamic, manager: manager, body: component);
        _physics.SetBodyStatus(uid, component, BodyStatus.InAir);
        _physics.SetFixedRotation(uid, false, manager: manager, body: component);
        _physics.SetLinearDamping(uid, component, shuttle.LinearDamping);
        _physics.SetAngularDamping(uid, component, shuttle.AngularDamping);
    }

    public void Disable(EntityUid uid, FixturesComponent? manager = null, PhysicsComponent? component = null)
    {
        if (!Resolve(uid, ref manager, ref component, false))
            return;

        _physics.SetBodyType(uid, BodyType.Static, manager: manager, body: component);
        _physics.SetBodyStatus(uid, component, BodyStatus.OnGround);
        _physics.SetFixedRotation(uid, true, manager: manager, body: component);
    }

    private void OnShuttleShutdown(EntityUid uid, ShuttleComponent component, ComponentShutdown args)
    {
        // None of the below is necessary for any cleanup if we're just deleting.
        if (EntityManager.GetComponent<MetaDataComponent>(uid).EntityLifeStage >= EntityLifeStage.Terminating)
            return;

        Disable(uid);
    }
}<|MERGE_RESOLUTION|>--- conflicted
+++ resolved
@@ -58,11 +58,7 @@
     [Dependency] private readonly ThrowingSystem _throwing = default!;
     [Dependency] private readonly ThrusterSystem _thruster = default!;
     [Dependency] private readonly UserInterfaceSystem _uiSystem = default!;
-<<<<<<< HEAD
-    [Dependency] private readonly IAdminLogManager _logger = default!;
     [Dependency] private readonly GameTicker _ticker = default!; //frontier edit to get the main map in FTL
-=======
->>>>>>> f969fd2b
 
     public const float TileMassMultiplier = 0.5f;
 
