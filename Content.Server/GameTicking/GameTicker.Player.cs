--- conflicted
+++ resolved
@@ -19,12 +19,6 @@
     public sealed partial class GameTicker
     {
         [Dependency] private readonly IPlayerManager _playerManager = default!;
-<<<<<<< HEAD
-        [Dependency] private readonly IServerDbManager _dbManager = default!;
-        [Dependency] private readonly ActorSystem _actor = default!;
-        [Dependency] private readonly SharedAudioSystem _audioSystem = default!;
-=======
->>>>>>> d4da9923
 
         private void InitializePlayer()
         {
