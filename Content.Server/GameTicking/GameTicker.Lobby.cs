--- conflicted
+++ resolved
@@ -86,14 +86,11 @@
                 ("desc", desc));
         }
 
-<<<<<<< HEAD
-=======
         private TickerConnectionStatusEvent GetConnectionStatusMsg()
         {
             return new TickerConnectionStatusEvent(RoundStartTimeSpan);
         }
 
->>>>>>> dfbf47c3
         private TickerLobbyStatusEvent GetStatusMsg(ICommonSession session)
         {
             _playerGameStatuses.TryGetValue(session.UserId, out var status);
