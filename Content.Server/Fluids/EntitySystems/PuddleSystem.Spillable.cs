--- conflicted
+++ resolved
@@ -36,11 +36,7 @@
         SubscribeLocalEvent<SpillableComponent, MeleeHitEvent>(SplashOnMeleeHit, after: new[] { typeof(OpenableSystem) });
         SubscribeLocalEvent<SpillableComponent, GetVerbsEvent<Verb>>(AddSpillVerb);
         SubscribeLocalEvent<SpillableComponent, GotEquippedEvent>(OnGotEquipped);
-<<<<<<< HEAD
-        SubscribeLocalEvent<SpillableComponent, SolutionOverflowEvent>(OnOverflow);
-=======
         SubscribeLocalEvent<SpillableComponent, SolutionContainerOverflowEvent>(OnOverflow);
->>>>>>> dfbf47c3
         SubscribeLocalEvent<SpillableComponent, SpillDoAfterEvent>(OnDoAfter);
         SubscribeLocalEvent<SpillableComponent, AttemptPacifiedThrowEvent>(OnAttemptPacifiedThrow);
     }
@@ -56,20 +52,12 @@
         }
     }
 
-<<<<<<< HEAD
-    private void OnOverflow(EntityUid uid, SpillableComponent component, ref SolutionOverflowEvent args)
-=======
     private void OnOverflow(Entity<SpillableComponent> entity, ref SolutionContainerOverflowEvent args)
->>>>>>> dfbf47c3
     {
         if (args.Handled)
             return;
 
-<<<<<<< HEAD
-        TrySpillAt(Transform(uid).Coordinates, args.Overflow, out _);
-=======
         TrySpillAt(Transform(entity).Coordinates, args.Overflow, out _);
->>>>>>> dfbf47c3
         args.Handled = true;
     }
 
