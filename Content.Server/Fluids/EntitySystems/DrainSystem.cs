using Content.Server.DoAfter;
using Content.Server.Popups;
using Content.Shared.Chemistry.EntitySystems;
using Content.Shared.Audio;
using Content.Shared.Chemistry.Components.SolutionManager;
using Content.Shared.Database;
using Content.Shared.DoAfter;
using Content.Shared.Examine;
using Content.Shared.FixedPoint;
using Content.Shared.Fluids;
using Content.Shared.Fluids.Components;
using Content.Shared.Interaction;
using Content.Shared.Tag;
using Content.Shared.Verbs;
using Robust.Shared.Audio.Systems;
using Robust.Shared.Prototypes;
using Robust.Shared.Random;
using Robust.Shared.Utility;

namespace Content.Server.Fluids.EntitySystems;

public sealed class DrainSystem : SharedDrainSystem
{
    [Dependency] private readonly EntityLookupSystem _lookup = default!;
    [Dependency] private readonly SharedSolutionContainerSystem _solutionContainerSystem = default!;
    [Dependency] private readonly SharedAmbientSoundSystem _ambientSoundSystem = default!;
    [Dependency] private readonly SharedAudioSystem _audioSystem = default!;
    [Dependency] private readonly PopupSystem _popupSystem = default!;
    [Dependency] private readonly TagSystem _tagSystem = default!;
    [Dependency] private readonly DoAfterSystem _doAfterSystem = default!;
    [Dependency] private readonly PuddleSystem _puddleSystem = default!;
    [Dependency] private readonly IRobustRandom _random = default!;
    [Dependency] private readonly IPrototypeManager _prototypeManager = default!;

    private readonly HashSet<Entity<PuddleComponent>> _puddles = new();

    public override void Initialize()
    {
        base.Initialize();
        SubscribeLocalEvent<DrainComponent, MapInitEvent>(OnDrainMapInit);
        SubscribeLocalEvent<DrainComponent, GetVerbsEvent<Verb>>(AddEmptyVerb);
        SubscribeLocalEvent<DrainComponent, ExaminedEvent>(OnExamined);
        SubscribeLocalEvent<DrainComponent, AfterInteractUsingEvent>(OnInteract);
        SubscribeLocalEvent<DrainComponent, DrainDoAfterEvent>(OnDoAfter);
    }

    private void OnDrainMapInit(Entity<DrainComponent> ent, ref MapInitEvent args)
    {
        // Randomise puddle drains so roundstart ones don't all dump at the same time.
        ent.Comp.Accumulator = _random.NextFloat(ent.Comp.DrainFrequency);
    }

    private void AddEmptyVerb(Entity<DrainComponent> entity, ref GetVerbsEvent<Verb> args)
    {
        if (!args.CanAccess || !args.CanInteract || args.Using == null)
            return;

        if (!TryComp(args.Using, out SpillableComponent? spillable) ||
            !TryComp(args.Target, out DrainComponent? drain))
            return;

        var used = args.Using.Value;
        var target = args.Target;
        Verb verb = new()
        {
            Text = Loc.GetString("drain-component-empty-verb-inhand", ("object", Name(used))),
            Act = () =>
            {
                Empty(used, spillable, target, drain);
            },
            Impact = LogImpact.Low,
            Icon = new SpriteSpecifier.Texture(new ResPath("/Textures/Interface/VerbIcons/eject.svg.192dpi.png"))

        };
        args.Verbs.Add(verb);
    }

    private void Empty(EntityUid container, SpillableComponent spillable, EntityUid target, DrainComponent drain)
    {
        // Find the solution in the container that is emptied
        if (!_solutionContainerSystem.TryGetDrainableSolution(container, out var containerSoln, out var containerSolution) || containerSolution.Volume == FixedPoint2.Zero)
        {
            _popupSystem.PopupEntity(
                Loc.GetString("drain-component-empty-verb-using-is-empty-message", ("object", container)),
                container);
            return;
        }

        // try to find the drain's solution
        if (!_solutionContainerSystem.ResolveSolution(target, DrainComponent.SolutionName, ref drain.Solution, out var drainSolution))
        {
            return;
        }

        // Try to transfer as much solution as possible to the drain

        var amountToPutInDrain = drainSolution.AvailableVolume;
        var amountToSpillOnGround = containerSolution.Volume - drainSolution.AvailableVolume;

        if (amountToPutInDrain > 0)
        {
            var solutionToPutInDrain = _solutionContainerSystem.SplitSolution(containerSoln.Value, amountToPutInDrain);
            _solutionContainerSystem.TryAddSolution(drain.Solution.Value, solutionToPutInDrain);

            _audioSystem.PlayPvs(drain.ManualDrainSound, target);
            _ambientSoundSystem.SetAmbience(target, true);
        }


        // Spill the remainder.

        if (amountToSpillOnGround > 0)
        {
            var solutionToSpill = _solutionContainerSystem.SplitSolution(containerSoln.Value, amountToSpillOnGround);
            _puddleSystem.TrySpillAt(Transform(target).Coordinates, solutionToSpill, out _);
            _popupSystem.PopupEntity(
                Loc.GetString("drain-component-empty-verb-target-is-full-message", ("object", target)),
                container);
        }
    }

    public override void Update(float frameTime)
    {
        base.Update(frameTime);
        var managerQuery = GetEntityQuery<SolutionContainerManagerComponent>();

        var query = EntityQueryEnumerator<DrainComponent>();
        while (query.MoveNext(out var uid, out var drain))
        {
            drain.Accumulator += frameTime;
            if (drain.Accumulator < drain.DrainFrequency)
            {
                continue;
            }
            drain.Accumulator -= drain.DrainFrequency;

            if (!managerQuery.TryGetComponent(uid, out var manager))
                continue;

            // Best to do this one every second rather than once every tick...
            if (!_solutionContainerSystem.ResolveSolution((uid, manager), DrainComponent.SolutionName, ref drain.Solution, out var drainSolution))
                continue;

<<<<<<< HEAD
            if (drainSolution.Volume <= 0 && !drain.AutoDrain) // Upstream: cherry-pick #34173 (add !drain.AutoDrain)
=======
            if (drainSolution.Volume <= 0 && !drain.AutoDrain)
>>>>>>> 4dfd3e57
            {
                _ambientSoundSystem.SetAmbience(uid, false);
                continue;
            }

            // Remove a bit from the buffer
            _solutionContainerSystem.SplitSolution(drain.Solution.Value, (drain.UnitsDestroyedPerSecond * drain.DrainFrequency));

            // This will ensure that UnitsPerSecond is per second...
            var amount = drain.UnitsPerSecond * drain.DrainFrequency;

            if (drain.AutoDrain)
            {
                _puddles.Clear();
                _lookup.GetEntitiesInRange(Transform(uid).Coordinates, drain.Range, _puddles);

<<<<<<< HEAD
                if (_puddles.Count == 0 && drainSolution.Volume <= 0) // Upstream: cherry-pick #34173 (add drainSolution.Volume)
=======
                if (_puddles.Count == 0 && drainSolution.Volume <= 0)
>>>>>>> 4dfd3e57
                {
                    _ambientSoundSystem.SetAmbience(uid, false);
                    continue;
                }

                _ambientSoundSystem.SetAmbience(uid, true);

                amount /= _puddles.Count;

                foreach (var puddle in _puddles)
                {
                    // Queue the solution deletion if it's empty. EvaporationSystem might also do this
                    // but queuedelete should be pretty safe.
                    if (!_solutionContainerSystem.ResolveSolution(puddle.Owner, puddle.Comp.SolutionName, ref puddle.Comp.Solution, out var puddleSolution))
                    {
                        EntityManager.QueueDeleteEntity(puddle);
                        continue;
                    }

                    // Removes the lowest of:
                    // the drain component's units per second adjusted for # of puddles
                    // the puddle's remaining volume (making it cleanly zero)
                    // the drain's remaining volume in its buffer.
                    var transferSolution = _solutionContainerSystem.SplitSolution(puddle.Comp.Solution.Value,
                        FixedPoint2.Min(FixedPoint2.New(amount), puddleSolution.Volume, drainSolution.AvailableVolume));

                    drainSolution.AddSolution(transferSolution, _prototypeManager);

                    if (puddleSolution.Volume <= 0)
                    {
                        QueueDel(puddle);
                    }
                }
            }

            _solutionContainerSystem.UpdateChemicals(drain.Solution.Value);
        }
    }

    private void OnExamined(Entity<DrainComponent> entity, ref ExaminedEvent args)
    {
        if (!args.IsInDetailsRange ||
            !HasComp<SolutionContainerManagerComponent>(entity) ||
            !_solutionContainerSystem.ResolveSolution(entity.Owner, DrainComponent.SolutionName, ref entity.Comp.Solution, out var drainSolution))
        {
            return;
        }

        var text = drainSolution.AvailableVolume != 0
            ? Loc.GetString("drain-component-examine-volume", ("volume", drainSolution.AvailableVolume))
            : Loc.GetString("drain-component-examine-hint-full");
        args.PushMarkup(text);
    }

    private void OnInteract(Entity<DrainComponent> entity, ref AfterInteractUsingEvent args)
    {
        if (!args.CanReach || args.Target == null ||
            !_tagSystem.HasTag(args.Used, DrainComponent.PlungerTag) ||
            !_solutionContainerSystem.ResolveSolution(args.Target.Value, DrainComponent.SolutionName, ref entity.Comp.Solution, out var drainSolution))
        {
            return;
        }

        if (drainSolution.AvailableVolume > 0)
        {
            _popupSystem.PopupEntity(Loc.GetString("drain-component-unclog-notapplicable", ("object", args.Target.Value)), args.Target.Value);
            return;
        }

        _audioSystem.PlayPvs(entity.Comp.PlungerSound, entity);


        var doAfterArgs = new DoAfterArgs(EntityManager, args.User, entity.Comp.UnclogDuration, new DrainDoAfterEvent(), entity, args.Target, args.Used)
        {
            BreakOnDamage = true,
            BreakOnMove = true,
            BreakOnHandChange = true
        };

        _doAfterSystem.TryStartDoAfter(doAfterArgs);
    }

    private void OnDoAfter(Entity<DrainComponent> entity, ref DrainDoAfterEvent args)
    {
        if (args.Target == null)
            return;

        if (!_random.Prob(entity.Comp.UnclogProbability))
        {
            _popupSystem.PopupEntity(Loc.GetString("drain-component-unclog-fail", ("object", args.Target.Value)), args.Target.Value);
            return;
        }


        if (!_solutionContainerSystem.ResolveSolution(args.Target.Value, DrainComponent.SolutionName, ref entity.Comp.Solution))
        {
            return;
        }


        _solutionContainerSystem.RemoveAllSolution(entity.Comp.Solution.Value);
        _audioSystem.PlayPvs(entity.Comp.UnclogSound, args.Target.Value);
        _popupSystem.PopupEntity(Loc.GetString("drain-component-unclog-success", ("object", args.Target.Value)), args.Target.Value);
    }
}<|MERGE_RESOLUTION|>--- conflicted
+++ resolved
@@ -141,11 +141,7 @@
             if (!_solutionContainerSystem.ResolveSolution((uid, manager), DrainComponent.SolutionName, ref drain.Solution, out var drainSolution))
                 continue;
 
-<<<<<<< HEAD
-            if (drainSolution.Volume <= 0 && !drain.AutoDrain) // Upstream: cherry-pick #34173 (add !drain.AutoDrain)
-=======
             if (drainSolution.Volume <= 0 && !drain.AutoDrain)
->>>>>>> 4dfd3e57
             {
                 _ambientSoundSystem.SetAmbience(uid, false);
                 continue;
@@ -162,11 +158,7 @@
                 _puddles.Clear();
                 _lookup.GetEntitiesInRange(Transform(uid).Coordinates, drain.Range, _puddles);
 
-<<<<<<< HEAD
-                if (_puddles.Count == 0 && drainSolution.Volume <= 0) // Upstream: cherry-pick #34173 (add drainSolution.Volume)
-=======
                 if (_puddles.Count == 0 && drainSolution.Volume <= 0)
->>>>>>> 4dfd3e57
                 {
                     _ambientSoundSystem.SetAmbience(uid, false);
                     continue;
