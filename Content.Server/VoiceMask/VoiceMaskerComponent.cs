--- conflicted
+++ resolved
@@ -19,17 +19,14 @@
     [DataField]
     public ProtoId<SpeechVerbPrototype>? LastSpeechVerb;
 
-<<<<<<< HEAD
-    [DataField("actionEntity")] public EntityUid? ActionEntity;
-
-    [ViewVariables(VVAccess.ReadWrite), DataField("radioMode")] // Frontier 
-    [AutoNetworkedField]
-    public RadioMode RadioMode = RadioMode.Unknown;
-=======
     [DataField]
     public EntProtoId Action = "ActionChangeVoiceMask";
 
     [DataField]
     public EntityUid? ActionEntity;
->>>>>>> 694ae001
+    
+    // Frontier
+    [DataField]
+    [AutoNetworkedField]
+    public RadioMode RadioMode = RadioMode.Unknown;
 }