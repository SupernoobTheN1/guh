--- conflicted
+++ resolved
@@ -82,12 +82,8 @@
         switch (listing.Count)
         {
             case 0:
-<<<<<<< HEAD
                 GeneralStationRecordConsoleState emptyState = new(null, null, null, jobList, console.Filter);
-                _ui.TrySetUiState(uid, GeneralStationRecordConsoleKey.Key, emptyState);
-=======
-                _ui.SetUiState(uid, GeneralStationRecordConsoleKey.Key, new GeneralStationRecordConsoleState());
->>>>>>> 13dbb95d
+                _ui.SetUiState(uid, GeneralStationRecordConsoleKey.Key, emptyState);
                 return;
             case 1:
                 console.ActiveKey = listing.Keys.First();
@@ -100,12 +96,7 @@
         var key = new StationRecordKey(id, owningStation.Value);
         _stationRecords.TryGetRecord<GeneralStationRecord>(key, out var record, stationRecords);
 
-<<<<<<< HEAD
         GeneralStationRecordConsoleState newState = new(id, record, listing, jobList, console.Filter);
-        _ui.TrySetUiState(uid, GeneralStationRecordConsoleKey.Key, newState);
-=======
-        GeneralStationRecordConsoleState newState = new(id, record, listing, console.Filter);
         _ui.SetUiState(uid, GeneralStationRecordConsoleKey.Key, newState);
->>>>>>> 13dbb95d
     }
 }