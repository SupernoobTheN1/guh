using System.Linq;
using System.Numerics;
using System.Threading;
using System.Threading.Tasks;
using Content.Server._NF.Salvage; // Frontier: job complete event
using Content.Server.Atmos;
using Content.Server.Atmos.Components;
using Content.Server.Atmos.EntitySystems;
using Robust.Shared.CPUJob.JobQueues;
using Content.Server.Ghost.Roles.Components;
using Content.Server.Parallax;
using Content.Server.Procedural;
using Content.Server.Salvage.Expeditions;
using Content.Server.Salvage.Expeditions.Structure;
using Content.Server.Shuttles.Components;
using Content.Server.Shuttles.Systems;
using Content.Server.Station.Components;
using Content.Server.Station.Systems;
using Content.Shared.Atmos;
using Content.Shared.Construction.EntitySystems;
using Content.Shared.Dataset;
using Content.Shared.Gravity;
using Content.Shared.Parallax.Biomes;
using Content.Shared.Physics;
using Content.Shared.Procedural;
using Content.Shared.Procedural.Loot;
using Content.Shared.Salvage;
using Content.Shared.Salvage.Expeditions;
using Content.Shared.Salvage.Expeditions.Modifiers;
using Content.Shared.Shuttles.Components;
using Content.Shared.Storage;
using Robust.Shared.Map;
using Robust.Shared.Map.Components;
using Robust.Shared.Prototypes;
using Robust.Shared.Random;
using Robust.Shared.Timing;

namespace Content.Server.Salvage;

public sealed class SpawnSalvageMissionJob : Job<bool>
{
    private readonly IEntityManager _entManager;
    private readonly IGameTiming _timing;
    private readonly IMapManager _mapManager;
    private readonly IPrototypeManager _prototypeManager;
    private readonly AnchorableSystem _anchorable;
    private readonly BiomeSystem _biome;
    private readonly DungeonSystem _dungeon;
    private readonly MetaDataSystem _metaData;
    private readonly ShuttleSystem _shuttle;
    private readonly StationSystem _stationSystem;
    private readonly SalvageSystem _salvage;
    private readonly SharedTransformSystem _xforms;
    private readonly SharedMapSystem _map;

    public readonly EntityUid Station;
    public readonly EntityUid? CoordinatesDisk;
    private readonly SalvageMissionParams _missionParams;

    // Frontier: Used for saving state between async job
#pragma warning disable IDE1006 // suppressing _ prefix complaints to reduce merge conflict area
    private EntityUid mapUid = EntityUid.Invalid;
#pragma warning restore IDE1006
    // End Frontier

    public SpawnSalvageMissionJob(
        double maxTime,
        IEntityManager entManager,
        IGameTiming timing,
        IMapManager mapManager,
        IPrototypeManager protoManager,
        AnchorableSystem anchorable,
        BiomeSystem biome,
        DungeonSystem dungeon,
        ShuttleSystem shuttle,
        StationSystem stationSystem,
        MetaDataSystem metaData,
        SalvageSystem salvage,
        SharedTransformSystem xform,
        SharedMapSystem map,
        EntityUid station,
        EntityUid? coordinatesDisk,
        SalvageMissionParams missionParams,
        CancellationToken cancellation = default) : base(maxTime, cancellation)
    {
        _entManager = entManager;
        _timing = timing;
        _mapManager = mapManager;
        _prototypeManager = protoManager;
        _anchorable = anchorable;
        _biome = biome;
        _dungeon = dungeon;
        _shuttle = shuttle;
        _stationSystem = stationSystem;
        _metaData = metaData;
        _salvage = salvage;
        _xforms = xform;
        _map = map;
        Station = station;
        CoordinatesDisk = coordinatesDisk;
        _missionParams = missionParams;
    }

    protected override async Task<bool> Process()
    {
        // Frontier: gracefully handle expedition failures
        bool success = true;
        string? errorStackTrace = null;
        try
        {
            await InternalProcess().ContinueWith((t) => { success = false; errorStackTrace = t.Exception?.InnerException?.StackTrace; }, TaskContinuationOptions.OnlyOnFaulted);
        }
        finally
        {
            ExpeditionSpawnCompleteEvent ev = new(Station, success, _missionParams.Index);
            _entManager.EventBus.RaiseLocalEvent(Station, ev);
            if (errorStackTrace != null)
                Logger.ErrorS("salvage", $"Expedition generation failed with exception: {errorStackTrace}!");
            if (!success)
            {
                // Invalidate station, expedition cancellation will be handled by task handler
                if (_entManager.TryGetComponent<SalvageExpeditionComponent>(mapUid, out var salvage))
                    salvage.Station = EntityUid.Invalid;

                _entManager.QueueDeleteEntity(mapUid);
            }
        }
        return success;
        // End Frontier: gracefully handle expedition failures
    }

    private async Task<bool> InternalProcess() // Frontier: make process an internal function (for a try block indenting an entire), add "out EntityUid mapUid" param
    {
        Logger.DebugS("salvage", $"Spawning salvage mission with seed {_missionParams.Seed}");
        var config = _missionParams.MissionType;
        mapUid = _map.CreateMap(out var mapId, runMapInit: false); // Frontier: remove "var"
        MetaDataComponent? metadata = null;
        var grid = _entManager.EnsureComponent<MapGridComponent>(mapUid);
        var random = new Random(_missionParams.Seed);
        var destComp = _entManager.AddComponent<FTLDestinationComponent>(mapUid);
        destComp.BeaconsOnly = true;
        destComp.RequireCoordinateDisk = true;
        destComp.Enabled = true;
        _metaData.SetEntityName(
            mapUid,
            _entManager.System<SharedSalvageSystem>().GetFTLName(_prototypeManager.Index<LocalizedDatasetPrototype>("NamesBorer"), _missionParams.Seed));
        _entManager.AddComponent<FTLBeaconComponent>(mapUid);

        // Saving the mission mapUid to a CD is made optional, in case one is somehow made in a process without a CD entity
        if (CoordinatesDisk.HasValue)
        {
            var cd = _entManager.EnsureComponent<ShuttleDestinationCoordinatesComponent>(CoordinatesDisk.Value);
            cd.Destination = mapUid;
            _entManager.Dirty(CoordinatesDisk.Value, cd);
        }

        // Setup mission configs
        // As we go through the config the rating will deplete so we'll go for most important to least important.

        var mission = _entManager.System<SharedSalvageSystem>()
            .GetMission(_missionParams.MissionType, _missionParams.Difficulty, _missionParams.Seed);

        var missionBiome = _prototypeManager.Index<SalvageBiomeMod>(mission.Biome);
        BiomeComponent? biome = null;

        if (missionBiome.BiomePrototype != null)
        {
            biome = _entManager.AddComponent<BiomeComponent>(mapUid);
            var biomeSystem = _entManager.System<BiomeSystem>();
            biomeSystem.SetTemplate(mapUid, biome, _prototypeManager.Index<BiomeTemplatePrototype>(missionBiome.BiomePrototype));
            biomeSystem.SetSeed(mapUid, biome, mission.Seed);
            _entManager.Dirty(mapUid, biome);

            // Gravity
            var gravity = _entManager.EnsureComponent<GravityComponent>(mapUid);
            gravity.Enabled = true;
            _entManager.Dirty(mapUid, gravity, metadata);

            // Atmos
            var air = _prototypeManager.Index<SalvageAirMod>(mission.Air);
            // copy into a new array since the yml deserialization discards the fixed length
            var moles = new float[Atmospherics.AdjustedNumberOfGases];
            air.Gases.CopyTo(moles, 0);
            var atmos = _entManager.EnsureComponent<MapAtmosphereComponent>(mapUid);
            _entManager.System<AtmosphereSystem>().SetMapSpace(mapUid, air.Space, atmos);
            _entManager.System<AtmosphereSystem>().SetMapGasMixture(mapUid, new GasMixture(moles, mission.Temperature), atmos);

            if (mission.Color != null)
            {
                var lighting = _entManager.EnsureComponent<MapLightComponent>(mapUid);
                lighting.AmbientLightColor = mission.Color.Value;
                _entManager.Dirty(mapUid, lighting);
            }
        }

        _mapManager.DoMapInitialize(mapId);
        _mapManager.SetMapPaused(mapId, true);

        // Setup expedition
        var expedition = _entManager.AddComponent<SalvageExpeditionComponent>(mapUid);
        expedition.Station = Station;
        expedition.EndTime = _timing.CurTime + mission.Duration;
        expedition.MissionParams = _missionParams;
        expedition.Difficulty = _missionParams.Difficulty;
        expedition.Rewards = mission.Rewards;

        // On Frontier, we cant share our locations it breaks ftl in a bad bad way
        // Don't want consoles to have the incorrect name until refreshed.
        /*var ftlUid = _entManager.CreateEntityUninitialized("FTLPoint", new EntityCoordinates(mapUid, grid.TileSizeHalfVector));
        _metaData.SetEntityName(ftlUid, SharedSalvageSystem.GetFTLName(_prototypeManager.Index<DatasetPrototype>("names_borer"), _missionParams.Seed));
        _entManager.InitializeAndStartEntity(ftlUid);*/

        // so we just gunna yeet them there instead why not. they chose this life.
        /*var stationData = _entManager.GetComponent<StationDataComponent>(Station);
        var shuttleUid = _stationSystem.GetLargestGrid(stationData);
        if (shuttleUid is { Valid : true } vesselUid)
        {
            var shuttle = _entManager.GetComponent<ShuttleComponent>(vesselUid);
            _shuttle.FTLToCoordinates(vesselUid, shuttle, new EntityCoordinates(mapUid, Vector2.Zero), 0f, 5.5f, 50f);
        }*/

        var landingPadRadius = 4; // Frontier: 24<4 - using this as a margin (4-16), not a radius
        var minDungeonOffset = landingPadRadius + 4;

        // We'll use the dungeon rotation as the spawn angle
        var dungeonRotation = _dungeon.GetDungeonRotation(_missionParams.Seed);

        Dungeon dungeon = default!; // Frontier: explicitly type as Dungeon

        Vector2 dungeonOffset = new Vector2(); // Frontier: needed for dungeon offset
        if (config != SalvageMissionType.Mining) // Frontier: why?
        {
            var maxDungeonOffset = minDungeonOffset + 12;
            var dungeonOffsetDistance = minDungeonOffset + (maxDungeonOffset - minDungeonOffset) * random.NextFloat();
            dungeonOffset = new Vector2(0f, dungeonOffsetDistance);
            dungeonOffset = dungeonRotation.RotateVec(dungeonOffset);
            var dungeonMod = _prototypeManager.Index<SalvageDungeonModPrototype>(mission.Dungeon);
            var dungeonConfig = _prototypeManager.Index(dungeonMod.Proto);
            var dungeons = await WaitAsyncTask(_dungeon.GenerateDungeonAsync(dungeonConfig, dungeonConfig.ID, mapUid, grid, (Vector2i) dungeonOffset, // Frontier: add dungeonConfig.ID
                    _missionParams.Seed));

            dungeon = dungeons.First();

            // Aborty
            if (dungeon.Rooms.Count == 0)
            {
                return false;
            }

            expedition.DungeonLocation = dungeonOffset;
        }

        // Frontier: get map bounding box
        Box2 dungeonBox = new Box2(dungeonOffset, dungeonOffset);
        foreach (var tile in dungeon.AllTiles)
        {
            dungeonBox = dungeonBox.ExtendToContain(tile);
        }

        var stationData = _entManager.GetComponent<StationDataComponent>(Station);

        // Frontier: get ship bounding box relative to largest grid coords
        var shuttleUid = _stationSystem.GetLargestGrid(stationData);
        Box2 shuttleBox = new Box2();

<<<<<<< HEAD
        if (shuttleUid is { Valid: true } vesselUid &&
            _entManager.TryGetComponent<MapGridComponent>(vesselUid, out var gridComp))
=======
        foreach (var tile in _map.GetTilesIntersecting(mapUid, grid, new Circle(Vector2.Zero, landingPadRadius), false))
>>>>>>> e0163fb0
        {
            shuttleBox = gridComp.LocalAABB;
        }

        // Frontier: offset ship spawn point from bounding boxes
        Vector2 dungeonProjection = new Vector2(dungeonBox.Width * (float) -Math.Sin(dungeonRotation) / 2, dungeonBox.Height * (float) Math.Cos(dungeonRotation) / 2); // Project boxes to get relevant offset for dungeon rotation.
        Vector2 shuttleProjection = new Vector2(shuttleBox.Width * (float) -Math.Sin(dungeonRotation) / 2, shuttleBox.Height * (float) Math.Cos(dungeonRotation) / 2); // Note: sine is negative because of CCW rotation (starting north, then west)
        Vector2 coords = dungeonBox.Center - dungeonProjection - dungeonOffset - shuttleProjection - shuttleBox.Center; // Coordinates to spawn the ship at to center it with the dungeon's bounding boxes
        coords = coords.Rounded(); // Ensure grid is aligned to map coords

        // Frontier: delay ship FTL
        if (shuttleUid is { Valid: true })
        {
            var shuttle = _entManager.GetComponent<ShuttleComponent>(shuttleUid.Value);
            _shuttle.FTLToCoordinates(shuttleUid.Value, shuttle, new EntityCoordinates(mapUid, coords), 0f, 5.5f, 50f);
        }

        List<Vector2i> reservedTiles = new();

        // Frontier: no need for intersecting tiles, we offset the map

        // Vector2 clearBoxCenter = dungeonBox.Center - dungeonProjection - dungeonOffset - shuttleProjection;
        // float clearBoxHalfWidth = shuttleBox.Width / 2.0f + 4.0f;
        // float clearBoxHalfHeight = shuttleBox.Height / 2.0f + 4.0f;
        // Box2 shuttleClearBox = new Box2(clearBoxCenter.X - clearBoxHalfWidth,
        //     clearBoxCenter.Y - clearBoxHalfHeight,
        //     clearBoxCenter.X + clearBoxHalfWidth,
        //     clearBoxCenter.Y + clearBoxHalfHeight);

        // foreach (var tile in _map.GetTilesIntersecting(mapUid, grid, shuttleClearBox, false))
        // {
        //     if (!_biome.TryGetBiomeTile(mapUid, grid, tile.GridIndices, out _))
        //         continue;

        //     reservedTiles.Add(tile.GridIndices);
        // }
        // End Frontier

        // Mission setup
        switch (config)
        {
            case SalvageMissionType.Mining:
                await SetupMining(mission, mapUid);
                break;
            case SalvageMissionType.Destruction:
                await SetupStructure(mission, dungeon, mapUid, grid, random);
                break;
            case SalvageMissionType.Elimination:
                await SetupElimination(mission, dungeon, mapUid, grid, random);
                break;
            default:
                throw new NotImplementedException();
        }

        // Handle loot
        // We'll always add this loot if possible
        foreach (var lootProto in _prototypeManager.EnumeratePrototypes<SalvageLootPrototype>())
        {
            if (!lootProto.Guaranteed)
                continue;
            await SpawnDungeonLoot(dungeon, missionBiome, lootProto, mapUid, grid, random, reservedTiles);
        }
        return true;
    }

    private async Task SpawnDungeonLoot(Dungeon? dungeon, SalvageBiomeMod biomeMod, SalvageLootPrototype loot, EntityUid gridUid, MapGridComponent grid, Random random, List<Vector2i> reservedTiles)
    {
        for (var i = 0; i < loot.LootRules.Count; i++)
        {
            var rule = loot.LootRules[i];

            switch (rule)
            {
                case BiomeMarkerLoot biomeLoot:
                    {
                        if (_entManager.TryGetComponent<BiomeComponent>(gridUid, out var biome) &&
                            biomeLoot.Prototype.TryGetValue(biomeMod.ID, out var mod))
                        {
                            _biome.AddMarkerLayer(gridUid, biome, mod);
                        }
                    }
                    break;
                case BiomeTemplateLoot biomeLoot:
                    {
                        if (_entManager.TryGetComponent<BiomeComponent>(gridUid, out var biome))
                        {
                            _biome.AddTemplate(gridUid, biome, "Loot", _prototypeManager.Index<BiomeTemplatePrototype>(biomeLoot.Prototype), i);
                        }
                    }
                    break;
            }
        }
    }

    #region Mission Specific

    private async Task SetupMining(
        SalvageMission mission,
        EntityUid gridUid)
    {
        var faction = _prototypeManager.Index<SalvageFactionPrototype>(mission.Faction);

        if (_entManager.TryGetComponent<BiomeComponent>(gridUid, out var biome))
        {
            // TODO: Better
            for (var i = 0; i < _salvage.GetDifficulty(mission.Difficulty); i++)
            {
                _biome.AddMarkerLayer(gridUid, biome, faction.Configs["Mining"]);
            }
        }
    }

    private async Task SetupStructure(
        SalvageMission mission,
        Dungeon dungeon,
        EntityUid gridUid,
        MapGridComponent grid,
        Random random)
    {
        var structureComp = _entManager.EnsureComponent<SalvageStructureExpeditionComponent>(gridUid);
        var availableRooms = dungeon.Rooms.ToList();
        var faction = _prototypeManager.Index<SalvageFactionPrototype>(mission.Faction);
        await SpawnMobsRandomRooms(mission, dungeon, faction, grid, random);

        var structureCount = _salvage.GetStructureCount(mission.Difficulty);
        var shaggy = faction.Configs["DefenseStructure"];
        var validSpawns = new List<Vector2i>();

        // Spawn the objectives
        for (var i = 0; i < structureCount; i++)
        {
            var structureRoom = availableRooms[random.Next(availableRooms.Count)];
            validSpawns.Clear();
            validSpawns.AddRange(structureRoom.Tiles);
            random.Shuffle(validSpawns);

            while (validSpawns.Count > 0)
            {
                var spawnTile = validSpawns[^1];
                validSpawns.RemoveAt(validSpawns.Count - 1);

                if (!_anchorable.TileFree(grid, spawnTile, (int) CollisionGroup.MachineLayer,
                        (int) CollisionGroup.MachineLayer))
                {
                    continue;
                }

                var spawnPosition = _map.GridTileToLocal(mapUid, grid, spawnTile);
                var uid = _entManager.SpawnEntity(shaggy, spawnPosition);
                _entManager.AddComponent<SalvageStructureComponent>(uid);
                structureComp.Structures.Add(uid);
                break;
            }
        }
    }

    private async Task SetupElimination(
        SalvageMission mission,
        Dungeon dungeon,
        EntityUid gridUid,
        MapGridComponent grid,
        Random random)
    {
        // spawn megafauna in a random place
        var roomIndex = random.Next(dungeon.Rooms.Count);
        var room = dungeon.Rooms[roomIndex];
        var tile = room.Tiles.ElementAt(random.Next(room.Tiles.Count));
        var position = _map.GridTileToLocal(mapUid, grid, tile);

        var faction = _prototypeManager.Index<SalvageFactionPrototype>(mission.Faction);
        var prototype = faction.Configs["Megafauna"];
        var uid = _entManager.SpawnEntity(prototype, position);
        // not removing ghost role since its 1 megafauna, expect that you won't be able to cheese it.
        var eliminationComp = _entManager.EnsureComponent<SalvageEliminationExpeditionComponent>(gridUid);
        eliminationComp.Megafauna.Add(uid);

        // spawn less mobs than usual since there's megafauna to deal with too
        await SpawnMobsRandomRooms(mission, dungeon, faction, grid, random, 0.5f);
    }

    private async Task SpawnMobsRandomRooms(SalvageMission mission, Dungeon dungeon, SalvageFactionPrototype faction, MapGridComponent grid, Random random, float scale = 1f)
    {
        // scale affects how many groups are spawned, not the size of the groups themselves
        var groupSpawns = _salvage.GetSpawnCount(mission.Difficulty) * scale;
        var groupSum = faction.MobGroups.Sum(o => o.Prob);
        var validSpawns = new List<Vector2i>();

        for (var i = 0; i < groupSpawns; i++)
        {
            var roll = random.NextFloat() * groupSum;
            var value = 0f;

            foreach (var group in faction.MobGroups)
            {
                value += group.Prob;

                if (value < roll)
                    continue;

                var mobGroupIndex = random.Next(faction.MobGroups.Count);
                var mobGroup = faction.MobGroups[mobGroupIndex];

                var spawnRoomIndex = random.Next(dungeon.Rooms.Count);
                var spawnRoom = dungeon.Rooms[spawnRoomIndex];
                validSpawns.Clear();
                validSpawns.AddRange(spawnRoom.Tiles);
                random.Shuffle(validSpawns);

                foreach (var entry in EntitySpawnCollection.GetSpawns(mobGroup.Entries, random))
                {
                    while (validSpawns.Count > 0)
                    {
                        var spawnTile = validSpawns[^1];
                        validSpawns.RemoveAt(validSpawns.Count - 1);

                        if (!_anchorable.TileFree(grid, spawnTile, (int)CollisionGroup.MachineLayer,
                                (int)CollisionGroup.MachineLayer))
                        {
                            continue;
                        }

                        var spawnPosition = _map.GridTileToLocal(mapUid, grid, spawnTile); // Frontier: grid<_map

                        var uid = _entManager.CreateEntityUninitialized(entry, spawnPosition);
                        _entManager.RemoveComponent<GhostTakeoverAvailableComponent>(uid);
                        _entManager.RemoveComponent<GhostRoleComponent>(uid);
                        _entManager.InitializeAndStartEntity(uid);

                        break;
                    }
                }

                await SuspendIfOutOfTime();
                break;
            }
        }
    }

    #endregion
}<|MERGE_RESOLUTION|>--- conflicted
+++ resolved
@@ -263,12 +263,8 @@
         var shuttleUid = _stationSystem.GetLargestGrid(stationData);
         Box2 shuttleBox = new Box2();
 
-<<<<<<< HEAD
         if (shuttleUid is { Valid: true } vesselUid &&
             _entManager.TryGetComponent<MapGridComponent>(vesselUid, out var gridComp))
-=======
-        foreach (var tile in _map.GetTilesIntersecting(mapUid, grid, new Circle(Vector2.Zero, landingPadRadius), false))
->>>>>>> e0163fb0
         {
             shuttleBox = gridComp.LocalAABB;
         }
@@ -298,7 +294,7 @@
         //     clearBoxCenter.X + clearBoxHalfWidth,
         //     clearBoxCenter.Y + clearBoxHalfHeight);
 
-        // foreach (var tile in _map.GetTilesIntersecting(mapUid, grid, shuttleClearBox, false))
+        // foreach (var tile in _map.GetTilesIntersecting(mapUid, grid, new Circle(Vector2.Zero, landingPadRadius), false))
         // {
         //     if (!_biome.TryGetBiomeTile(mapUid, grid, tile.GridIndices, out _))
         //         continue;
