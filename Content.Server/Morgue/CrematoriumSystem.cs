--- conflicted
+++ resolved
@@ -17,13 +17,10 @@
 using Content.Shared.Storage.Components;
 using Content.Shared.Verbs;
 using Robust.Server.GameObjects;
-<<<<<<< HEAD
-using Robust.Shared.Enums;
-=======
 using Robust.Shared.Audio;
 using Robust.Shared.Audio.Systems;
 using Robust.Shared.Containers;
->>>>>>> dfbf47c3
+using Robust.Shared.Enums;
 using Robust.Shared.Player;
 
 namespace Content.Server.Morgue;
@@ -37,12 +34,9 @@
     [Dependency] private readonly SharedPopupSystem _popup = default!;
     [Dependency] private readonly StandingStateSystem _standing = default!;
     [Dependency] private readonly SharedMindSystem _minds = default!;
-<<<<<<< HEAD
+    [Dependency] private readonly SharedContainerSystem _containers = default!;
     [Dependency] private readonly MobStateSystem _mobState = default!; // Frontier
     [Dependency] private readonly SharedMindSystem _mind = default!; // frontier
-=======
-    [Dependency] private readonly SharedContainerSystem _containers = default!;
->>>>>>> dfbf47c3
 
     public override void Initialize()
     {
