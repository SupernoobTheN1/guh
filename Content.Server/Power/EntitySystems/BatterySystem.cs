--- conflicted
+++ resolved
@@ -86,12 +86,8 @@
             while (query.MoveNext(out var uid, out var comp, out var batt))
             {
                 if (!comp.AutoRecharge) continue;
-<<<<<<< HEAD
                 if (batt.IsFullyCharged) continue;
                 TrySetCharge(uid, batt.CurrentCharge + comp.AutoRechargeRate * frameTime, batt); // Frontier: Upstream - #28984
-=======
-                SetCharge(uid, batt.CurrentCharge + comp.AutoRechargeRate * frameTime, batt);
->>>>>>> d4da9923
             }
         }
 
