using System.Linq;
using Content.Server.GameTicking;
using Content.Server.RoundEnd;
using Content.Server.StationEvents.Components;
using Content.Shared.CCVar;
using Robust.Server.Player;
using Robust.Shared.Configuration;
using Robust.Shared.Prototypes;
using Robust.Shared.Random;
using Content.Shared.EntityTable.EntitySelectors;
using Content.Shared.EntityTable;

namespace Content.Server.StationEvents;

public sealed class EventManagerSystem : EntitySystem
{
    [Dependency] private readonly IConfigurationManager _configurationManager = default!;
    [Dependency] private readonly IPlayerManager _playerManager = default!;
    [Dependency] private readonly IRobustRandom _random = default!;
    [Dependency] private readonly IPrototypeManager _prototype = default!;
    [Dependency] private readonly EntityTableSystem _entityTable = default!;
    [Dependency] public readonly GameTicker GameTicker = default!;
    [Dependency] private readonly RoundEndSystem _roundEnd = default!;

    public bool EventsEnabled { get; private set; }
    private void SetEnabled(bool value) => EventsEnabled = value;

    public override void Initialize()
    {
        base.Initialize();

        Subs.CVar(_configurationManager, CCVars.EventsEnabled, SetEnabled, true);
    }

    /// <summary>
    /// Randomly runs a valid event.
    /// </summary>
    [Obsolete("use overload taking EnityTableSelector instead or risk unexpected results")]
    public void RunRandomEvent()
    {
        var randomEvent = PickRandomEvent();

        if (randomEvent == null)
        {
            var errStr = Loc.GetString("station-event-system-run-random-event-no-valid-events");
            Log.Error(errStr);
            return;
        }

        GameTicker.AddGameRule(randomEvent);
    }

    /// <summary>
    /// Randomly runs an event from provided EntityTableSelector.
    /// </summary>
    public void RunRandomEvent(EntityTableSelector limitedEventsTable)
    {
        if (!TryBuildLimitedEvents(limitedEventsTable, out var limitedEvents))
        {
            Log.Warning("Provided event table could not build dict!");
            return;
        }

        var randomLimitedEvent = FindEvent(limitedEvents); // this picks the event, It might be better to use the GetSpawns to do it, but that will be a major rebalancing fuck.
        if (randomLimitedEvent == null)
        {
            Log.Warning("The selected random event is null!");
            return;
        }

        if (!_prototype.TryIndex(randomLimitedEvent, out _))
        {
            Log.Warning("A requested event is not available!");
            return;
        }

        GameTicker.AddGameRule(randomLimitedEvent);
    }

    /// <summary>
    /// Returns true if the provided EntityTableSelector gives at least one prototype with a StationEvent comp.
    /// </summary>
    public bool TryBuildLimitedEvents(EntityTableSelector limitedEventsTable, out Dictionary<EntityPrototype, StationEventComponent> limitedEvents)
    {
        limitedEvents = new Dictionary<EntityPrototype, StationEventComponent>();

        var availableEvents = AvailableEvents(); // handles the player counts and individual event restrictions

        if (availableEvents.Count == 0)
        {
            Log.Warning("No events were available to run!");
            return false;
        }

        var selectedEvents = _entityTable.GetSpawns(limitedEventsTable);

        if (selectedEvents.Any() != true) // This is here so if you fuck up the table it wont die.
            return false;

        foreach (var eventid in selectedEvents)
        {
            if (!_prototype.TryIndex(eventid, out var eventproto))
            {
                Log.Warning("An event ID has no prototype index!");
                continue;
            }

            if (limitedEvents.ContainsKey(eventproto)) // This stops it from dying if you add duplicate entries in a fucked table
                continue;

            if (eventproto.Abstract)
                continue;

            if (!eventproto.TryGetComponent<StationEventComponent>(out var stationEvent, EntityManager.ComponentFactory))
                continue;

            if (!availableEvents.ContainsKey(eventproto))
                continue;

            limitedEvents.Add(eventproto, stationEvent);
        }

        if (!limitedEvents.Any())
            return false;

        return true;
    }

    /// <summary>
    /// Randomly picks a valid event.
    /// </summary>
    public string? PickRandomEvent()
    {
        var availableEvents = AvailableEvents();
        Log.Info($"Picking from {availableEvents.Count} total available events");
        return FindEvent(availableEvents);
    }

    /// <summary>
    /// Pick a random event from the available events at this time, also considering their weightings.
    /// </summary>
    /// <returns></returns>
    public string? FindEvent(Dictionary<EntityPrototype, StationEventComponent> availableEvents)
    {
        if (availableEvents.Count == 0)
        {
            Log.Warning("No events were available to run!");
            return null;
        }

        var sumOfWeights = 0;

        foreach (var stationEvent in availableEvents.Values)
        {
            sumOfWeights += (int) stationEvent.Weight;
        }

        sumOfWeights = _random.Next(sumOfWeights);

        foreach (var (proto, stationEvent) in availableEvents)
        {
            sumOfWeights -= (int) stationEvent.Weight;

            if (sumOfWeights <= 0)
            {
                return proto.ID;
            }
        }

        Log.Error("Event was not found after weighted pick process!");
        return null;
    }

    /// <summary>
    /// Gets the events that have met their player count, time-until start, etc.
    /// </summary>
    /// <param name="playerCountOverride">Override for player count, if using this to simulate events rather than in an actual round.</param>
    /// <param name="currentTimeOverride">Override for round time, if using this to simulate events rather than in an actual round.</param>
    /// <returns></returns>
    public Dictionary<EntityPrototype, StationEventComponent> AvailableEvents(
        bool ignoreEarliestStart = false,
        int? playerCountOverride = null,
        TimeSpan? currentTimeOverride = null)
    {
        var playerCount = playerCountOverride ?? _playerManager.PlayerCount;

        // playerCount does a lock so we'll just keep the variable here
        var currentTime = currentTimeOverride ?? (!ignoreEarliestStart
            ? GameTicker.RoundDuration()
            : TimeSpan.Zero);

        var result = new Dictionary<EntityPrototype, StationEventComponent>();

        foreach (var (proto, stationEvent) in AllEvents())
        {
            if (CanRun(proto, stationEvent, playerCount, currentTime))
            {
                result.Add(proto, stationEvent);
            }
        }

        return result;
    }

    public Dictionary<EntityPrototype, StationEventComponent> AllEvents()
    {
        var allEvents = new Dictionary<EntityPrototype, StationEventComponent>();
        foreach (var prototype in _prototype.EnumeratePrototypes<EntityPrototype>())
        {
            if (prototype.Abstract)
                continue;

            if (!prototype.TryGetComponent<StationEventComponent>(out var stationEvent))
                continue;

            allEvents.Add(prototype, stationEvent);
        }

        return allEvents;
    }

    private int GetOccurrences(EntityPrototype stationEvent)
    {
        return GetOccurrences(stationEvent.ID);
    }

    private int GetOccurrences(string stationEvent)
    {
        return GameTicker.AllPreviousGameRules.Count(p => p.Item2 == stationEvent);
    }

    public TimeSpan TimeSinceLastEvent(EntityPrototype stationEvent)
    {
        foreach (var (time, rule) in GameTicker.AllPreviousGameRules.Reverse())
        {
            if (rule == stationEvent.ID)
                return time;
        }

        return TimeSpan.Zero;
    }

    private bool CanRun(EntityPrototype prototype, StationEventComponent stationEvent, int playerCount, TimeSpan currentTime)
    {
        if (GameTicker.IsGameRuleActive(prototype.ID))
            return false;

        if (stationEvent.MaxOccurrences.HasValue && GetOccurrences(prototype) >= stationEvent.MaxOccurrences.Value)
        {
            return false;
        }

        if (playerCount < stationEvent.MinimumPlayers)
        {
            return false;
        }

        if (currentTime != TimeSpan.Zero && currentTime.TotalMinutes < stationEvent.EarliestStart)
        {
            return false;
        }

        var lastRun = TimeSinceLastEvent(prototype);
        if (lastRun != TimeSpan.Zero && currentTime.TotalMinutes <
            stationEvent.ReoccurrenceDelay + lastRun.TotalMinutes)
        {
            return false;
        }

<<<<<<< HEAD
        if (playerCount > stationEvent.MaximumPlayers)
=======
        if (_roundEnd.IsRoundEndRequested() && !stationEvent.OccursDuringRoundEnd)
>>>>>>> 9a68cf0b
        {
            return false;
        }

        return true;
    }
}<|MERGE_RESOLUTION|>--- conflicted
+++ resolved
@@ -267,11 +267,14 @@
             return false;
         }
 
-<<<<<<< HEAD
+        // Frontier: max players
         if (playerCount > stationEvent.MaximumPlayers)
-=======
+        {
+            return false;
+        }
+        // End Frontier
+
         if (_roundEnd.IsRoundEndRequested() && !stationEvent.OccursDuringRoundEnd)
->>>>>>> 9a68cf0b
         {
             return false;
         }
