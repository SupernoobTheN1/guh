using System.Linq;
using System.Net.Http;
using System.Text;
using System.Text.Json;
using System.Text.Json.Nodes;
using System.Text.RegularExpressions;
using System.Threading.Tasks;
using Content.Server.Administration.Managers;
using Content.Server.Afk;
using Content.Server.Database;
using Content.Server.Discord;
using Content.Server.GameTicking;
using Content.Server.Players.RateLimiting;
using Content.Shared.Administration;
using Content.Shared.CCVar;
using Content.Shared.GameTicking;
using Content.Shared.Mind;
using Content.Shared.Players.RateLimiting;
using JetBrains.Annotations;
using Robust.Server.Player;
using Robust.Shared;
using Robust.Shared.Configuration;
using Robust.Shared.Enums;
using Robust.Shared.Network;
using Robust.Shared.Player;
using Robust.Shared.Timing;
using Robust.Shared.Utility;

namespace Content.Server.Administration.Systems
{
    [UsedImplicitly]
    public sealed partial class BwoinkSystem : SharedBwoinkSystem
    {
        private const string RateLimitKey = "AdminHelp";

        [Dependency] private readonly IPlayerManager _playerManager = default!;
        [Dependency] private readonly IAdminManager _adminManager = default!;
        [Dependency] private readonly IConfigurationManager _config = default!;
        [Dependency] private readonly IGameTiming _timing = default!;
        [Dependency] private readonly IPlayerLocator _playerLocator = default!;
        [Dependency] private readonly GameTicker _gameTicker = default!;
        [Dependency] private readonly SharedMindSystem _minds = default!;
        [Dependency] private readonly IAfkManager _afkManager = default!;
        [Dependency] private readonly IServerDbManager _dbManager = default!;
        [Dependency] private readonly PlayerRateLimitManager _rateLimit = default!;

        [GeneratedRegex(@"^https://(?:(?:canary|ptb)\.)?discord\.com/api/webhooks/(\d+)/((?!.*/).*)$")]
        private static partial Regex DiscordRegex();

        private string _webhookUrl = string.Empty;
        private WebhookData? _webhookData;

        private string _onCallUrl = string.Empty;
        private WebhookData? _onCallData;

        private ISawmill _sawmill = default!;
        private readonly HttpClient _httpClient = new();

        private string _footerIconUrl = string.Empty;
        private string _avatarUrl = string.Empty;
        private string _serverName = string.Empty;

        private readonly Dictionary<NetUserId, DiscordRelayInteraction> _relayMessages = new();

        private Dictionary<NetUserId, string> _oldMessageIds = new();
        private readonly Dictionary<NetUserId, Queue<DiscordRelayedData>> _messageQueues = new();
        private readonly HashSet<NetUserId> _processingChannels = new();
        private readonly Dictionary<NetUserId, (TimeSpan Timestamp, bool Typing)> _typingUpdateTimestamps = new();
        private string _overrideClientName = string.Empty;

        // Max embed description length is 4096, according to https://discord.com/developers/docs/resources/channel#embed-object-embed-limits
        // Keep small margin, just to be safe
        private const ushort DescriptionMax = 4000;

        // Maximum length a message can be before it is cut off
        // Should be shorter than DescriptionMax
        private const ushort MessageLengthCap = 3000;

        // Text to be used to cut off messages that are too long. Should be shorter than MessageLengthCap
        private const string TooLongText = "... **(too long)**";

        private int _maxAdditionalChars;
        private readonly Dictionary<NetUserId, DateTime> _activeConversations = new();

        public override void Initialize()
        {
            base.Initialize();

            Subs.CVar(_config, CCVars.DiscordOnCallWebhook, OnCallChanged, true);

            Subs.CVar(_config, CCVars.DiscordAHelpWebhook, OnWebhookChanged, true);
            Subs.CVar(_config, CCVars.DiscordAHelpFooterIcon, OnFooterIconChanged, true);
            Subs.CVar(_config, CCVars.DiscordAHelpAvatar, OnAvatarChanged, true);
            Subs.CVar(_config, CVars.GameHostName, OnServerNameChanged, true);
            Subs.CVar(_config, CCVars.AdminAhelpOverrideClientName, OnOverrideChanged, true);
            _sawmill = IoCManager.Resolve<ILogManager>().GetSawmill("AHELP");

            var defaultParams = new AHelpMessageParams(
                string.Empty,
                string.Empty,
                true,
                _gameTicker.RoundDuration().ToString("hh\\:mm\\:ss"),
                _gameTicker.RunLevel,
                playedSound: false
            );
            _maxAdditionalChars = GenerateAHelpMessage(defaultParams).Message.Length;
            _playerManager.PlayerStatusChanged += OnPlayerStatusChanged;

            SubscribeLocalEvent<GameRunLevelChangedEvent>(OnGameRunLevelChanged);
            SubscribeNetworkEvent<BwoinkClientTypingUpdated>(OnClientTypingUpdated);
            SubscribeLocalEvent<RoundRestartCleanupEvent>(_ => _activeConversations.Clear());

        	_rateLimit.Register(
                RateLimitKey,
                new RateLimitRegistration(CCVars.AhelpRateLimitPeriod,
                    CCVars.AhelpRateLimitCount,
                    PlayerRateLimitedAction)
                );
        }

        private async void OnCallChanged(string url)
        {
            _onCallUrl = url;

            if (url == string.Empty)
                return;

            var match = DiscordRegex().Match(url);

            if (!match.Success)
            {
                Log.Error("On call URL does not appear to be valid.");
                return;
            }

            if (match.Groups.Count <= 2)
            {
                Log.Error("Could not get webhook ID or token for on call URL.");
                return;
            }

            var webhookId = match.Groups[1].Value;
            var webhookToken = match.Groups[2].Value;

            _onCallData = await GetWebhookData(url);
        }

        private void PlayerRateLimitedAction(ICommonSession obj)
        {
            RaiseNetworkEvent(
                new BwoinkTextMessage(obj.UserId, default, Loc.GetString("bwoink-system-rate-limited"), playSound: false),
                obj.Channel);
        }

        private void OnOverrideChanged(string obj)
        {
            _overrideClientName = obj;
        }

        private async void OnPlayerStatusChanged(object? sender, SessionStatusEventArgs e)
        {
            if (e.NewStatus == SessionStatus.Disconnected)
            {
                if (_activeConversations.TryGetValue(e.Session.UserId, out var lastMessageTime))
                {
                    var timeSinceLastMessage = DateTime.Now - lastMessageTime;
                    if (timeSinceLastMessage > TimeSpan.FromMinutes(5))
                    {
                        _activeConversations.Remove(e.Session.UserId);
                        return; // Do not send disconnect message if timeout exceeded
                    }
                }

                // Check if the user has been banned
                var ban = await _dbManager.GetServerBanAsync(null, e.Session.UserId, null, null);
                if (ban != null)
                {
                    var banMessage = Loc.GetString("bwoink-system-player-banned", ("banReason", ban.Reason));
                    NotifyAdmins(e.Session, banMessage, PlayerStatusType.Banned);
                    _activeConversations.Remove(e.Session.UserId);
                    return;
                }
            }

            // Notify all admins if a player disconnects or reconnects
            var message = e.NewStatus switch
            {
                SessionStatus.Connected => Loc.GetString("bwoink-system-player-reconnecting"),
                SessionStatus.Disconnected => Loc.GetString("bwoink-system-player-disconnecting"),
                _ => null
            };

            if (message != null)
            {
                var statusType = e.NewStatus == SessionStatus.Connected
                    ? PlayerStatusType.Connected
                    : PlayerStatusType.Disconnected;
                NotifyAdmins(e.Session, message, statusType);
            }

            if (e.NewStatus != SessionStatus.InGame)
                return;

            RaiseNetworkEvent(new BwoinkDiscordRelayUpdated(!string.IsNullOrWhiteSpace(_webhookUrl)), e.Session);
        }

        private void NotifyAdmins(ICommonSession session, string message, PlayerStatusType statusType)
        {
            if (!_activeConversations.ContainsKey(session.UserId))
            {
                // If the user is not part of an active conversation, do not notify admins.
                return;
            }

            // Get the current timestamp
            var timestamp = DateTime.Now.ToString("HH:mm:ss");
            var roundTime = _gameTicker.RoundDuration().ToString("hh\\:mm\\:ss");

            // Determine the icon based on the status type
            string icon = statusType switch
            {
                PlayerStatusType.Connected => ":green_circle:",
                PlayerStatusType.Disconnected => ":red_circle:",
                PlayerStatusType.Banned => ":no_entry:",
                _ => ":question:"
            };

            // Create the message parameters for Discord
            var messageParams = new AHelpMessageParams(
                session.Name,
                message,
                true,
                roundTime,
                _gameTicker.RunLevel,
                playedSound: true,
                icon: icon
            );

            // Create the message for in-game with username
            var color = statusType switch
            {
                PlayerStatusType.Connected => Color.Green.ToHex(),
                PlayerStatusType.Disconnected => Color.Yellow.ToHex(),
                PlayerStatusType.Banned => Color.Orange.ToHex(),
                _ => Color.Gray.ToHex(),
            };
            var inGameMessage = $"[color={color}]{session.Name} {message}[/color]";

            var bwoinkMessage = new BwoinkTextMessage(
                userId: session.UserId,
                trueSender: SystemUserId,
                text: inGameMessage,
                sentAt: DateTime.Now,
                playSound: false
            );

            var admins = GetTargetAdmins();
            foreach (var admin in admins)
            {
                RaiseNetworkEvent(bwoinkMessage, admin);
            }

            // Enqueue the message for Discord relay
            if (_webhookUrl != string.Empty)
            {
                // if (!_messageQueues.ContainsKey(session.UserId))
                //     _messageQueues[session.UserId] = new Queue<string>();
                //
                // var escapedText = FormattedMessage.EscapeText(message);
                // messageParams.Message = escapedText;
                //
                // var discordMessage = GenerateAHelpMessage(messageParams);
                // _messageQueues[session.UserId].Enqueue(discordMessage);

                var queue = _messageQueues.GetOrNew(session.UserId);
                var escapedText = FormattedMessage.EscapeText(message);
                messageParams.Message = escapedText;
                var discordMessage = GenerateAHelpMessage(messageParams);
                queue.Enqueue(discordMessage);
            }
        }

        private void OnGameRunLevelChanged(GameRunLevelChangedEvent args)
        {
            // Don't make a new embed if we
            // 1. were in the lobby just now, and
            // 2. are not entering the lobby or directly into a new round.
            if (args.Old is GameRunLevel.PreRoundLobby ||
                args.New is not (GameRunLevel.PreRoundLobby or GameRunLevel.InRound))
            {
                return;
            }

            // Store the Discord message IDs of the previous round
            _oldMessageIds = new Dictionary<NetUserId, string>();
            foreach (var (user, interaction) in _relayMessages)
            {
                var id = interaction.Id;
                if (id == null)
                    return;

                _oldMessageIds[user] = id;
            }

            _relayMessages.Clear();
        }

        private void OnClientTypingUpdated(BwoinkClientTypingUpdated msg, EntitySessionEventArgs args)
        {
            if (_typingUpdateTimestamps.TryGetValue(args.SenderSession.UserId, out var tuple) &&
                tuple.Typing == msg.Typing &&
                tuple.Timestamp + TimeSpan.FromSeconds(1) > _timing.RealTime)
            {
                return;
            }

            _typingUpdateTimestamps[args.SenderSession.UserId] = (_timing.RealTime, msg.Typing);

            // Non-admins can only ever type on their own ahelp, guard against fake messages
            var isAdmin = _adminManager.GetAdminData(args.SenderSession)?.HasFlag(AdminFlags.Adminhelp) ?? false;
            var channel = isAdmin ? msg.Channel : args.SenderSession.UserId;
            var update = new BwoinkPlayerTypingUpdated(channel, args.SenderSession.Name, msg.Typing);

            foreach (var admin in GetTargetAdmins())
            {
                if (admin.UserId == args.SenderSession.UserId)
                    continue;

                RaiseNetworkEvent(update, admin);
            }
        }

        private void OnServerNameChanged(string obj)
        {
            _serverName = obj;
        }

        private async void OnWebhookChanged(string url)
        {
            _webhookUrl = url;

            RaiseNetworkEvent(new BwoinkDiscordRelayUpdated(!string.IsNullOrWhiteSpace(url)));

            if (url == string.Empty)
                return;

            // Basic sanity check and capturing webhook ID and token
            var match = DiscordRegex().Match(url);

            if (!match.Success)
            {
                // TODO: Ideally, CVar validation during setting should be better integrated
                Log.Warning("Webhook URL does not appear to be valid. Using anyways...");
                await GetWebhookData(url); // Frontier - Support for Custom URLS, we still want to see if theres Webhook data available
                return;
            }

            if (match.Groups.Count <= 2)
            {
                Log.Error("Could not get webhook ID or token.");
                return;
            }

            // Fire and forget
            await GetWebhookData(url); // Frontier - Support for Custom URLS
        }

        private async Task<WebhookData?> GetWebhookData(string url)
        {
            var response = await _httpClient.GetAsync(url);

            var content = await response.Content.ReadAsStringAsync();
            if (!response.IsSuccessStatusCode)
            {
                _sawmill.Log(LogLevel.Error,
                    $"Webhook returned bad status code when trying to get webhook data (perhaps the webhook URL is invalid?): {response.StatusCode}\nResponse: {content}");
                return null;
            }

            return JsonSerializer.Deserialize<WebhookData>(content);
        }

        private void OnFooterIconChanged(string url)
        {
            _footerIconUrl = url;
        }

        private void OnAvatarChanged(string url)
        {
            _avatarUrl = url;
        }

        private async void ProcessQueue(NetUserId userId, Queue<DiscordRelayedData> messages)
        {
            // Whether an embed already exists for this player
            var exists = _relayMessages.TryGetValue(userId, out var existingEmbed);

            // Whether the message will become too long after adding these new messages
            var tooLong = exists && messages.Sum(msg => Math.Min(msg.Message.Length, MessageLengthCap) + "\n".Length)
                    + existingEmbed?.Description.Length > DescriptionMax;

            // If there is no existing embed, or it is getting too long, we create a new embed
            if (!exists || tooLong)
            {
                var lookup = await _playerLocator.LookupIdAsync(userId);

                if (lookup == null)
                {
                    _sawmill.Log(LogLevel.Error,
                        $"Unable to find player for NetUserId {userId} when sending discord webhook.");
                    _relayMessages.Remove(userId);
                    return;
                }

                var linkToPrevious = string.Empty;

                // If we have all the data required, we can link to the embed of the previous round or embed that was too long
                if (_webhookData is { GuildId: { } guildId, ChannelId: { } channelId })
                {
                    if (tooLong && existingEmbed?.Id != null)
                    {
                        linkToPrevious =
                            $"**[Go to previous embed of this round](https://discord.com/channels/{guildId}/{channelId}/{existingEmbed.Id})**\n";
                    }
                    else if (_oldMessageIds.TryGetValue(userId, out var id) && !string.IsNullOrEmpty(id))
                    {
                        linkToPrevious =
                            $"**[Go to last round's conversation with this player](https://discord.com/channels/{guildId}/{channelId}/{id})**\n";
                    }
                }

                var characterName = _minds.GetCharacterName(userId);
                existingEmbed = new DiscordRelayInteraction()
                {
                    Id = null,
                    CharacterName = characterName,
                    Description = linkToPrevious,
                    Username = lookup.Username,
                    LastRunLevel = _gameTicker.RunLevel,
                };

                _relayMessages[userId] = existingEmbed;
            }

            // Previous message was in another RunLevel, so show that in the embed
            if (existingEmbed!.LastRunLevel != _gameTicker.RunLevel)
            {
                existingEmbed.Description += _gameTicker.RunLevel switch
                {
                    GameRunLevel.PreRoundLobby => "\n\n:arrow_forward: _**Pre-round lobby started**_\n",
                    GameRunLevel.InRound => "\n\n:arrow_forward: _**Round started**_\n",
                    GameRunLevel.PostRound => "\n\n:stop_button: _**Post-round started**_\n",
                    _ => throw new ArgumentOutOfRangeException(nameof(_gameTicker.RunLevel),
                        $"{_gameTicker.RunLevel} was not matched."),
                };

                existingEmbed.LastRunLevel = _gameTicker.RunLevel;
            }

            // If last message of the new batch is SOS then relay it to on-call.
            // ... as long as it hasn't been relayed already.
            var discordMention = messages.Last();
            var onCallRelay = !discordMention.Receivers && !existingEmbed.OnCall;

            // Add available messages to the embed description
            while (messages.TryDequeue(out var message))
            {
                string text;

                // In case someone thinks they're funny
                if (message.Message.Length > MessageLengthCap)
                    text = message.Message[..(MessageLengthCap - TooLongText.Length)] + TooLongText;
                else
                    text = message.Message;

                existingEmbed.Description += $"\n{text}";
            }

            var payload = GeneratePayload(existingEmbed.Description,
                existingEmbed.Username,
                userId.UserId, // Frontier, this is used to identify the players in the webhook
                existingEmbed.CharacterName);

            // If there is no existing embed, create a new one
            // Otherwise patch (edit) it
            if (existingEmbed.Id == null)
            {
                var request = await _httpClient.PostAsync($"{_webhookUrl}?wait=true",
                    new StringContent(JsonSerializer.Serialize(payload), Encoding.UTF8, "application/json"));

                var content = await request.Content.ReadAsStringAsync();
                if (!request.IsSuccessStatusCode)
                {
                    _sawmill.Log(LogLevel.Error,
                        $"Discord returned bad status code when posting message (perhaps the message is too long?): {request.StatusCode}\nResponse: {content}");
                    _relayMessages.Remove(userId);
                    return;
                }

                var id = JsonNode.Parse(content)?["id"];
                if (id == null)
                {
                    _sawmill.Log(LogLevel.Error,
                        $"Could not find id in json-content returned from discord webhook: {content}");
                    _relayMessages.Remove(userId);
                    return;
                }

                existingEmbed.Id = id.ToString();
            }
            else
            {
                var request = await _httpClient.PatchAsync($"{_webhookUrl}/messages/{existingEmbed.Id}",
                    new StringContent(JsonSerializer.Serialize(payload), Encoding.UTF8, "application/json"));

                if (!request.IsSuccessStatusCode)
                {
                    var content = await request.Content.ReadAsStringAsync();
                    _sawmill.Log(LogLevel.Error,
                        $"Discord returned bad status code when patching message (perhaps the message is too long?): {request.StatusCode}\nResponse: {content}");
                    _relayMessages.Remove(userId);
                    return;
                }
            }

            _relayMessages[userId] = existingEmbed;

            // Actually do the on call relay last, we just need to grab it before we dequeue every message above.
            if (onCallRelay &&
                _onCallData != null)
            {
                existingEmbed.OnCall = true;
                var roleMention = _config.GetCVar(CCVars.DiscordAhelpMention);

                if (!string.IsNullOrEmpty(roleMention))
                {
                    var message = new StringBuilder();
                    message.AppendLine($"<@&{roleMention}>");
                    message.AppendLine("Unanswered SOS");

                    // Need webhook data to get the correct link for that channel rather than on-call data.
                    if (_webhookData is { GuildId: { } guildId, ChannelId: { } channelId })
                    {
                        message.AppendLine(
                            $"**[Go to ahelp](https://discord.com/channels/{guildId}/{channelId}/{existingEmbed.Id})**");
                    }

                    payload = GeneratePayload(message.ToString(), existingEmbed.Username, userId, existingEmbed.CharacterName);

                    var request = await _httpClient.PostAsync($"{_onCallUrl}?wait=true",
                        new StringContent(JsonSerializer.Serialize(payload), Encoding.UTF8, "application/json"));

                    var content = await request.Content.ReadAsStringAsync();
                    if (!request.IsSuccessStatusCode)
                    {
                        _sawmill.Log(LogLevel.Error, $"Discord returned bad status code when posting relay message (perhaps the message is too long?): {request.StatusCode}\nResponse: {content}");
                    }
                }
            }
            else
            {
                existingEmbed.OnCall = false;
            }

            _processingChannels.Remove(userId);
        }

        private WebhookPayload GeneratePayload(string messages, string username, Guid userId, string? characterName = null) // Frontier: added Guid
        {
            // Add character name
            if (characterName != null)
                username += $" ({characterName})";

            // If no admins are online, set embed color to red. Otherwise green
            var color = GetNonAfkAdmins().Count > 0 ? 0x41F097 : 0xFF0000;

            // Limit server name to 1500 characters, in case someone tries to be a little funny
            var serverName = _serverName[..Math.Min(_serverName.Length, 1500)];

            var round = _gameTicker.RunLevel switch
            {
                GameRunLevel.PreRoundLobby => _gameTicker.RoundId == 0
                    ? "pre-round lobby after server restart" // first round after server restart has ID == 0
                    : $"pre-round lobby for round {_gameTicker.RoundId + 1}",
                GameRunLevel.InRound => $"round {_gameTicker.RoundId}",
                GameRunLevel.PostRound => $"post-round {_gameTicker.RoundId}",
                _ => throw new ArgumentOutOfRangeException(nameof(_gameTicker.RunLevel),
                    $"{_gameTicker.RunLevel} was not matched."),
            };

            return new WebhookPayload
            {
                Username = username,
                UserID = userId, // Frontier, this is used to identify the players in the webhook
                AvatarUrl = string.IsNullOrWhiteSpace(_avatarUrl) ? null : _avatarUrl,
                Embeds = new List<WebhookEmbed>
                {
                    new()
                    {
                        Description = messages,
                        Color = color,
                        Footer = new WebhookEmbedFooter
                        {
                            Text = $"{serverName} ({round})",
                            IconUrl = string.IsNullOrWhiteSpace(_footerIconUrl) ? null : _footerIconUrl
                        },
                    },
                },
            };
        }

        public override void Update(float frameTime)
        {
            base.Update(frameTime);

            foreach (var userId in _messageQueues.Keys.ToArray())
            {
                if (_processingChannels.Contains(userId))
                    continue;

                var queue = _messageQueues[userId];
                _messageQueues.Remove(userId);
                if (queue.Count == 0)
                    continue;

                _processingChannels.Add(userId);

                ProcessQueue(userId, queue);
            }
        }

        // Frontier: webhook text messages
        public void OnWebhookBwoinkTextMessage(BwoinkTextMessage message, ServerApi.BwoinkActionBody body)
        {
            // Note for forks:
            AdminData webhookAdminData = new();

            // TODO: fix args
            OnBwoinkInternal(message, SystemUserId, webhookAdminData, body.Username, null, body.UserOnly, body.WebhookUpdate, true);
        }

        protected override void OnBwoinkTextMessage(BwoinkTextMessage message, EntitySessionEventArgs eventArgs)
        {
            base.OnBwoinkTextMessage(message, eventArgs);

            var senderSession = eventArgs.SenderSession;

            // TODO: Sanitize text?
            // Confirm that this person is actually allowed to send a message here.
            var personalChannel = senderSession.UserId == message.UserId;
            var senderAdmin = _adminManager.GetAdminData(senderSession);
            var senderAHelpAdmin = senderAdmin?.HasFlag(AdminFlags.Adminhelp) ?? false;
            var authorized = personalChannel && !message.AdminOnly || senderAHelpAdmin;
            if (!authorized)
            {
                // Unauthorized bwoink (log?)
                return;
            }

            if (_rateLimit.CountAction(eventArgs.SenderSession, RateLimitKey) != RateLimitStatus.Allowed)
                return;

            OnBwoinkInternal(message, eventArgs.SenderSession.UserId, senderAdmin, eventArgs.SenderSession.Name, eventArgs.SenderSession.Channel, false, true, false);
        }

        /// <summary>
        /// Sends a bwoink. Common to both internal messages (sent via the ahelp or admin interface) and webhook messages (sent through the webhook, e.g. via Discord)
        /// </summary>
        /// <param name="message">The message being sent.</param>
        /// <param name="senderId">The network GUID of the person sending the message.</param>
        /// <param name="senderAdmin">The admin privileges of the person sending the message.</param>
        /// <param name="senderName">The name of the person sending the message.</param>
        /// <param name="senderChannel">The channel to send a message to, e.g. in case of failure to send</param>
        /// <param name="sendWebhook">If true, message should be sent off through the webhook if possible</param>
        /// <param name="fromWebhook">Message originated from a webhook (e.g. Discord)</param>
        private void OnBwoinkInternal(BwoinkTextMessage message, NetUserId senderId, AdminData? senderAdmin, string senderName, INetChannel? senderChannel, bool userOnly, bool sendWebhook, bool fromWebhook)
        {
            _activeConversations[message.UserId] = DateTime.Now;

            var escapedText = FormattedMessage.EscapeText(message.Text);

            string bwoinkText;
            string adminPrefix = "";

            //Getting an administrator position
            if (_config.GetCVar(CCVars.AhelpAdminPrefix) && senderAdmin is not null && senderAdmin.Title is not null)
            {
                adminPrefix = $"[bold]\\[{senderAdmin.Title}\\][/bold] ";
            }

            if (senderAdmin is not null &&
                senderAdmin.Flags ==
                AdminFlags.Adminhelp) // Mentor. Not full admin. That's why it's colored differently.
            {
                bwoinkText = $"[color=purple]{adminPrefix}{senderName}[/color]";
            }
            else if (fromWebhook || senderAdmin is not null && senderAdmin.HasFlag(AdminFlags.Adminhelp)) // Frontier: anything sent via webhooks are from an admin.
            {
                bwoinkText = $"[color=red]{adminPrefix}{senderName}[/color]";
            }
            else
            {
                bwoinkText = $"{senderName}";
            }

<<<<<<< HEAD
            if (fromWebhook)
                bwoinkText = $"(DC) {bwoinkText}";

            bwoinkText = $"{(message.PlaySound ? "" : "(S) ")}{bwoinkText}: {escapedText}";

            // If it's not an admin / admin chooses to keep the sound then play it.
            var playSound = senderAdmin == null || message.PlaySound;
            var msg = new BwoinkTextMessage(message.UserId, senderId, bwoinkText, playSound: playSound);
=======
            bwoinkText = $"{(message.AdminOnly ? Loc.GetString("bwoink-message-admin-only") : !message.PlaySound ? Loc.GetString("bwoink-message-silent") : "")} {bwoinkText}: {escapedText}";

            // If it's not an admin / admin chooses to keep the sound and message is not an admin only message, then play it.
            var playSound = (!senderAHelpAdmin || message.PlaySound) && !message.AdminOnly;
            var msg = new BwoinkTextMessage(message.UserId, senderSession.UserId, bwoinkText, playSound: playSound, adminOnly: message.AdminOnly);
>>>>>>> 4dfd3e57

            LogBwoink(msg);

            var admins = GetTargetAdmins();

            // Notify all admins
            if (!userOnly)
            {
                foreach (var channel in admins)
                {
                    RaiseNetworkEvent(msg, channel);
                }
            }

            string adminPrefixWebhook = "";

            if (_config.GetCVar(CCVars.AhelpAdminPrefixWebhook) && senderAdmin is not null && senderAdmin.Title is not null)
            {
                adminPrefixWebhook = $"[bold]\\[{senderAdmin.Title}\\][/bold] ";
            }

            // Notify player
            if (_playerManager.TryGetSessionById(message.UserId, out var session) && !message.AdminOnly)
            {
                if (!admins.Contains(session.Channel))
                {
                    // If _overrideClientName is set, we generate a new message with the override name. The admins name will still be the original name for the webhooks.
                    if (_overrideClientName != string.Empty)
                    {
                        string overrideMsgText;
                        // Doing the same thing as above, but with the override name. Theres probably a better way to do this.
                        if (senderAdmin is not null &&
                            senderAdmin.Flags ==
                            AdminFlags.Adminhelp) // Mentor. Not full admin. That's why it's colored differently.
                        {
                            overrideMsgText = $"[color=purple]{adminPrefixWebhook}{_overrideClientName}[/color]";
                        }
                        else if (senderAdmin is not null && senderAdmin.HasFlag(AdminFlags.Adminhelp))
                        {
                            overrideMsgText = $"[color=red]{adminPrefixWebhook}{_overrideClientName}[/color]";
                        }
                        else
                        {
                            overrideMsgText = $"{senderName}"; // Not an admin, name is not overridden.
                        }

                        if (fromWebhook)
                            overrideMsgText = $"(DC) {overrideMsgText}";

                        overrideMsgText = $"{(message.PlaySound ? "" : "(S) ")}{overrideMsgText}: {escapedText}";

                        RaiseNetworkEvent(new BwoinkTextMessage(message.UserId,
                                senderId,
                                overrideMsgText,
                                playSound: playSound),
                            session.Channel);
                    }
                    else
                        RaiseNetworkEvent(msg, session.Channel);
                }
            }

            var sendsWebhook = _webhookUrl != string.Empty;
            if (sendsWebhook && sendWebhook)
            {
                if (!_messageQueues.ContainsKey(msg.UserId))
                    _messageQueues[msg.UserId] = new Queue<DiscordRelayedData>();

                var str = message.Text;
                var unameLength = senderName.Length;

                if (unameLength + str.Length + _maxAdditionalChars > DescriptionMax)
                {
                    str = str[..(DescriptionMax - _maxAdditionalChars - unameLength)];
                }

                var nonAfkAdmins = GetNonAfkAdmins();
                var messageParams = new AHelpMessageParams(
                    senderName,
                    str,
                    senderId != message.UserId,
                    _gameTicker.RoundDuration().ToString("hh\\:mm\\:ss"),
                    _gameTicker.RunLevel,
                    playedSound: playSound,
<<<<<<< HEAD
                    isDiscord: fromWebhook,
=======
                    adminOnly: message.AdminOnly,
>>>>>>> 4dfd3e57
                    noReceivers: nonAfkAdmins.Count == 0
                );
                _messageQueues[msg.UserId].Enqueue(GenerateAHelpMessage(messageParams));
            }

            if (admins.Count != 0 || sendsWebhook)
                return;

            // No admin online, let the player know
            if (senderChannel != null)
            {
                var systemText = Loc.GetString("bwoink-system-starmute-message-no-other-users");
                var starMuteMsg = new BwoinkTextMessage(message.UserId, SystemUserId, systemText);
                RaiseNetworkEvent(starMuteMsg, senderChannel);
            }
        }
        // End Frontier:

        private IList<INetChannel> GetNonAfkAdmins()
        {
            return _adminManager.ActiveAdmins
                .Where(p => (_adminManager.GetAdminData(p)?.HasFlag(AdminFlags.Adminhelp) ?? false) &&
                            !_afkManager.IsAfk(p))
                .Select(p => p.Channel)
                .ToList();
        }

        private IList<INetChannel> GetTargetAdmins()
        {
            return _adminManager.ActiveAdmins
                .Where(p => _adminManager.GetAdminData(p)?.HasFlag(AdminFlags.Adminhelp) ?? false)
                .Select(p => p.Channel)
                .ToList();
        }

        private DiscordRelayedData GenerateAHelpMessage(AHelpMessageParams parameters)
        {
            var stringbuilder = new StringBuilder();

            if (parameters.Icon != null)
                stringbuilder.Append(parameters.Icon);
            else if (parameters.IsAdmin)
                stringbuilder.Append(":outbox_tray:");
            else if (parameters.NoReceivers)
                stringbuilder.Append(":sos:");
            else
                stringbuilder.Append(":inbox_tray:");

            if (parameters.RoundTime != string.Empty && parameters.RoundState == GameRunLevel.InRound)
                stringbuilder.Append($" **{parameters.RoundTime}**");
            if (!parameters.PlayedSound)
<<<<<<< HEAD
                stringbuilder.Append(" **(S)**");

            if (parameters.IsDiscord) // Frontier - Discord Indicator
                stringbuilder.Append(" **(DC)**");

=======
                stringbuilder.Append($" **{(parameters.AdminOnly ? Loc.GetString("bwoink-message-admin-only") : Loc.GetString("bwoink-message-silent"))}**");
>>>>>>> 4dfd3e57
            if (parameters.Icon == null)
                stringbuilder.Append($" **{parameters.Username}:** ");
            else
                stringbuilder.Append($" **{parameters.Username}** ");
            stringbuilder.Append(parameters.Message);

            return new DiscordRelayedData()
            {
                Receivers = !parameters.NoReceivers,
                Message = stringbuilder.ToString(),
            };
        }

        private record struct DiscordRelayedData
        {
            /// <summary>
            /// Was anyone online to receive it.
            /// </summary>
            public bool Receivers;

            /// <summary>
            /// What's the payload to send to discord.
            /// </summary>
            public string Message;
        }

        /// <summary>
        ///  Class specifically for holding information regarding existing Discord embeds
        /// </summary>
        private sealed class DiscordRelayInteraction
        {
            public string? Id;

            public string Username = String.Empty;

            public string? CharacterName;

            /// <summary>
            /// Contents for the discord message.
            /// </summary>
            public string Description = string.Empty;

            /// <summary>
            /// Run level of the last interaction. If different we'll link to the last Id.
            /// </summary>
            public GameRunLevel LastRunLevel;

            /// <summary>
            /// Did we relay this interaction to OnCall previously.
            /// </summary>
            public bool OnCall;
        }
    }

    public sealed class AHelpMessageParams
    {
        public string Username { get; set; }
        public string Message { get; set; }
        public bool IsAdmin { get; set; }
        public string RoundTime { get; set; }
        public GameRunLevel RoundState { get; set; }
        public bool PlayedSound { get; set; }
        public readonly bool AdminOnly;
        public bool NoReceivers { get; set; }
        public bool IsDiscord { get; set; } // Frontier
        public string? Icon { get; set; }

        public AHelpMessageParams(
            string username,
            string message,
            bool isAdmin,
            string roundTime,
            GameRunLevel roundState,
            bool playedSound,
<<<<<<< HEAD
            bool isDiscord = false, // Frontier
=======
            bool adminOnly = false,
>>>>>>> 4dfd3e57
            bool noReceivers = false,
            string? icon = null)
        {
            Username = username;
            Message = message;
            IsAdmin = isAdmin;
            RoundTime = roundTime;
            RoundState = roundState;
            IsDiscord = isDiscord; // Frontier
            PlayedSound = playedSound;
            AdminOnly = adminOnly;
            NoReceivers = noReceivers;
            Icon = icon;
        }
    }

    public enum PlayerStatusType
    {
        Connected,
        Disconnected,
        Banned,
    }
}<|MERGE_RESOLUTION|>--- conflicted
+++ resolved
@@ -703,22 +703,12 @@
                 bwoinkText = $"{senderName}";
             }
 
-<<<<<<< HEAD
-            if (fromWebhook)
-                bwoinkText = $"(DC) {bwoinkText}";
-
-            bwoinkText = $"{(message.PlaySound ? "" : "(S) ")}{bwoinkText}: {escapedText}";
-
-            // If it's not an admin / admin chooses to keep the sound then play it.
-            var playSound = senderAdmin == null || message.PlaySound;
-            var msg = new BwoinkTextMessage(message.UserId, senderId, bwoinkText, playSound: playSound);
-=======
-            bwoinkText = $"{(message.AdminOnly ? Loc.GetString("bwoink-message-admin-only") : !message.PlaySound ? Loc.GetString("bwoink-message-silent") : "")} {bwoinkText}: {escapedText}";
-
+            bwoinkText = $"{(fromWebhook ? Loc.GetString("bwoink-message-discord") : "")}{(message.AdminOnly ? Loc.GetString("bwoink-message-admin-only") : !message.PlaySound ? Loc.GetString("bwoink-message-silent") : "")} {bwoinkText}: {escapedText}";
+
+            var senderAHelpAdmin = senderAdmin?.HasFlag(AdminFlags.Adminhelp) ?? false;
             // If it's not an admin / admin chooses to keep the sound and message is not an admin only message, then play it.
             var playSound = (!senderAHelpAdmin || message.PlaySound) && !message.AdminOnly;
-            var msg = new BwoinkTextMessage(message.UserId, senderSession.UserId, bwoinkText, playSound: playSound, adminOnly: message.AdminOnly);
->>>>>>> 4dfd3e57
+            var msg = new BwoinkTextMessage(message.UserId, senderId, bwoinkText, playSound: playSound, adminOnly: message.AdminOnly);
 
             LogBwoink(msg);
 
@@ -803,11 +793,8 @@
                     _gameTicker.RoundDuration().ToString("hh\\:mm\\:ss"),
                     _gameTicker.RunLevel,
                     playedSound: playSound,
-<<<<<<< HEAD
                     isDiscord: fromWebhook,
-=======
                     adminOnly: message.AdminOnly,
->>>>>>> 4dfd3e57
                     noReceivers: nonAfkAdmins.Count == 0
                 );
                 _messageQueues[msg.UserId].Enqueue(GenerateAHelpMessage(messageParams));
@@ -824,7 +811,7 @@
                 RaiseNetworkEvent(starMuteMsg, senderChannel);
             }
         }
-        // End Frontier:
+        // End Frontier: webhook text messages
 
         private IList<INetChannel> GetNonAfkAdmins()
         {
@@ -859,15 +846,9 @@
             if (parameters.RoundTime != string.Empty && parameters.RoundState == GameRunLevel.InRound)
                 stringbuilder.Append($" **{parameters.RoundTime}**");
             if (!parameters.PlayedSound)
-<<<<<<< HEAD
-                stringbuilder.Append(" **(S)**");
-
+                stringbuilder.Append($" **{(parameters.AdminOnly ? Loc.GetString("bwoink-message-admin-only") : Loc.GetString("bwoink-message-silent"))}**");
             if (parameters.IsDiscord) // Frontier - Discord Indicator
-                stringbuilder.Append(" **(DC)**");
-
-=======
-                stringbuilder.Append($" **{(parameters.AdminOnly ? Loc.GetString("bwoink-message-admin-only") : Loc.GetString("bwoink-message-silent"))}**");
->>>>>>> 4dfd3e57
+                stringbuilder.Append($" **{Loc.GetString("bwoink-message-discord")}**"); // Frontier - Discord Indicator
             if (parameters.Icon == null)
                 stringbuilder.Append($" **{parameters.Username}:** ");
             else
@@ -942,11 +923,8 @@
             string roundTime,
             GameRunLevel roundState,
             bool playedSound,
-<<<<<<< HEAD
             bool isDiscord = false, // Frontier
-=======
             bool adminOnly = false,
->>>>>>> 4dfd3e57
             bool noReceivers = false,
             string? icon = null)
         {
