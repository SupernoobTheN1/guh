{
    "version": 1,
    "license": "CC-BY-SA-3.0",
<<<<<<< HEAD
    "copyright": "Taken from tgstation at commit https://github.com/tgstation/tgstation/commit/4f6190e2895e09116663ef282d3ce1d8b35c032e",
=======
    "copyright": "Taken from tgstation at commit https://github.com/tgstation/tgstation/commit/4f6190e2895e09116663ef282d3ce1d8b35c032e. Reptilian edit by Nairod(Github)",	
>>>>>>> dfbf47c3
    "size": {
        "x": 32,
        "y": 32
    },
    "states": [
        {
            "name": "icon"
        },
        {
		  "name": "equipped-MASK",
		  "directions": 4
        },
        {
            "name": "equipped-MASK-vulpkanin",
            "directions": 4
        },
        {
		  "name": "inhand-left",
		  "directions": 4
        },
        {
		  "name": "inhand-right",
		  "directions": 4
<<<<<<< HEAD
        }
=======
        },
        {
          "name": "equipped-MASK-reptilian",
          "directions": 4
        }		
>>>>>>> dfbf47c3
    ]
}<|MERGE_RESOLUTION|>--- conflicted
+++ resolved
@@ -1,11 +1,7 @@
 {
     "version": 1,
     "license": "CC-BY-SA-3.0",
-<<<<<<< HEAD
-    "copyright": "Taken from tgstation at commit https://github.com/tgstation/tgstation/commit/4f6190e2895e09116663ef282d3ce1d8b35c032e",
-=======
-    "copyright": "Taken from tgstation at commit https://github.com/tgstation/tgstation/commit/4f6190e2895e09116663ef282d3ce1d8b35c032e. Reptilian edit by Nairod(Github)",	
->>>>>>> dfbf47c3
+    "copyright": "Taken from tgstation at commit https://github.com/tgstation/tgstation/commit/4f6190e2895e09116663ef282d3ce1d8b35c032e. Reptilian edit by Nairod(Github)",
     "size": {
         "x": 32,
         "y": 32
@@ -28,15 +24,11 @@
         },
         {
 		  "name": "inhand-right",
-		  "directions": 4
-<<<<<<< HEAD
-        }
-=======
+		  "directions": 4,
         },
         {
-          "name": "equipped-MASK-reptilian",
-          "directions": 4
-        }		
->>>>>>> dfbf47c3
+            "name": "equipped-MASK-reptilian",
+            "directions": 4,
+        }
     ]
 }