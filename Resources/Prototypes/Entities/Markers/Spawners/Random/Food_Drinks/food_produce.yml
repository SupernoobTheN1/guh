--- conflicted
+++ resolved
@@ -11,50 +11,6 @@
       - state: green
       - sprite: Objects/Specific/Hydroponics/onion_red.rsi
         state: produce
-<<<<<<< HEAD
-  - type: RandomSpawner
-    prototypes:
-      - WheatBushel
-      - OatBushel
-      - Sugarcane
-      - Nettle
-      - FoodBanana
-      - FoodCarrot
-      - FoodCabbage
-      - FoodGarlic
-      - FoodLemon
-      - FoodLime
-      - FoodOrange
-      - FoodPineapple
-      - FoodPotato
-      - FoodTomato
-      - FoodEggplant
-      - FoodApple
-      - FoodCocoaPod
-      - FoodCorn
-      - FoodOnion
-      - FoodOnionRed
-      - FoodMushroom
-      - FoodChiliPepper
-      - FoodChillyPepper
-      - FoodAloe
-      - FoodPoppy
-      - FoodLingzhi
-      - FoodAmbrosiaVulgaris
-      - RiceBushel
-      - FoodSoybeans
-      - FoodKoibean
-      - FoodWatermelon
-      - FoodGrape
-      - FoodBerries
-      - FoodBungo
-      - FoodPeaPod
-      - FoodPumpkin
-      - CottonBol
-      - FoodCoffee # Frontier
-    chance: 0.8
-    offset: 0.0
-=======
   - type: EntityTableSpawner
     table: !type:NestedSelector
       tableId: ProduceTable
@@ -183,7 +139,9 @@
       - id: FoodCocoaBeans
         amount: !type:RangeNumberSelector
           range: 1, 5
->>>>>>> 9a68cf0b
+      - id: FoodCoffee # Frontier
+        amount: !type:RangeNumberSelector # Frontier
+          range: 1, 5 # Frontier
     #rare
     - !type:GroupSelector
       children:
