- type: entity
  name: wirecutter
  parent: BaseItem
  id: Wirecutter
  description: This kills the wire.
  components:
  - type: EmitSoundOnLand
    sound:
      path: /Audio/Items/wirecutter_drop.ogg
  - type: Tag
    tags:
    - PlantSampleTaker
    - Wirecutter
  - type: Sprite
    sprite: Objects/Tools/wirecutters.rsi
    layers:
    - state: cutters
      map: [ "enum.DamageStateVisualLayers.Base" ]
    - state: cutters-cutty-thingy
  - type: MeleeWeapon
    wideAnimationRotation: -90
    damage:
      types:
        Piercing: 2
    attackRate: 2 #open and close that shit on their arm like hell! because you sure aren't doing any damage with this
    soundHit:
      path: "/Audio/Items/wirecutter.ogg"
  - type: Tool
    qualities:
      - Cutting
    useSound:
      path: /Audio/Items/wirecutter.ogg
  - type: RandomSprite
    available:
      - enum.DamageStateVisualLayers.Base:
          cutters: Rainbow
  - type: Item
    sprite: Objects/Tools/wirecutters.rsi
    storedRotation: -90
  - type: ToolTileCompatible
  - type: PhysicalComposition
    materialComposition:
      Steel: 100
  - type: StaticPrice
    price: 15 # Frontier 30<15

- type: entity
  name: screwdriver
  parent: BaseItem
  id: Screwdriver
  description: Industrial grade torque in a small screwdriving package.
  components:
  - type: EmitSoundOnLand
    sound:
      path: /Audio/Items/screwdriver_drop.ogg
  - type: Tag
    tags:
    - Screwdriver
  - type: Sprite
    sprite: Objects/Tools/screwdriver.rsi
    layers:
      - state: screwdriver
        map: [ "enum.DamageStateVisualLayers.Base" ]
      - state: screwdriver-screwybits
  - type: Item
    sprite: Objects/Tools/screwdriver.rsi
    storedRotation: -90
  - type: MeleeWeapon
    wideAnimationRotation: -90
    attackRate: 1
    damage:
      types:
        Piercing: 6
    soundHit:
      path: "/Audio/Weapons/bladeslice.ogg"
  - type: Tool
    qualities:
      - Screwing
    useSound:
      collection: Screwdriver
  - type: RandomSprite
    available:
      - enum.DamageStateVisualLayers.Base:
          screwdriver: Rainbow
  - type: PhysicalComposition
    materialComposition:
      Steel: 100
  - type: StaticPrice
    price: 15 # Frontier 30<15

- type: entity
  name: wrench
  parent: BaseItem
  id: Wrench
  description: 'A common tool for assembly and disassembly. Remember: lefty latchy, righty removey.'
  components:
  - type: EmitSoundOnLand
    sound:
      path: /Audio/Items/wrench_drop.ogg
  - type: Tag
    tags:
    - Wrench
  - type: Sprite
    sprite: _NF/Objects/Tools/wrench.rsi # Frontier: separate sprites (add _NF folder)
    state: icon
  - type: Item
    sprite: _NF/Objects/Tools/wrench.rsi # Frontier: separate sprites (add _NF folder)
    storedSprite:
      sprite: _NF/Objects/Tools/wrench.rsi # Frontier: separate sprites (add _NF folder)
      state: storage
  - type: MeleeWeapon
    wideAnimationRotation: 135
    attackRate: 1.5
    damage:
      types:
        Blunt: 4.5
    soundHit:
      collection: MetalThud
  - type: Tool
    qualities:
      - Anchoring
    useSound:
      path: /Audio/Items/ratchet.ogg
  - type: PhysicalComposition
    materialComposition:
      Steel: 100
  - type: StaticPrice
<<<<<<< HEAD
    price: 11 # Frontier 22<11
=======
    price: 22
  - type: GuideHelp
    guides:
    - Construction
>>>>>>> 11e5d591

- type: entity
  name: multitool
  parent: BaseItem
  id: Multitool
  description: An advanced tool to copy, store, and send electrical pulses and signals through wires and machines.
  components:
  - type: EmitSoundOnLand
    sound:
      path: /Audio/Items/multitool_drop.ogg
  - type: Sprite
    sprite: _NF/Objects/Tools/multitool.rsi # Frontier: separate sprites (add _NF folder)
    layers:
    - state: icon
    - state: green-unlit
      shader: unshaded
  - type: Item
    size: Small
  - type: Clothing
    sprite: _NF/Objects/Tools/multitool.rsi # Frontier: separate sprites (add _NF folder)
    quickEquip: false
    slots:
    - Belt
  - type: Tool
    qualities:
      - Pulsing
  - type: NetworkConfigurator
  - type: ActivatableUI
    key: enum.NetworkConfiguratorUiKey.List
    inHandsOnly: true
  - type: UserInterface
    interfaces:
      enum.NetworkConfiguratorUiKey.List:
        type: NetworkConfiguratorBoundUserInterface
      enum.NetworkConfiguratorUiKey.Configure:
        type: NetworkConfiguratorBoundUserInterface
      enum.NetworkConfiguratorUiKey.Link:
        type: NetworkConfiguratorBoundUserInterface
  - type: Tag
    tags:
      - Multitool
      - DoorElectronicsConfigurator
  - type: PhysicalComposition
    materialComposition:
      Steel: 100
      Plastic: 100
  - type: StaticPrice
<<<<<<< HEAD
    price: 28 # Frontier 56<28
=======
    price: 56
  - type: GuideHelp
    guides:
    - Networking
    - WirePanels
    - Airlocks
    - InspectingPower
>>>>>>> 11e5d591

- type: entity
  name: network configurator
  parent: BaseItem
  id: NetworkConfigurator
  description: A tool for linking devices together. Has two modes, a list mode for mass linking devices and a linking mode for advanced device linking.
  components:
    - type: EmitSoundOnLand
      sound:
        path: /Audio/Items/multitool_drop.ogg
    - type: Sprite
      sprite: Objects/Tools/network_configurator.rsi
      layers:
        - state: icon
        - state: mode-link
          map: ["enum.NetworkConfiguratorLayers.ModeLight"]
          shader: unshaded
    - type: Item
      size: Small
    - type: Clothing
      sprite: Objects/Tools/network_configurator.rsi
      quickEquip: false
      slots:
        - Belt
    - type: Appearance
    - type: GenericVisualizer
      visuals:
        enum.NetworkConfiguratorVisuals.Mode:
          enum.NetworkConfiguratorLayers.ModeLight:
            True: { state: mode-link }
            False: { state: mode-list }
    - type: NetworkConfigurator
    - type: ActivatableUI
      key: enum.NetworkConfiguratorUiKey.List
      inHandsOnly: true
    - type: Tag
      tags:
        - DoorElectronicsConfigurator
    - type: UserInterface
      interfaces:
        enum.NetworkConfiguratorUiKey.List:
          type: NetworkConfiguratorBoundUserInterface
        enum.NetworkConfiguratorUiKey.Configure:
          type: NetworkConfiguratorBoundUserInterface
        enum.NetworkConfiguratorUiKey.Link:
          type: NetworkConfiguratorBoundUserInterface
    - type: StaticPrice
      price: 28 # Frontier 56<28
    - type: GuideHelp
      guides:
      - Networking

#Power tools
#Later on these should switch probably switch damage when changing the tool behavior.
- type: entity
  name: power drill
  parent: BaseItem
  id: PowerDrill
  description: A simple powered hand drill.
  components:
  - type: Tag
    tags:
    - Powerdrill
  - type: Sprite
    sprite: Objects/Tools/drill.rsi
    state: drill_screw
  - type: Item
    sprite: Objects/Tools/drill.rsi
    size: Small
  - type: Tool
    qualities:
      - Screwing
    speedModifier: 1.5
    useSound: /Audio/Items/drill_use.ogg
  - type: MultipleTool
    statusShowBehavior: true
    entries:
      - behavior: Screwing
        sprite:
          sprite: Objects/Tools/drill.rsi
          state: drill_screw
        useSound:
          path: /Audio/Items/drill_use.ogg
        changeSound:
          path: /Audio/Items/change_drill.ogg
      - behavior: Anchoring
        sprite:
          sprite: Objects/Tools/drill.rsi
          state: drill_bolt
        useSound:
          path: /Audio/Items/drill_use.ogg
        changeSound:
          path: /Audio/Items/change_drill.ogg
  - type: PhysicalComposition
    materialComposition:
      Steel: 300
      Plastic: 100
  - type: StaticPrice
    price: 50 # Frontier 100<50
  - type: MeleeWeapon
    wideAnimationRotation: -90
    attackRate: 1.5
    damage:
      types:
        Piercing: 10
    soundHit:
      path: "/Audio/Items/drill_hit.ogg"

- type: entity
  id: RCD
  parent: BaseItem # Frontier: remove BaseEngineeringContraband
  name: RCD
  description: The rapid construction device can be used to quickly place and remove various station structures and fixtures. Requires compressed matter to function.
  components:
  - type: RCD
    availablePrototypes:
    - WallSolid
    - FloorSteel
    - Plating
    - Catwalk
    - Grille
    - Window
    - WindowDirectional
    - WindowReinforcedDirectional
    - ReinforcedWindow
    - Airlock
    - AirlockGlass
    - Firelock
    - TubeLight
    - BulbLight
    - LVCable
    - MVCable
    - HVCable
    - CableTerminal
    - Deconstruct
  - type: LimitedCharges
    maxCharges: 30
    charges: 30
  - type: Sprite
    sprite: _NF/Objects/Tools/rcd.rsi # Frontier
    state: icon
  - type: Item
    size: Normal
  - type: Clothing
    sprite: _NF/Objects/Tools/rcd.rsi # Frontier
    quickEquip: false
    slots:
    - Belt
  - type: PhysicalComposition
    materialComposition:
      Steel: 600
      Plastic: 100
  - type: StaticPrice
    price: 55 # Frontier 110<55
    vendPrice: 5000 # Frontier
  - type: UserInterface
    interfaces:
      enum.RcdUiKey.Key:
        type: RCDMenuBoundUserInterface
  - type: ActivatableUI
    inHandsOnly: true
    key: enum.RcdUiKey.Key

- type: entity
  id: RCDEmpty
  parent: RCD
  suffix: Empty
  components:
  - type: LimitedCharges
    charges: 0

- type: entity
  id: RCDRecharging
  parent: RCD
  name: experimental RCD
  description: A bluespace-enhanced rapid construction device that passively generates its own compressed matter.
  suffix: AutoRecharge
  components:
  - type: LimitedCharges
    maxCharges: 20
    charges: 20
  - type: AutoRecharge
    rechargeDuration: 10

- type: entity
  id: RCDExperimental
  parent: RCD
  suffix: Admeme
  name: experimental RCD
  description: A bluespace-enhanced rapid construction device that passively generates its own compressed matter.
  components:
  - type: AutoRecharge
    rechargeDuration: 1

- type: entity
  name: compressed matter
  parent: BaseItem
  id: RCDAmmo
  description: A cartridge of raw matter compacted by bluespace technology. Used in rapid construction devices.
  components:
  - type: RCDAmmo
  - type: Sprite
    sprite: _NF/Objects/Tools/rcd.rsi # Frontier
    state: ammo
  - type: Item
    sprite: _NF/Objects/Tools/rcd.rsi # Frontier
    heldPrefix: ammo
  - type: PhysicalComposition
    materialComposition:
      Steel: 100
      Plastic: 100
  - type: StaticPrice
    price: 30 # Frontier 60<30
    vendPrice: 1000 # Frontier

- type: entity
  name: omnitool
  parent: BaseItem
  id: Omnitool
  description: A drone's best friend.
  components:
  - type: Sprite
    sprite: Objects/Tools/omnitool.rsi
    state: omnitool-screwing
  - type: Item
    sprite: Objects/Tools/omnitool.rsi
    size: Normal
  - type: Tag
    tags:
    - Multitool
  - type: Prying
    enabled: false
  - type: Tool
    qualities:
      - Screwing
    speedModifier: 1.2 # Kept for future adjustments. Currently 1.2x for balance
    useSound: /Audio/Items/drill_use.ogg
  - type: ToolTileCompatible
  - type: MultipleTool
    statusShowBehavior: true
    entries:
      - behavior: Screwing
        sprite:
          sprite: Objects/Tools/omnitool.rsi
          state: omnitool-screwing
        useSound:
          path: /Audio/Items/drill_use.ogg
        changeSound:
          path: /Audio/Items/change_drill.ogg
      - behavior: Prying
        sprite:
          sprite: Objects/Tools/omnitool.rsi
          state: omnitool-prying
        useSound:
          path: /Audio/Items/jaws_pry.ogg
        changeSound:
          path: /Audio/Items/change_drill.ogg
      - behavior: Anchoring
        sprite:
          sprite: Objects/Tools/omnitool.rsi
          state: omnitool-wrenching
        useSound:
          path: /Audio/Items/ratchet.ogg
        changeSound:
          path: /Audio/Items/change_drill.ogg
      - behavior: Cutting
        sprite:
          sprite: Objects/Tools/omnitool.rsi
          state: omnitool-snipping
        useSound:
          path: /Audio/Items/jaws_cut.ogg
        changeSound:
          path: /Audio/Items/change_drill.ogg
      - behavior: Pulsing
        sprite:
          sprite: Objects/Tools/omnitool.rsi
          state: omnitool-pulsing
        changeSound:
          path: /Audio/Items/change_drill.ogg

#Other
- type: entity
  name: shovel
  parent: BaseItem
  id: Shovel
  description: A large tool for digging and moving dirt.
  components:
  - type: Sprite
    sprite: Objects/Tools/shovel.rsi
    state: icon
  - type: MeleeWeapon
    wideAnimationRotation: 45
    damage:
      types:
        Blunt: 14
    soundHit:
      collection: MetalThud
  - type: Item
    size: Normal
    sprite: Objects/Tools/shovel.rsi
  - type: PhysicalComposition
    materialComposition:
      Steel: 100
      Wood: 50
  - type: StaticPrice
    price: 12.5 # Frontier 25<12.5
  # Delta V: Adds tool quality for digging
  - type: Tool
    qualities:
      - Digging
    speedModifier: 0.5 # Frontier
    useSound:
      path: /Audio/Nyanotrasen/Items/shovel_dig.ogg
  # - type: EarthDigging # Frontier
  - type: Shovel
  - type: ToolTileCompatible # Frontier

- type: entity
  parent: BaseItem
  id: RollingPin
  name: rolling pin
  description: A tool used to shape and flatten dough.
  components:
  - type: Sprite
    sprite: Objects/Tools/rolling_pin.rsi
    state: icon
  - type: Item
    sprite: Objects/Tools/rolling_pin.rsi
    size: Small
  - type: Clothing
    sprite: Objects/Tools/rolling_pin.rsi
    quickEquip: false
    slots:
    - Belt
  - type: MeleeWeapon
    wideAnimationRotation: -135
    damage:
      types:
        Blunt: 7
    soundHit:
      collection: MetalThud
  - type: Tool
    qualities:
    - Rolling
  - type: PhysicalComposition
    materialComposition:
      Wood: 100
  - type: Tag
    tags:
    - RollingPin
  - type: Construction
    graph: WoodenRollingPin
    node: rollingpin<|MERGE_RESOLUTION|>--- conflicted
+++ resolved
@@ -125,14 +125,10 @@
     materialComposition:
       Steel: 100
   - type: StaticPrice
-<<<<<<< HEAD
     price: 11 # Frontier 22<11
-=======
-    price: 22
   - type: GuideHelp
     guides:
     - Construction
->>>>>>> 11e5d591
 
 - type: entity
   name: multitool
@@ -180,17 +176,13 @@
       Steel: 100
       Plastic: 100
   - type: StaticPrice
-<<<<<<< HEAD
     price: 28 # Frontier 56<28
-=======
-    price: 56
   - type: GuideHelp
     guides:
     - Networking
     - WirePanels
     - Airlocks
     - InspectingPower
->>>>>>> 11e5d591
 
 - type: entity
   name: network configurator
