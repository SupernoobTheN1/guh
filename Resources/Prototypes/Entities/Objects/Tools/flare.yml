--- conflicted
+++ resolved
@@ -71,10 +71,6 @@
         maxDuration: 15.0
         startValue: 10.0
         endValue: 1.0
-<<<<<<< HEAD
-  - type: StaticPrice
-    price: 7.5
-=======
   - type: Extractable
     grindableSolutionName: flare
   - type: SolutionContainerManager
@@ -97,4 +93,5 @@
           Quantity: 2
         - ReagentId: Sulfur
           Quantity: 2
->>>>>>> 76823cc5
+  - type: StaticPrice
+    price: 7.5