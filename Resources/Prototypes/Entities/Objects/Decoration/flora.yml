--- conflicted
+++ resolved
@@ -208,11 +208,7 @@
   - type: Sprite
     sprite: Objects/Decoration/Flora/flora_stalagmite.rsi
     state: stalagmite5
-<<<<<<< HEAD
-    
-=======
-
->>>>>>> dfbf47c3
+
 - type: entity
   parent: FloraStalagmite1
   id: FloraStalagmite6
@@ -426,11 +422,11 @@
     spawnEntries:
       - id: PresentRandom
         orGroup: present
-      - id: PresentRandomCash
-        prob: 0.20
+      - id: PresentRandomUnsafe
+        prob: 0.5
         orGroup: present
-      - id: PresentRandomAsh
-        prob: 0.05
+      - id: PresentRandomInsane
+        prob: 0.2
         orGroup: present
     receivedPopup: christmas-tree-got-gift
     deniedPopup: christmas-tree-no-gift
@@ -460,44 +456,28 @@
   components:
   - type: Sprite
     state: tree02
-<<<<<<< HEAD
-    
-=======
-
->>>>>>> dfbf47c3
+
 - type: entity
   parent: ShadowTree01
   id: ShadowTree03
   components:
   - type: Sprite
     state: tree03
-<<<<<<< HEAD
-    
-=======
-
->>>>>>> dfbf47c3
+
 - type: entity
   parent: ShadowTree01
   id: ShadowTree04
   components:
   - type: Sprite
     state: tree04
-<<<<<<< HEAD
-    
-=======
-
->>>>>>> dfbf47c3
+
 - type: entity
   parent: ShadowTree01
   id: ShadowTree05
   components:
   - type: Sprite
     state: tree05
-<<<<<<< HEAD
-    
-=======
-
->>>>>>> dfbf47c3
+
 - type: entity
   parent: ShadowTree01
   id: ShadowTree06
