- type: entity
  parent: BaseItem
  id: BaseSword
  abstract: true
  components:
  - type: Sharp
  - type: Execution
    doAfterDuration: 4.0
  - type: MeleeWeapon
    wideAnimationRotation: -135
  - type: Sprite
    state: icon
  - type: Item
    size: Normal
  - type: Utensil
    types:
      - Knife
  - type: Tool
    qualities:
    - Slicing

- type: entity
  name: captain's sabre
  parent: [ BaseSword, BaseC1Contraband ] # Frontier: BaseCommandContraband<BaseC1Contraband
  id: CaptainSabre
  description: A ceremonial weapon belonging to the captain of the station.
  components:
  - type: Sprite
    sprite: Objects/Weapons/Melee/captain_sabre.rsi
  - type: MeleeWeapon
    attackRate: 1.5
    damage:
      types:
        Slash: 17 #cmon, it has to be at least BETTER than the rest.
    soundHit:
        path: /Audio/Weapons/bladeslice.ogg
  - type: Reflect
    reflectProb: .1
    spread: 90
  - type: Item
    sprite: Objects/Weapons/Melee/captain_sabre.rsi
  - type: Tag
    tags:
    - CaptainSabre
  - type: DisarmMalus
  - type: SentienceTarget
    flavorKind: station-event-random-sentience-flavor-inanimate
    weight: 0.0002 # 5,000 times less likely than 1 regular animal
  - type: PirateAccent
    # not putting a BlockMovement component here cause that's funny.
  - type: Clothing
    quickEquip: false
    slots:
    - back
    - suitStorage

- type: entity
  name: katana
  parent: [ BaseSword, BaseC1Contraband ] # Frontier: BaseMajorContraband<BaseC1Contraband
  id: Katana
  description: Ancient craftwork made with not so ancient plasteel.
  components:
  - type: Tag
    tags:
    - Katana
  - type: Sprite
    sprite: Objects/Weapons/Melee/katana.rsi
  - type: MeleeWeapon
    damage:
      types:
        Slash: 15
    soundHit:
        path: /Audio/Weapons/bladeslice.ogg
  - type: Item
    sprite: Objects/Weapons/Melee/katana.rsi
  - type: DisarmMalus
  - type: Clothing
    quickEquip: false
    slots:
    - back
    - suitStorage

- type: entity
  name: energy katana
  parent: Katana
  id: EnergyKatana
  description: A katana infused with strong energy.
  components:
  - type: Sprite
    sprite: Objects/Weapons/Melee/energykatana.rsi
  - type: MeleeWeapon
    wideAnimationRotation: -60
    damage:
      types:
        Slash: 30
  - type: Item
    sprite: Objects/Weapons/Melee/energykatana.rsi
  - type: EnergyKatana
  - type: DashAbility
  - type: LimitedCharges
    maxCharges: 3
    charges: 3
  - type: AutoRecharge
    rechargeDuration: 20
  - type: Clothing
    sprite: Objects/Weapons/Melee/energykatana.rsi
    slots:
    - Back
    - Belt
  - type: Reflect

- type: entity
  name: machete
  parent: [ BaseSword, BaseC1Contraband ] # Frontier: BaseMajorContraband<BaseC1Contraband
  id: Machete
  description: A large, vicious looking blade.
  components:
  - type: Tag
    tags:
    - Machete
  - type: Sprite
    sprite: Objects/Weapons/Melee/machete.rsi
  - type: MeleeWeapon
    damage:
      types:
        Slash: 15
    soundHit:
        path: /Audio/Weapons/bladeslice.ogg
  - type: Item
    sprite: Objects/Weapons/Melee/machete.rsi
  - type: DisarmMalus
  - type: Clothing
    quickEquip: false
    slots:
    - back
    - suitStorage

- type: entity
  name: claymore
  parent: [ BaseSword, BaseC1Contraband ] # Frontier: BaseMajorContraband<BaseC1Contraband
  id: Claymore
  description: An ancient war blade.
  components:
  - type: Sprite
    sprite: Objects/Weapons/Melee/claymore.rsi
  - type: MeleeWeapon
    attackRate: 0.75
    damage:
      types:
        Slash: 20
    soundHit:
        path: /Audio/Weapons/bladeslice.ogg
  - type: Item
  - type: Clothing
    sprite: Objects/Weapons/Melee/claymore.rsi
    slots:
    - back
    - suitStorage
  - type: DisarmMalus

- type: entity
  name: cutlass
  parent: [ BaseSword, BaseC1Contraband ] # Frontier: BaseMajorContraband<BaseC1Contraband
  id: Cutlass
  description: A wickedly curved blade, often seen in the hands of space pirates.
  components:
  - type: Tag
    tags:
    - Machete
  - type: Sprite
    sprite: Objects/Weapons/Melee/cutlass.rsi
  - type: MeleeWeapon
    damage:
      types:
        Slash: 16
    soundHit:
        path: /Audio/Weapons/bladeslice.ogg
  - type: Item
    sprite: Objects/Weapons/Melee/cutlass.rsi
  - type: DisarmMalus
  - type: Clothing
    quickEquip: false
    slots:
    - back
    - suitStorage

- type: entity
<<<<<<< HEAD
  name: Throngler
  parent: [ BaseSword, BaseC3Contraband ] # Frontier: BaseMajorContraband<BaseC3Contraband
=======
  name: throngler
  parent: [ BaseSword, BaseMajorContraband ]
>>>>>>> a7e29f28
  id: Throngler
  description: Why would you make this?
  components:
    - type: Sprite
      sprite: Objects/Weapons/Melee/Throngler2.rsi
    - type: MeleeWeapon
      attackRate: 10
      damage:
        types:
          Structural: 150
          Slash: 20 #Horror
          Blunt: 20
          Heat: 20
          Piercing: 20
          Radiation: 10
      soundHit:
        path: /Audio/Effects/explosion_small1.ogg
    - type: Reflect
      reflectProb: .25
      spread: 90
    - type: Item
      size: Ginormous
      sprite: Objects/Weapons/Melee/Throngler-in-hand.rsi
    - type: DisarmMalus
    - type: Grammar
      attributes:
        proper: true<|MERGE_RESOLUTION|>--- conflicted
+++ resolved
@@ -185,13 +185,8 @@
     - suitStorage
 
 - type: entity
-<<<<<<< HEAD
-  name: Throngler
+  name: throngler
   parent: [ BaseSword, BaseC3Contraband ] # Frontier: BaseMajorContraband<BaseC3Contraband
-=======
-  name: throngler
-  parent: [ BaseSword, BaseMajorContraband ]
->>>>>>> a7e29f28
   id: Throngler
   description: Why would you make this?
   components:
