--- conflicted
+++ resolved
@@ -1055,8 +1055,8 @@
   - type: ProjectileSpread
     proto: BulletDisablerSmg
     count: 3 #bit stronger than a disabler if you hit your shots you goober, still not a 2 hit stun though
-<<<<<<< HEAD
     spread: 9
+
 
 # Frontier projectiles
 # The game wont allow them to sit under _NF.
@@ -1094,8 +1094,8 @@
   - type: Sprite
     sprite: Objects/Weapons/Guns/Projectiles/magic.rsi
     layers:
-      - state: emp_projectile
-        shader: unshaded
+    - state: emp_projectile
+      shader: unshaded
   - type: EmpOnTrigger
     range: 0.3
     energyConsumption: 2700000
@@ -1116,7 +1116,7 @@
   - type: Sprite
     sprite: _NF/Objects/Weapons/Guns/Projectiles/projectiles2.rsi
     layers:
-      - state: frag-emp
+    - state: frag-emp
   - type: EmpOnTrigger
     range: 4
     energyConsumption: 2700000
@@ -1131,8 +1131,8 @@
   - type: Sprite
     sprite: Objects/Weapons/Guns/Projectiles/magic.rsi
     layers:
-      - state: emp_projectile
-        shader: unshaded
+    - state: emp_projectile
+      shader: unshaded
   - type: Ammo
     muzzleFlash: null
   - type: Physics
@@ -1166,9 +1166,9 @@
   - type: Sprite
     sprite: _NF/Objects/Weapons/Guns/Projectiles/projectiles2.rsi
     layers:
-      - state: ball-emp
-      - state: ball-emp-unlit
-        shader: unshaded
+    - state: ball-emp
+    - state: ball-emp-unlit
+      shader: unshaded
   - type: PointLight
     radius: 1
     color: cyan
@@ -1224,7 +1224,4 @@
       types:
         Heat: 20 # Slightly more damage than the 17heat from the Captain's Hitscan lasgun
     soundHit:
-      collection: MeatLaserImpact
-=======
-    spread: 9
->>>>>>> e0163fb0
+      collection: MeatLaserImpact