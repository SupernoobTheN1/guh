--- conflicted
+++ resolved
@@ -36,13 +36,10 @@
     quickEquip: false
     slots:
     - Belt
-<<<<<<< HEAD
+    - suitStorage
 
   - type: StaticPrice #Dunno if I should be doing this outside of the _NF file
     price: 150
   - type: Tag # Frontier
     tags: # Frontier
-    - Sidearm # Frontier
-=======
-    - suitStorage
->>>>>>> 694ae001
+    - Sidearm # Frontier