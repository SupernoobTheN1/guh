--- conflicted
+++ resolved
@@ -388,11 +388,7 @@
 
 - type: entity
   name: x-ray cannon
-<<<<<<< HEAD
-  parent: [BaseWeaponBattery, BaseGunWieldable, BaseC3Contraband] # Frontier: added BaseC3Contraband
-=======
-  parent: [BaseWeaponBattery, BaseGunWieldable, BaseSecurityContraband]
->>>>>>> d4da9923
+  parent: [BaseWeaponBattery, BaseGunWieldable, BaseC3Contraband] # Frontier: added BaseSecurityContraband<BaseC3Contraband
   id: WeaponXrayCannon
   description: An illegal and experimental weapon that uses concentrated x-ray energy against its target.
   components:
