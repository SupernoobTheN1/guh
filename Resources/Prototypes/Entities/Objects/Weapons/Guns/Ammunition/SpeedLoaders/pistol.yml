- type: entity
  id: BaseSpeedLoaderPistol
  name: "speed loader (.35 auto)"
<<<<<<< HEAD
  parent: [ BaseItem, BaseC1Contraband ] # Frontier: BaseRestrictedContraband<BaseC1Contraband
=======
  parent: [ BaseItem, BaseSecurityContraband ]
>>>>>>> 4dfd3e57
  abstract: true
  components:
  - type: Tag
    tags:
      - SpeedLoaderPistol
  - type: SpeedLoader
  - type: BallisticAmmoProvider
    whitelist:
      tags:
        - CartridgePistol
    capacity: 6
  - type: Sprite
    sprite: Objects/Weapons/Guns/Ammunition/SpeedLoaders/Pistol/pistol_speed_loader.rsi
  - type: ContainerContainer
    containers:
      ballistic-ammo: !type:Container
        ents: []

- type: entity
  id: SpeedLoaderPistol
  name: "speed loader (.35 auto)"
  parent: BaseSpeedLoaderPistol
  components:
  - type: BallisticAmmoProvider
    proto: CartridgePistol
  - type: Sprite
    layers:
    - state: base
      map: ["enum.GunVisualLayers.Base"]
    - state: base-6
      map: ["enum.GunVisualLayers.Mag"]
  - type: MagazineVisuals
    magState: base
    steps: 7
    zeroVisible: false
  - type: Appearance

- type: entity
  id: SpeedLoaderPistolPractice
  name: "speed loader (.35 auto practice)"
  parent: BaseSpeedLoaderPistol
  components:
  - type: BallisticAmmoProvider
    proto: CartridgePistolPractice
  - type: Sprite
    layers:
    - state: base
      map: ["enum.GunVisualLayers.Base"]
    - state: practice-6
      map: ["enum.GunVisualLayers.Mag"]
  - type: MagazineVisuals
    magState: practice
    steps: 7
    zeroVisible: false
  - type: Appearance<|MERGE_RESOLUTION|>--- conflicted
+++ resolved
@@ -1,11 +1,7 @@
 - type: entity
   id: BaseSpeedLoaderPistol
   name: "speed loader (.35 auto)"
-<<<<<<< HEAD
-  parent: [ BaseItem, BaseC1Contraband ] # Frontier: BaseRestrictedContraband<BaseC1Contraband
-=======
-  parent: [ BaseItem, BaseSecurityContraband ]
->>>>>>> 4dfd3e57
+  parent: [ BaseItem, BaseC1Contraband ] # Frontier: BaseSecurityContraband<BaseC1Contraband
   abstract: true
   components:
   - type: Tag
