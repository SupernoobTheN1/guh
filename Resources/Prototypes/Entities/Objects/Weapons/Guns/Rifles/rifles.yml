- type: entity
  name: BaseWeaponRifle
  parent: [BaseItem, BaseGunWieldable]
  id: BaseWeaponRifle
  description: A rooty tooty point and shooty.
  abstract: true
  components:
  - type: Sprite
  - type: Item
    size: Huge
  - type: Clothing
    sprite: Objects/Weapons/Guns/Rifles/ak.rsi
    quickEquip: false
    slots:
    - Back
    - suitStorage
  - type: AmmoCounter
  - type: Gun
    fireRate: 5
    selectedMode: FullAuto
    availableModes:
      - FullAuto
    soundGunshot:
      path: /Audio/Weapons/Guns/Gunshots/batrifle.ogg
  - type: ChamberMagazineAmmoProvider
    soundRack:
      path: /Audio/Weapons/Guns/Cock/sf_rifle_cock.ogg
  - type: ItemSlots
    slots:
      gun_magazine:
        name: Magazine
        startingItem: MagazineLightRifle
        insertSound: /Audio/Weapons/Guns/MagIn/batrifle_magin.ogg
        ejectSound: /Audio/Weapons/Guns/MagOut/batrifle_magout.ogg
        priority: 2
        whitelist:
          tags:
            - MagazineLightRifle
      gun_chamber:
        name: Chamber
        startingItem: CartridgeLightRifle
        priority: 1
        whitelist:
          tags:
            - CartridgeLightRifle
  - type: ContainerContainer
    containers:
      gun_magazine: !type:ContainerSlot
      gun_chamber: !type:ContainerSlot
  - type: StaticPrice
    price: 500

- type: entity
  name: AKMS
  parent: BaseWeaponRifle
  id: WeaponRifleAk
  description: An iconic weapon of war. Uses .30 rifle ammo. An illegal firearm often used by Syndicate agents.
  components:
  - type: Sprite
    sprite: Objects/Weapons/Guns/Rifles/ak.rsi
    layers:
      - state: base
        map: ["enum.GunVisualLayers.Base"]
      - state: mag-0
        map: ["enum.GunVisualLayers.Mag"]
  - type: Gun
    fireRate: 5
    soundGunshot:
      path: /Audio/Weapons/Guns/Gunshots/rifle2.ogg
  - type: ChamberMagazineAmmoProvider
    soundRack:
      path: /Audio/Weapons/Guns/Cock/ltrifle_cock.ogg
  - type: ItemSlots
    slots:
      gun_magazine:
        name: Magazine
        startingItem: MagazineLightRifle
        insertSound: /Audio/Weapons/Guns/MagIn/ltrifle_magin.ogg
        ejectSound: /Audio/Weapons/Guns/MagOut/ltrifle_magout.ogg
        priority: 2
        whitelist:
          tags:
            - MagazineLightRifle
      gun_chamber:
        name: Chamber
        startingItem: CartridgeLightRifle
        priority: 1
        whitelist:
          tags:
            - CartridgeLightRifle
  - type: ContainerContainer
    containers:
      gun_magazine: !type:ContainerSlot
      gun_chamber: !type:ContainerSlot
  - type: MagazineVisuals
    magState: mag
    steps: 1
    zeroVisible: true
  - type: Appearance

- type: entity
  name: M-90gl
  parent: BaseWeaponRifle
  id: WeaponRifleM90GrenadeLauncher
  description: An older bullpup carbine model, with an attached underbarrel grenade launcher. Uses .20 rifle ammo. An illegal firearm often used by Syndicate agents.
  components:
  - type: Sprite
    sprite: Objects/Weapons/Guns/Rifles/carbine.rsi
    layers:
      - state: base
        map: ["enum.GunVisualLayers.Base"]
      - state: mag-0
        map: ["enum.GunVisualLayers.Mag"]
  - type: Clothing
    sprite: Objects/Weapons/Guns/Rifles/carbine.rsi
  - type: ItemSlots
    slots:
      gun_magazine:
        name: Magazine
        startingItem: MagazineRifle
        insertSound: /Audio/Weapons/Guns/MagIn/batrifle_magin.ogg
        ejectSound: /Audio/Weapons/Guns/MagOut/batrifle_magout.ogg
        priority: 2
        whitelist:
          tags:
            - MagazineRifle
      gun_chamber:
        name: Chamber
        startingItem: CartridgeRifle
        priority: 1
        whitelist:
          tags:
            - CartridgeRifle
  - type: ContainerContainer
    containers:
      gun_magazine: !type:ContainerSlot
      gun_chamber: !type:ContainerSlot
  - type: MagazineVisuals
    magState: mag
    steps: 1
    zeroVisible: true
  - type: Appearance

- type: entity
  name: Lecter
  parent: BaseWeaponRifle
  id: WeaponRifleLecter
  description: A high end military grade assault rifle. Uses .20 rifle ammo. On the receiver is a label that says 'for authorized use only.'
  components:
  - type: Sprite
    sprite: Objects/Weapons/Guns/Rifles/lecter.rsi
    layers:
      - state: base
        map: ["enum.GunVisualLayers.Base"]
      - state: mag-0
        map: ["enum.GunVisualLayers.Mag"]
  - type: Clothing
    sprite: Objects/Weapons/Guns/Rifles/lecter.rsi
  - type: Gun
    soundGunshot:
      path: /Audio/Weapons/Guns/Gunshots/ltrifle.ogg
  - type: ItemSlots
    slots:
      gun_magazine:
        name: Magazine
        startingItem: MagazineRifle
        insertSound: /Audio/Weapons/Guns/MagIn/ltrifle_magin.ogg
        ejectSound: /Audio/Weapons/Guns/MagOut/ltrifle_magout.ogg
        priority: 2
        whitelist:
          tags:
            - MagazineRifle
      gun_chamber:
        name: Chamber
        startingItem: CartridgeRifle
        priority: 1
        whitelist:
          tags:
            - CartridgeRifle
  - type: ContainerContainer
    containers:
      gun_magazine: !type:ContainerSlot
      gun_chamber: !type:ContainerSlot
  - type: MagazineVisuals
    magState: mag
    steps: 1
    zeroVisible: true
  - type: Appearance
<<<<<<< HEAD
=======

- type: entity
  name: Foam Force Astro Ace
  parent: [BaseWeaponShotgun, BaseGunWieldable]
  id: WeaponRifleFoam
  description: A premium foam rifle of the highest quality. Its plastic feels rugged, and its mechanisms sturdy.
  components:
  - type: Sprite
    sprite: Objects/Weapons/Guns/Rifles/foam_rifle.rsi
  - type: Clothing
    sprite: Objects/Weapons/Guns/Rifles/foam_rifle.rsi
  - type: Item
    sprite: Objects/Weapons/Guns/Rifles/foam_rifle_inhand_64x.rsi
  - type: BallisticAmmoProvider    
    whitelist:
      tags:
      - BulletFoam
    capacity: 10
    proto: BulletFoam
  - type: GunRequiresWield #remove when inaccuracy on spreads is fixed
  - type: Gun
    fireRate: 2
    selectedMode: SemiAuto
    availableModes:
    - SemiAuto
    soundGunshot:
      path: /Audio/Effects/thunk.ogg
    soundEmpty:
      path: /Audio/Weapons/Guns/Empty/empty.ogg
    clumsyProof: true
>>>>>>> 5543689c
<|MERGE_RESOLUTION|>--- conflicted
+++ resolved
@@ -186,8 +186,6 @@
     steps: 1
     zeroVisible: true
   - type: Appearance
-<<<<<<< HEAD
-=======
 
 - type: entity
   name: Foam Force Astro Ace
@@ -217,5 +215,4 @@
       path: /Audio/Effects/thunk.ogg
     soundEmpty:
       path: /Audio/Weapons/Guns/Empty/empty.ogg
-    clumsyProof: true
->>>>>>> 5543689c
+    clumsyProof: true