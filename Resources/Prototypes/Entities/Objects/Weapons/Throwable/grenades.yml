--- conflicted
+++ resolved
@@ -81,14 +81,10 @@
   - type: GuideHelp
     guides:
     - Security
-<<<<<<< HEAD
-    # - Antagonists # Frontier: removed guidebook entry
-=======
-    - Antagonists
+    #- Antagonists # Frontier: removed guidebook entry
   - type: Tag
     tags:
     - GrenadeFlashBang
->>>>>>> e0163fb0
 
 - type: entity
   id: GrenadeFlashEffect
