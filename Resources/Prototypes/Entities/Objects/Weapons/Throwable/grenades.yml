--- conflicted
+++ resolved
@@ -341,13 +341,8 @@
   - type: Sprite
     sprite: Objects/Weapons/Grenades/empgrenade.rsi
   - type: EmpOnTrigger
-<<<<<<< HEAD
     range: 5.5
-    energyConsumption: 50000
-=======
-    range: 4
     energyConsumption: 2700000 # Frontier: Upstream - #28984, 50000<2700000
->>>>>>> 4e50bb7e
   - type: DeleteOnTrigger
   - type: Appearance
   - type: TimerTriggerVisuals
