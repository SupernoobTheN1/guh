- type: entity
  parent: BaseItem
  id: BaseHealingItem
  abstract: true
  components:
  - type: Sprite
    sprite: Objects/Specific/Medical/medical.rsi
  - type: Item
    size: Small
    sprite: Objects/Specific/Medical/medical.rsi
    heldPrefix: ointment
  # Inherited
  - type: StaticPrice
    price: 0

- type: entity
  name: ointment
  description: Used to treat those nasty burns. Less effective on caustic burns.
  parent: BaseHealingItem
  id: Ointment
  suffix: Full
  components:
  - type: Tag
    tags:
    - Ointment
  - type: Sprite
    state: ointment
  - type: Item
    heldPrefix: ointment
  - type: Healing
    damageContainers:
      - Biological
    damage:
      types:
        Heat: -5
        Cold: -5
        Shock: -5
        Caustic: -1.5
    healingBeginSound:
      path: "/Audio/Items/Medical/ointment_begin.ogg"
    healingEndSound:
      path: "/Audio/Items/Medical/ointment_end.ogg"
  - type: Stack
    stackType: Ointment
    count: 10
  - type: StackPrice
    price: 5

- type: entity
  id: Ointment1
  parent: Ointment
  suffix: Single
  components:
  - type: Stack
    stackType: Ointment
    count: 1

- type: entity
  id: Ointment10Lingering
  parent: Ointment
  suffix: 10, Lingering
  components:
  - type: Stack
    lingering: true
    count: 10

- type: entity
  name: regenerative mesh
  description: Used to treat even the nastiest burns. Also effective against caustic burns.
  parent: BaseHealingItem
  id: RegenerativeMesh
  suffix: Full
  components:
  - type: Tag
    tags:
    - Ointment
  - type: Sprite
    state: regenerative-mesh
  - type: Item
    heldPrefix: regenerative-mesh
  - type: Healing
    damageContainers:
      - Biological
    damage:
      types:
        Heat: -10
        Cold: -10
        Shock: -10
        Caustic: -10
    healingBeginSound:
      path: "/Audio/Items/Medical/ointment_begin.ogg"
    healingEndSound:
      path: "/Audio/Items/Medical/ointment_end.ogg"
  - type: Stack
    stackType: RegenerativeMesh
    count: 10
  - type: StackPrice
    price: 20

- type: entity
  id: OintmentAdvanced1
  parent: RegenerativeMesh
  suffix: Single
  components:
  - type: Stack
    stackType: RegenerativeMesh
    count: 1

- type: entity
  name: bruise pack
  description: A therapeutic gel pack and bandages designed to treat blunt-force trauma.
  parent: BaseHealingItem
  id: Brutepack
  suffix: Full
  components:
  - type: Tag
    tags:
    - Brutepack
  - type: Sprite
    state: brutepack
  - type: Healing
    damageContainers:
      - Biological
    damage:
      groups:
        Brute: -15 # 5 for each type in the group
    healingBeginSound:
      path: "/Audio/Items/Medical/brutepack_begin.ogg"
    healingEndSound:
      path: "/Audio/Items/Medical/brutepack_end.ogg"
  - type: Stack
    stackType: Brutepack
    count: 10
  - type: StackPrice
    price: 5

- type: entity
  id: Brutepack1
  parent: Brutepack
  suffix: Single
  components:
  - type: Stack
    stackType: Brutepack
    count: 1

- type: entity
  id: Brutepack10Lingering
  parent: Brutepack
  suffix: 10, Lingering
  components:
  - type: Stack
    lingering: true
    count: 10

- type: entity
  name: medicated suture
  description: A suture soaked in medicine, treats blunt-force trauma effectively and closes wounds.
  parent: BaseHealingItem
  id: MedicatedSuture
  suffix: Full
  components:
  - type: Tag
    tags:
    - Brutepack
  - type: Sprite
    state: medicated-suture
  - type: Item
    heldPrefix: medicated-suture
    storedRotation: -90
  - type: Healing
    damageContainers:
      - Biological
    damage:
      groups:
        Brute: -30 # 10 for each type in the group
    bloodlossModifier: -10 # a suture should stop ongoing bleeding
    healingBeginSound:
      path: "/Audio/Items/Medical/brutepack_begin.ogg"
    healingEndSound:
      path: "/Audio/Items/Medical/brutepack_end.ogg"
  - type: Stack
    stackType: MedicatedSuture
    count: 10
  - type: StackPrice
    price: 20

- type: entity
  id: BrutepackAdvanced1
  parent: MedicatedSuture
  suffix: Single
  components:
  - type: Stack
    stackType: MedicatedSuture
    count: 1

- type: entity
  name: blood pack
  description: Contains a groundbreaking universal blood replacement created by Nanotrasen's advanced medical science.
  parent: BaseHealingItem
  id: Bloodpack
  suffix: Full
  components:
  - type: Tag
    tags:
    - Bloodpack
  - type: Sprite
    state: bloodpack
  - type: Healing
    damageContainers:
      - Biological
    damage:
      types:
        Bloodloss: -0.5 #lowers bloodloss damage
    ModifyBloodLevel: 15 #restores about 5% blood per use on standard humanoids.
    healingBeginSound:
      path: "/Audio/Items/Medical/brutepack_begin.ogg"
    healingEndSound:
      path: "/Audio/Items/Medical/brutepack_end.ogg"
  - type: Stack
    stackType: Bloodpack
    count: 10
  - type: StackPrice
    price: 5 # Frontier 10<5

- type: entity
  parent: Bloodpack
  id: Bloodpack10Lingering
  suffix: 10, Lingering
  components:
  - type: Stack
    lingering: true

- type: entity
  parent: BaseHealingItem
  id: Tourniquet
  name: tourniquet
  description: Stops bleeding! Hopefully.
  components:
    - type: Tag
      tags:
        - SecBeltEquip
    - type: Sprite
      state: tourniquet
    - type: Healing
      damageContainers:
        - Biological
      damage:
        groups:
          Brute: 5 # Tourniquets HURT!
        types:
          Asphyxiation: 5 # Essentially Stopping all blood reaching a part of your body
      bloodlossModifier: -10 # Tourniquets stop bleeding
      delay: 0.5
      healingBeginSound:
        path: "/Audio/Items/Medical/brutepack_begin.ogg"
      healingEndSound:
        path: "/Audio/Items/Medical/brutepack_end.ogg"

- type: entity
  name: roll of gauze
  description: Some sterile gauze to wrap around bloody stumps.
  parent: BaseHealingItem
  id: Gauze
  suffix: Full
  components:
  - type: Tag
    tags:
    - Gauze
  - type: Sprite
    state: gauze
  - type: Construction
    graph: Gauze
    node: gauze
  - type: Healing
    damageContainers:
      - Biological
    damage:
      types:
        Slash: -5
        Piercing: -10
    bloodlossModifier: -10
    healingBeginSound:
      path: "/Audio/Items/Medical/brutepack_begin.ogg"
    healingEndSound:
      path: "/Audio/Items/Medical/brutepack_end.ogg"
  - type: Stack
    stackType: Gauze
    count: 10
  - type: StackPrice
    price: 5 # Frontier 10<5

- type: entity
  id: Gauze1
  parent: Gauze
  suffix: Single
  components:
  - type: Stack
    count: 1

- type: entity
  id: Gauze10Lingering
  parent: Gauze
  suffix: 10, Lingering
  components:
  - type: Stack
    lingering: true
    count: 10

- type: entity
  name: aloe cream
  description: A topical cream for burns.
  parent: Ointment ##Yes it's a direct reskin
  id: AloeCream
  components:
  - type: Sprite
    sprite: Objects/Specific/Hydroponics/aloe.rsi
    state: cream
  - type: Stack
    stackType: AloeCream
    count: 10

- type: entity
  parent: BaseHealingItem
  id: HealingToolbox
  name: healing toolbox
  description: A powerful toolbox imbued with robust energy. It can heal your wounds and fill you with murderous intent.
  suffix: DO NOT MAP
  components:
  - type: Sprite
    sprite: Objects/Specific/Medical/healing_toolbox.rsi
    state: icon
  - type: Healing
    damageContainers:
    - Biological
    damage:
      groups: # these are all split across multiple types
        Brute: -150
        Burn: -150
        Toxin: -150
    bloodlossModifier: -20
    delay: 1
    selfHealPenaltyMultiplier: 0
    healingBeginSound:
      path: "/Audio/Items/Medical/ointment_begin.ogg"
    healingEndSound:
      path: "/Audio/Items/Medical/ointment_end.ogg"

# Pills
- type: entity
  name: pill
  suffix: Dexalin 10u
  parent: Pill
  id: PillDexalin
  components:
  - type: Pill
    pillType: 15
  - type: Sprite
    state: pill16
  - type: Label
    currentLabel: dexalin 10u
  - type: SolutionContainerManager
    solutions:
      food:
        maxVol: 20
        reagents:
        - ReagentId: Dexalin
          Quantity: 10

- type: entity
  name: pill canister
  parent: PillCanister
  id: PillCanisterDexalin
  suffix: Dexalin 10u, 7
  components:
  - type: Label
    currentLabel: dexalin 10u
  - type: StorageFill
    contents:
    - id: PillDexalin
      amount: 7

- type: entity
  name: pill
  suffix: Dylovene 10u
  parent: Pill
  id: PillDylovene
  components:
  - type: Pill
    pillType: 9
  - type: Sprite
    state: pill10
  - type: Label
    currentLabel: dylovene 10u
  - type: SolutionContainerManager
    solutions:
      food:
        maxVol: 20
        reagents:
        - ReagentId: Dylovene
          Quantity: 10

- type: entity
  name: pill canister
  parent: PillCanister
  id: PillCanisterDylovene
  suffix: Dylovene 10u, 5
  components:
  - type: Label
    currentLabel: dylovene 10u
  - type: StorageFill
    contents:
    - id: PillDylovene
      amount: 5

- type: entity
  name: pill
  suffix: Hyronalin 10u
  parent: Pill
  id: PillHyronalin
  components:
  - type: Pill
    pillType: 16
  - type: Sprite
    state: pill17
  - type: Label
    currentLabel: hyronalin 10u
  - type: SolutionContainerManager
    solutions:
      food:
        maxVol: 20
        reagents:
        - ReagentId: Hyronalin
          Quantity: 10

- type: entity
  name: pill canister
  parent: PillCanister
  id: PillCanisterHyronalin
  suffix: Hyronalin 10u, 5
  components:
  - type: Label
    currentLabel: hyronalin 10u
  - type: StorageFill
    contents:
    - id: PillHyronalin
      amount: 5

- type: entity
  name: pill
  suffix: Potassium iodide 10u
  parent: Pill
  id: PillPotassiumIodide
  components:
  - type: Pill
    pillType: 8
  - type: Sprite
    state: pill9
  - type: Label
    currentLabel: potassium iodide 10u
  - type: SolutionContainerManager
    solutions:
      food:
        maxVol: 20
        reagents:
        - ReagentId: PotassiumIodide
          Quantity: 10

- type: entity
  name: pill canister
  parent: PillCanister
  id: PillCanisterPotassiumIodide
  suffix: Potassium iodide 10u, 5
  components:
  - type: Label
    currentLabel: potassium iodide 10u
  - type: StorageFill
    contents:
    - id: PillPotassiumIodide
      amount: 5

- type: entity
  name: pill
  suffix: Iron 10u
  parent: Pill
  id: PillIron
  components:
  - type: Pill
    pillType: 13
  - type: Sprite
    state: pill14
  - type: Label
    currentLabel: iron 10u
  - type: SolutionContainerManager
    solutions:
      food:
        maxVol: 20
        reagents:
        - ReagentId: Iron
          Quantity: 10

- type: entity
  name: pill
  suffix: Copper 10u
  parent: Pill
  id: PillCopper
  components:
  - type: Pill
    pillType: 12
  - type: Sprite
    state: pill13
  - type: Label
    currentLabel: copper 10u
  - type: SolutionContainerManager
    solutions:
      food:
        maxVol: 20
        reagents:
        - ReagentId: Copper
          Quantity: 10

- type: entity
  name: pill canister
  parent: PillCanister
  id: PillCanisterIron
  suffix: Iron 10u, 5
  components:
  - type: Label
    currentLabel: iron 10u
  - type: StorageFill
    contents:
    - id: PillIron
      amount: 5

- type: entity
  name: pill canister
  parent: PillCanister
  id: PillCanisterCopper
  suffix: Copper 10u, 5
  components:
  - type: Label
    currentLabel: copper 10u
  - type: StorageFill
    contents:
    - id: PillCopper
      amount: 5

- type: entity
  name: pill
  suffix: Kelotane 10u
  parent: Pill
  id: PillKelotane
  components:
  - type: Pill
    pillType: 3
  - type: Sprite
    state: pill4
  - type: Label
    currentLabel: kelotane 10u
  - type: SolutionContainerManager
    solutions:
      food:
        maxVol: 20
        reagents:
        - ReagentId: Kelotane
          Quantity: 10

- type: entity
  name: pill canister
  parent: PillCanister
  id: PillCanisterKelotane
  suffix: Kelotane 10u, 5
  components:
  - type: Label
    currentLabel: kelotane 10u
  - type: StorageFill
    contents:
    - id: PillKelotane
      amount: 5

- type: entity
  name: pill
  suffix: Dermaline 10u
  parent: Pill
  id: PillDermaline
  components:
  - type: Pill
    pillType: 7
  - type: Sprite
    state: pill8
  - type: Label
    currentLabel: dermaline 10u
  - type: SolutionContainerManager
    solutions:
      food:
        maxVol: 20
        reagents:
        - ReagentId: Dermaline
          Quantity: 10

- type: entity
  name: pill canister
  parent: PillCanister
  id: PillCanisterDermaline
  suffix: Dermaline 10u, 5
  components:
  - type: Label
    currentLabel: dermaline 10u
  - type: StorageFill
    contents:
    - id: PillDermaline
      amount: 5

- type: entity
  name: space mirage
  parent: Pill
  id: PillSpaceDrugs
  components:
  - type: SolutionContainerManager
    solutions:
      food:
        maxVol: 20
        reagents:
        - ReagentId: SpaceDrugs
          Quantity: 15

- type: entity
  name: pill
  suffix: Tricordrazine 10u
  parent: Pill
  id: PillTricordrazine
  components:
  - type: Pill
    pillType: 2
  - type: Sprite
    state: pill3
  - type: Label
    currentLabel: tricordrazine 10u
  - type: SolutionContainerManager
    solutions:
      food:
        maxVol: 20
        reagents:
        - ReagentId: Tricordrazine
          Quantity: 10

- type: entity
  name: pill canister
  parent: PillCanister
  id: PillCanisterTricordrazine
  suffix: Tricordrazine 10u, 5
  components:
  - type: Label
    currentLabel: tricordrazine 10u
  - type: StorageFill
    contents:
    - id: PillTricordrazine
      amount: 5

- type: entity
  name: pill
  suffix: Bicaridine 10u
  parent: Pill
  id: PillBicaridine
  components:
  - type: Pill
    pillType: 4
  - type: Sprite
    state: pill5
  - type: Label
    currentLabel: bicaridine 10u
  - type: SolutionContainerManager
    solutions:
      food:
        maxVol: 20
        reagents:
        - ReagentId: Bicaridine
          Quantity: 10

- type: entity
  name: pill canister
  parent: PillCanister
  id: PillCanisterBicaridine
  suffix: Bicaridine 10u, 5
  components:
  - type: Label
    currentLabel: bicaridine 10u
  - type: StorageFill
    contents:
    - id: PillBicaridine
      amount: 5

- type: entity
  name: pill
  suffix: Charcoal 10u
  parent: Pill
  id: PillCharcoal
  components:
  - type: Pill
    pillType: 20
  - type: Sprite
    state: pill21
  - type: Label
    currentLabel: charcoal 10u
  - type: SolutionContainerManager
    solutions:
      food:
        maxVol: 20
        reagents:
        - ReagentId: Charcoal
          Quantity: 10

- type: entity
  name: pill canister
  parent: PillCanister
  id: PillCanisterCharcoal
  suffix: Charcoal 10u, 3
  components:
  - type: Label
    currentLabel: charcoal 10u
  - type: StorageFill
    contents:
    - id: PillCharcoal
      amount: 3

- type: entity
  name: romerol pill
  parent: Pill
  id: PillRomerol
  components:
  - type: SolutionContainerManager
    solutions:
      food:
        maxVol: 20
        reagents:
        - ReagentId: Romerol
          Quantity: 10

- type: entity
  name: ambuzol pill
  parent: Pill
  id: PillAmbuzol
  components:
    - type: SolutionContainerManager
      solutions:
        food:
          maxVol: 20
          reagents:
            - ReagentId: Ambuzol
              Quantity: 10

- type: entity
  name: ambuzol plus pill
  parent: Pill
  id: PillAmbuzolPlus
  components:
    - type: Pill
      pillType: 2
    - type: Sprite
      state: pill3
    - type: SolutionContainerManager
      solutions:
        food:
          maxVol: 20
          reagents:
            - ReagentId: AmbuzolPlus
              Quantity: 5

- type: entity
  parent: PillCanister
  id: PillCanisterRandom
  suffix: Random
  components:
  - type: StorageFill
    contents:
    - id: PillDexalin
      prob: 0.10
      maxAmount: 7
      orGroup: RandomPill
    - id: PillDylovene
      prob: 0.10
      maxAmount: 7
      orGroup: RandomPill
    - id: PillHyronalin
      prob: 0.10
      maxAmount: 7
      orGroup: RandomPill
    - id: PillPotassiumIodide
      prob: 0.10
      maxAmount: 7
      orGroup: RandomPill
    - id: PillIron
      prob: 0.10
      maxAmount: 7
      orGroup: RandomPill
    - id: PillCopper
      prob: 0.10
      maxAmount: 7
      orGroup: RandomPill
    - id: PillKelotane
      prob: 0.10
      maxAmount: 7
      orGroup: RandomPill
    - id: PillDermaline
      prob: 0.10
      maxAmount: 7
      orGroup: RandomPill
    - id: PillTricordrazine
      prob: 0.10
      maxAmount: 7
      orGroup: RandomPill
    - id: PillBicaridine
      prob: 0.10
      maxAmount: 7
      orGroup: RandomPill
    - id: PillCharcoal
      prob: 0.10
      maxAmount: 7
      orGroup: RandomPill
    - id: PillAmbuzol
      prob: 0.075
      maxAmount: 7
      orGroup: RandomPill
    - id: PillAmbuzolPlus
      prob: 0.075
      maxAmount: 7
      orGroup: RandomPill
    - id: PillSpaceDrugs
      prob: 0.075
      maxAmount: 7
      orGroup: RandomPill
    - id: StrangePill
      prob: 0.075
      maxAmount: 7
      orGroup: RandomPill

# Syringes
- type: entity
  suffix: ephedrine
  parent: PrefilledSyringe
  id: SyringeEphedrine
  components:
  - type: Label
    currentLabel: reagent-name-ephedrine
  - type: SolutionContainerManager
    solutions:
      injector:
        maxVol: 15
        reagents:
        - ReagentId: Ephedrine
          Quantity: 15

- type: entity
  suffix: inaprovaline
  parent: PrefilledSyringe
  id: SyringeInaprovaline
  components:
  - type: Label
    currentLabel: reagent-name-inaprovaline
  - type: SolutionContainerManager
    solutions:
      injector:
        maxVol: 15
        reagents:
        - ReagentId: Inaprovaline
          Quantity: 15

- type: entity
  suffix: tranexamic acid
  parent: PrefilledSyringe
  id: SyringeTranexamicAcid
  components:
  - type: Label
    currentLabel: reagent-name-tranexamic-acid
  - type: SolutionContainerManager
    solutions:
      injector:
        maxVol: 15
        reagents:
        - ReagentId: TranexamicAcid
          Quantity: 15

- type: entity
  suffix: bicaridine
  parent: PrefilledSyringe
  id: SyringeBicaridine
  components:
  - type: Label
    currentLabel: reagent-name-bicaridine
  - type: SolutionContainerManager
    solutions:
      injector:
        maxVol: 15
        reagents:
        - ReagentId: Bicaridine
          Quantity: 15

- type: entity
  suffix: dermaline
  parent: PrefilledSyringe
  id: SyringeDermaline
  components:
  - type: Label
    currentLabel: reagent-name-dermaline
  - type: SolutionContainerManager
    solutions:
      injector:
        maxVol: 15
        reagents:
        - ReagentId: Dermaline
          Quantity: 15

- type: entity
  suffix: hyronalin
  parent: PrefilledSyringe
  id: SyringeHyronalin
  components:
  - type: Label
    currentLabel: reagent-name-hyronalin
  - type: SolutionContainerManager
    solutions:
      injector:
        maxVol: 15
        reagents:
        - ReagentId: Hyronalin
          Quantity: 15

- type: entity
  suffix: ipecac
  parent: PrefilledSyringe
  id: SyringeIpecac
  components:
  - type: Label
    currentLabel: reagent-name-ipecac
  - type: SolutionContainerManager
    solutions:
      injector:
        maxVol: 15
        reagents:
        - ReagentId: Ipecac
          Quantity: 15

- type: entity
  suffix: ambuzol
  parent: PrefilledSyringe
  id: SyringeAmbuzol
  components:
  - type: Label
    currentLabel: reagent-name-ambuzol
  - type: SolutionContainerManager
    solutions:
      injector:
        maxVol: 15
        reagents:
          - ReagentId: Ambuzol
            Quantity: 15

- type: entity
  suffix: sigynate
  parent: PrefilledSyringe
  id: SyringeSigynate
  components:
  - type: Label
    currentLabel: reagent-name-sigynate
  - type: SolutionContainerManager
    solutions:
      injector:
        maxVol: 15
        reagents:
          - ReagentId: Sigynate
            Quantity: 15

- type: entity
  suffix: ethylredoxrazine
  parent: PrefilledSyringe
  id: SyringeEthylredoxrazine
  components:
  - type: Label
    currentLabel: reagent-name-ethylredoxrazine
  - type: SolutionContainerManager
    solutions:
      injector:
        maxVol: 15
        reagents:
          - ReagentId: Ethylredoxrazine
            Quantity: 15

- type: entity
  suffix: phalanximine
  parent: PrefilledSyringe
  id: SyringePhalanximine
  components:
  - type: Label
    currentLabel: reagent-name-phalanximine
  - type: SolutionContainerManager
    solutions:
      injector:
        maxVol: 15
        reagents:
          - ReagentId: Phalanximine
            Quantity: 15

- type: entity
  suffix: saline
  parent: PrefilledSyringe
  id: SyringeSaline
  components:
  - type: Label
    currentLabel: reagent-name-saline
  - type: SolutionContainerManager
    solutions:
      injector:
        maxVol: 15
        reagents:
          - ReagentId: Saline
            Quantity: 15

#this is where all the syringes are so i didn't know where to put it
- type: entity
<<<<<<< HEAD
  name: romerol syringe
  parent: [PrefilledSyringe, BaseC3SyndicateContraband] # Frontier: BaseSyndicateContraband<BaseC3SyndicateContraband
=======
  suffix: romerol
  parent: PrefilledSyringe
>>>>>>> a7e29f28
  id: SyringeRomerol
  components:
  - type: Label
    currentLabel: reagent-name-romerol
  - type: SolutionContainerManager
    solutions:
      injector:
        maxVol: 15
        reagents:
        - ReagentId: Romerol
          Quantity: 15

- type: entity
<<<<<<< HEAD
  name: hyperzine syringe
  parent: [PrefilledSyringe, BaseC3SyndicateContraband] # Frontier: BaseSyndicateContraband<BaseC3SyndicateContraband
=======
  suffix: hyperzine
  parent: PrefilledSyringe
>>>>>>> a7e29f28
  id: SyringeStimulants
  components:
  - type: Label
    currentLabel: reagent-name-hyperzine
  - type: SolutionContainerManager
    solutions:
      injector:
        maxVol: 15
        reagents:
        - ReagentId: Stimulants
          Quantity: 15<|MERGE_RESOLUTION|>--- conflicted
+++ resolved
@@ -1016,13 +1016,8 @@
 
 #this is where all the syringes are so i didn't know where to put it
 - type: entity
-<<<<<<< HEAD
-  name: romerol syringe
   parent: [PrefilledSyringe, BaseC3SyndicateContraband] # Frontier: BaseSyndicateContraband<BaseC3SyndicateContraband
-=======
   suffix: romerol
-  parent: PrefilledSyringe
->>>>>>> a7e29f28
   id: SyringeRomerol
   components:
   - type: Label
@@ -1036,13 +1031,8 @@
           Quantity: 15
 
 - type: entity
-<<<<<<< HEAD
-  name: hyperzine syringe
   parent: [PrefilledSyringe, BaseC3SyndicateContraband] # Frontier: BaseSyndicateContraband<BaseC3SyndicateContraband
-=======
   suffix: hyperzine
-  parent: PrefilledSyringe
->>>>>>> a7e29f28
   id: SyringeStimulants
   components:
   - type: Label
