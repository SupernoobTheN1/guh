- type: entity
  name: hypospray
  parent: [BaseItem, BaseGrandTheftContraband]
  description: A sterile injector for rapid administration of drugs to patients.
  id: Hypospray
  components:
  - type: Sprite
    sprite: Objects/Specific/Medical/hypospray.rsi
    state: hypo
  - type: Item
    sprite: Objects/Specific/Medical/hypospray.rsi
  - type: SolutionContainerManager
    solutions:
      hypospray:
        maxVol: 30
  - type: RefillableSolution
    solution: hypospray
  - type: ExaminableSolution
    solution: hypospray
  - type: Hypospray
    onlyAffectsMobs: false
  - type: UseDelay
    delay: 0.5
  - type: StaticPrice
    price: 750
  - type: Tag
    tags:
    - HighRiskItem
  - type: StealTarget
    stealGroup: Hypospray

- type: entity
  name: gorlex hypospray
  parent: BaseItem
  description: Using reverse engineered designs from NT, Cybersun produced these in limited quantities for Gorlex Marauder operatives.
  id: SyndiHypo
  components:
  - type: Sprite
    sprite: Objects/Specific/Medical/syndihypo.rsi
    state: hypo
  - type: Item
    sprite: Objects/Specific/Medical/syndihypo.rsi
  - type: SolutionContainerManager
    solutions:
      hypospray:
        maxVol: 20
  - type: RefillableSolution
    solution: hypospray
  - type: ExaminableSolution
    solution: hypospray
  - type: Hypospray
    onlyAffectsMobs: false
  - type: UseDelay
    delay: 0.5
  - type: Contraband #frontier

- type: entity
  name: borghypo
  parent: BaseItem
  description: A sterile injector for rapid administration of drugs to patients. A cheaper and more specialised version for medical borgs.
  id: BorgHypo
  components:
  - type: Sprite
    sprite: Objects/Specific/Medical/hypospray.rsi
    state: borghypo
  - type: Item
    sprite: Objects/Specific/Medical/hypospray.rsi
  - type: SolutionContainerManager
    solutions:
      hypospray:
        maxVol: 10
  - type: RefillableSolution
    solution: hypospray
  - type: ExaminableSolution
    solution: hypospray
  - type: Hypospray
    onlyAffectsMobs: false
  - type: UseDelay
    delay: 0.5

- type: entity
  name: experimental hypospray
  suffix: Admeme
  parent: SyndiHypo
  description: The ultimate application of bluespace technology and rapid chemical administration.
  id: AdminHypo
  components:
    - type: SolutionContainerManager
      solutions:
        hypospray:
          maxVol: 3000
    - type: UseDelay
      delay: 0.0
    - type: Contraband #frontier

- type: entity
  name: chemical medipen
  parent: BaseItem
  description: A sterile injector for rapid administration of drugs to patients. This one can't be refilled.
  id: ChemicalMedipen
  components:
  - type: Sprite
    sprite: Objects/Specific/Medical/medipen.rsi
    layers:
    - state: firstaid
      map: ["enum.SolutionContainerLayers.Fill"]
  - type: Item
    sprite: Objects/Specific/Medical/medipen.rsi
    size: Tiny
  - type: SolutionContainerManager
    solutions:
      pen:
        maxVol: 15
  - type: ExaminableSolution
    solution: pen
  - type: Hypospray
    solutionName: pen
    transferAmount: 15
    onlyAffectsMobs: false
    injectOnly: true
  - type: Appearance
  - type: SolutionContainerVisuals
    maxFillLevels: 1
    changeColor: false
    emptySpriteName: firstaid_empty
  - type: Tag
    tags:
    - Trash
  - type: PhysicalComposition
    materialComposition:
      Plastic: 50
  - type: SpaceGarbage
  - type: StaticPrice
    price: 35 # These are limited supply items.
  - type: TrashOnSolutionEmpty
    solution: pen

- type: entity
  name: emergency medipen
  parent: ChemicalMedipen
  id: EmergencyMedipen
  description: A rapid and safe way to stabilize patients in critical condition for personnel without advanced medical knowledge. Beware, as it's easy to overdose on epinephrine and tranexamic acid.
  components:
  - type: Sprite
    sprite: Objects/Specific/Medical/medipen.rsi
    layers:
    - state: medipen
      map: ["enum.SolutionContainerLayers.Fill"]
  - type: SolutionContainerVisuals
    maxFillLevels: 1
    changeColor: false
    emptySpriteName: medipen_empty
  - type: SolutionContainerManager
    solutions:
      pen:
        maxVol: 15
        reagents:
        - ReagentId: Epinephrine
          Quantity: 12
        - ReagentId: TranexamicAcid
          Quantity: 3
  - type: Tag
    tags: []

- type: entity
  name: poison auto-injector
  parent: ChemicalMedipen
  id: AntiPoisonMedipen
  description: A rapid dose of anti-poison. Contains ultravasculine and epinephrine.
  components:
  - type: Sprite
    sprite: Objects/Specific/Medical/medipen.rsi
    layers:
    - state: penacid
      map: ["enum.SolutionContainerLayers.Fill"]
  - type: SolutionContainerVisuals
    maxFillLevels: 1
    changeColor: false
    emptySpriteName: penacid_empty
  - type: SolutionContainerManager
    solutions:
      pen:
        maxVol: 15
        reagents:
        - ReagentId: Ultravasculine
          Quantity: 10
        - ReagentId: Epinephrine
          Quantity: 5
  - type: Tag
    tags: []

- type: entity
  name: brute auto-injector
  parent: ChemicalMedipen
  id: BruteAutoInjector
  description: A rapid dose of bicaridine and tranexamic acid, intended for combat applications.
  components:
  - type: Sprite
    sprite: Objects/Specific/Medical/medipen.rsi
    layers:
    - state: bicpen
      map: ["enum.SolutionContainerLayers.Fill"]
  - type: SolutionContainerVisuals
    maxFillLevels: 1
    changeColor: false
    emptySpriteName: bicpen_empty
  - type: Hypospray
    solutionName: pen
    transferAmount: 20
    onlyAffectsMobs: false
    injectOnly: true
  - type: SolutionContainerManager
    solutions:
      pen:
        maxVol: 20
        reagents:
        - ReagentId: Bicaridine
          Quantity: 15
        - ReagentId: TranexamicAcid
          Quantity: 5
  - type: Tag
    tags: []

- type: entity
  name: burn auto-injector
  parent: ChemicalMedipen
  id: BurnAutoInjector
  description: A rapid dose of dermaline and leporazine, intended for combat applications.
  components:
  - type: Sprite
    sprite: Objects/Specific/Medical/medipen.rsi
    layers:
    - state: dermpen
      map: ["enum.SolutionContainerLayers.Fill"]
  - type: SolutionContainerVisuals
    maxFillLevels: 1
    changeColor: false
    emptySpriteName: dermpen_empty
  - type: Hypospray
    solutionName: pen
    transferAmount: 20
    onlyAffectsMobs: false
    injectOnly: true
  - type: SolutionContainerManager
    solutions:
      pen:
        maxVol: 20
        reagents:
        - ReagentId: Dermaline
          Quantity: 10
        - ReagentId: Leporazine
          Quantity: 10
  - type: Tag
    tags: []

- type: entity
  name: rad auto-injector
  parent: ChemicalMedipen
  id: RadAutoInjector
  description: A rapid dose of anti-radiation. Contains arithrazine and bicaridine.
  components:
  - type: Sprite
    sprite: Objects/Specific/Medical/medipen.rsi
    layers:
    - state: arithpen
      map: ["enum.SolutionContainerLayers.Fill"]
  - type: SolutionContainerVisuals
    maxFillLevels: 1
    changeColor: false
    emptySpriteName: arithpen_empty
  - type: Hypospray
    solutionName: pen
    transferAmount: 20
    onlyAffectsMobs: false
    injectOnly: true

  - type: SolutionContainerManager
    solutions:
      pen:
        maxVol: 20
        reagents:
        - ReagentId: Arithrazine
          Quantity: 15
        - ReagentId: Bicaridine
          Quantity: 5
  - type: Tag
    tags: []

- type: entity
  name: space medipen
  parent: ChemicalMedipen
  id: SpaceMedipen
  description: Contains a mix of chemicals that protect you from the deadly effects of space.
  components:
  - type: Sprite
    sprite: Objects/Specific/Medical/medipen.rsi
    layers:
    - state: hypovolemic
      map: [ "enum.SolutionContainerLayers.Fill" ]
  - type: Appearance
  - type: SolutionContainerVisuals
    maxFillLevels: 1
    changeColor: false
    emptySpriteName: hypovolemic_empty
  - type: Hypospray
    solutionName: pen
    transferAmount: 30
    onlyAffectsMobs: false
    injectOnly: true
  - type: SolutionContainerManager
    solutions:
      pen:
        maxVol: 30
        reagents:
          - ReagentId: Leporazine
            Quantity: 10
          - ReagentId: Barozine
            Quantity: 20
  - type: Tag
    tags: []

- type: entity
  name: hyperzine injector
  parent: [ChemicalMedipen, BaseSyndicateContraband]
  id: Stimpack
  description: Contains enough hyperzine for you to have the chemical's effect for 30 seconds. Use it when you're sure you're ready to throw down.
  components:
  - type: Sprite
    sprite: Objects/Specific/Medical/medipen.rsi
    layers:
    - state: stimpen
      map: ["enum.SolutionContainerLayers.Fill"]
  - type: SolutionContainerManager
    solutions:
      pen:
        maxVol: 30
        reagents:
        - ReagentId: Stimulants
          Quantity: 30
  - type: SolutionContainerVisuals
    maxFillLevels: 1
    changeColor: false
    emptySpriteName: stimpen_empty
  - type: Hypospray
    solutionName: pen
    transferAmount: 30
    onlyAffectsMobs: false
    injectOnly: true
  - type: StaticPrice
    price: 100
  - type: Tag
    tags: []

- type: entity
  name: hyperzine microinjector
  parent: [ChemicalMedipen, BaseSyndicateContraband]
  id: StimpackMini
  description: A microinjector of hyperzine that give you about fifteen seconds of the chemical's effects.
  components:
  - type: Sprite
    sprite: Objects/Specific/Medical/medipen.rsi
    layers:
    - state: microstimpen
      map: ["enum.SolutionContainerLayers.Fill"]
  - type: SolutionContainerManager
    solutions:
      pen:
        maxVol: 15
        reagents:
        - ReagentId: Stimulants
          Quantity: 15
  - type: SolutionContainerVisuals
    maxFillLevels: 1
    changeColor: false
    emptySpriteName: microstimpen_empty
  - type: StaticPrice
    price: 100
  - type: Tag
    tags: []

- type: entity
  name: combat medipen
  parent: [ChemicalMedipen, BaseSyndicateContraband]
  id: CombatMedipen
  description: A single-use medipen containing chemicals that regenerate most types of damage.
  components:
  - type: Sprite
    sprite: Objects/Specific/Medical/medipen.rsi
    layers:
    - state: morphen
      map: ["enum.SolutionContainerLayers.Fill"]
  - type: SolutionContainerVisuals
    maxFillLevels: 1
    changeColor: false
    emptySpriteName: morphen_empty
  - type: SolutionContainerManager
    solutions:
      pen:
        maxVol: 30
        reagents:
        - ReagentId: Omnizine
          Quantity: 25
        - ReagentId: TranexamicAcid
          Quantity: 5
  - type: Hypospray
    solutionName: pen
    transferAmount: 30
    onlyAffectsMobs: false
    injectOnly: true
  - type: StaticPrice
    price: 500
  - type: Tag
    tags: []

- type: entity
  name: pen
  suffix: Hypopen
  parent: Pen # It is just like normal pen, isn't it?
  description: A dark ink pen.
  id: Hypopen
  components:
  - type: SolutionContainerManager
    solutions:
      hypospray:
        maxVol: 10
  - type: RefillableSolution
    solution: hypospray
  - type: ExaminableSolution
    solution: hypospray
    heldOnly: true # Allow examination only when held in hand.
  - type: Hypospray
    onlyAffectsMobs: false
  - type: UseDelay
    delay: 0.5
  - type: StaticPrice # A new shitcurity meta
    price: 75
<<<<<<< HEAD
  - type: Contraband #frontier
=======
  - type: EmitSoundOnUse
    handle: false # don't want the sound to stop the self-inject from triggering
>>>>>>> 9a68cf0b

- type: entity
  parent: [ BaseItem, BaseSyndicateContraband ]
  id: HypopenBox
  name: hypopen box
  description: A small box containing a hypopen. Packaging disintegrates when opened, leaving no evidence behind.
  components:
  - type: Item
    size: Tiny
  - type: Sprite
    sprite: Objects/Storage/penbox.rsi
    state: hypopen
  - type: SpawnItemsOnUse
    items:
    - id: Hypopen
    sound:
      path: /Audio/Effects/unwrap.ogg
  - type: StaticPrice
    price: 300<|MERGE_RESOLUTION|>--- conflicted
+++ resolved
@@ -434,12 +434,9 @@
     delay: 0.5
   - type: StaticPrice # A new shitcurity meta
     price: 75
-<<<<<<< HEAD
-  - type: Contraband #frontier
-=======
   - type: EmitSoundOnUse
     handle: false # don't want the sound to stop the self-inject from triggering
->>>>>>> 9a68cf0b
+  - type: Contraband # Frontier
 
 - type: entity
   parent: [ BaseItem, BaseSyndicateContraband ]
