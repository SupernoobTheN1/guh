--- conflicted
+++ resolved
@@ -189,7 +189,7 @@
     - type: ComputerBoard
       prototype: ComputerResearchAndDevelopment
     - type: StaticPrice
-      price: 250 
+      price: 250
 
 - type: entity
   parent: BaseComputerCircuitboard
@@ -368,8 +368,7 @@
   components:
     - type: ComputerBoard
       prototype: ComputerIFFSyndicate
-<<<<<<< HEAD
-      
+
 - type: entity
   parent: BaseComputerCircuitboard
   id: ShipyardComputerCircuitboard
@@ -382,7 +381,6 @@
       prototype: ComputerShipyard
     - type: StaticPrice
       price: 750
-=======
 
 - type: entity
   parent: BaseComputerCircuitboard
@@ -406,5 +404,4 @@
     - type: Sprite
       state: cpu_engineering
     - type: ComputerBoard
-      prototype: ComputerSensorMonitoring
->>>>>>> 947832c6
+      prototype: ComputerSensorMonitoring