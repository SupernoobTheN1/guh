--- conflicted
+++ resolved
@@ -21,14 +21,11 @@
     damage:
       types:
         Blunt: 0
-<<<<<<< HEAD
   - type: StaticPrice
     price: 19
-=======
   - type: GuideHelp
     guides:
     - Security
->>>>>>> a7574549
 
 - type: entity
   name: makeshift handcuffs
