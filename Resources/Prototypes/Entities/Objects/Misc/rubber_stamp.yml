- type: entity
  name: generic rubber stamp
  parent: BaseItem
  id: RubberStampBase
  description: A rubber stamp for stamping important documents.
  abstract: true
  components:
  - type: Stamp
    stampedName: stamp-component-stamped-name-default
    stampState: "paper_stamp-generic"
    stampedColor: "#a23e3e"
    sound:
      path: /Audio/Items/Stamp/thick_stamp_sub.ogg
      params:
        volume: -2
        maxDistance: 5
  - type: Sprite
    sprite: Objects/Misc/stamps.rsi
    state: stamp-mime
  - type: Item
    size: Tiny
  - type: StealTarget
    stealGroup: Stamp
  - type: UseDelay # Frontier
    delays: # Frontier
      stamp:
        length: 1.0 # Frontier: 1 second between stampings, avoid spam for reapplied stamps

- type: entity
  name: alternate rubber stamp
  parent: RubberStampBase
  id: RubberStampBaseAlt
  abstract: true
  components:
  - type: Stamp
    stampedName: stamp-component-stamped-name-default
    stampState: "paper_stamp-generic"
    sound:
      path: /Audio/Items/Stamp/automatic_stamp.ogg
      params:
        volume: -2
        maxDistance: 5

- type: entity
  name: captain's rubber stamp
  parent: RubberStampBase # Frontier: remove BaseCommandContraband
  id: RubberStampCaptain
  categories: [ DoNotMap ]
  components:
  - type: Stamp
    stampedName: stamp-component-stamped-name-captain
    stampedColor: "#3681bb"
    stampState: "paper_stamp-cap"
  - type: Sprite
    state: stamp-cap

- type: entity
  name: CentComm rubber stamp
  parent: RubberStampBase
  id: RubberStampCentcom
  categories: [ DoNotMap ]
  components:
  - type: Stamp
    stampedName: stamp-component-stamped-name-centcom
    stampedColor: "#006600"
    stampState: "paper_stamp-centcom"
    protected: True # Frontier
  - type: Sprite
    state: stamp-centcom

- type: entity
  name: chaplain's rubber stamp
  parent: RubberStampBase
  id: RubberStampChaplain
  categories: [ DoNotMap ]
  components:
  - type: Stamp
    stampedName: stamp-component-stamped-name-chaplain
    stampedColor: "#d70601"
    stampState: "paper_stamp-chaplain"
  - type: Sprite
    state: stamp-chaplain

- type: entity
  name: lawyer's rubber stamp
  parent: RubberStampBase
  id: RubberStampLawyer
  categories: [ DoNotMap ]
  components:
  - type: Stamp
    stampedName: stamp-component-stamped-name-lawyer
    stampedColor: "#233D57"
    stampState: "paper_stamp-lawyer"
  - type: Sprite
    state: stamp-lawyer

- type: entity
  name: clown's rubber stamp
  parent: RubberStampBase
  id: RubberStampClown
  categories: [ DoNotMap ]
  components:
  - type: Stamp
    stampedName: stamp-component-stamped-name-clown
    stampedColor: "#ff33cc"
    stampState: "paper_stamp-clown"
  - type: Sprite
    state: stamp-clown
  - type: Tag
    tags:
      - ClownRubberStamp

- type: entity
  name: chief engineer's rubber stamp
  parent: RubberStampBase # Frontier: remove BaseCommandContraband
  id: RubberStampCE
  categories: [ DoNotMap ]
  components:
  - type: Stamp
    stampedName: stamp-component-stamped-name-ce
    stampedColor: "#c69b17"
    stampState: "paper_stamp-ce"
  - type: Sprite
    state: stamp-ce

- type: entity
  name: chief medical officer's rubber stamp
  parent: RubberStampBase # Frontier: remove BaseCommandContraband
  id: RubberStampCMO
  categories: [ DoNotMap ]
  components:
  - type: Stamp
    stampedName: stamp-component-stamped-name-cmo
    stampedColor: "#33ccff"
    stampState: "paper_stamp-cmo"
  - type: Sprite
    state: stamp-cmo

- type: entity
  name: head of personnel's rubber stamp
  parent: RubberStampBase # Frontier: remove BaseCommandContraband
  id: RubberStampHop
  categories: [ DoNotMap ]
  components:
  - type: Stamp
    stampedName: stamp-component-stamped-name-hop
    stampedColor: "#6ec0ea"
    stampState: "paper_stamp-hop"
  - type: Sprite
    state: stamp-hop

- type: entity
  name: head of security's rubber stamp
  parent: [RubberStampBase, BaseC2ContrabandUnredeemable] # Frontier: BaseCommandContraband<BaseC2ContrabandUnredeemable
  id: RubberStampHos
  categories: [ DoNotMap ]
  components:
  - type: Stamp
    stampedName: stamp-component-stamped-name-hos
    stampedColor: "#cc0000"
    stampState: "paper_stamp-hos"
  - type: Sprite
    state: stamp-hos

- type: entity
  name: mime's rubber stamp
  parent: RubberStampBase
  id: RubberStampMime
  categories: [ DoNotMap ]
  components:
  - type: Stamp
    stampedName: stamp-component-stamped-name-mime
    stampedColor: "#777777"
    stampState: "paper_stamp-mime"
    sound: null
  - type: Sprite
    state: stamp-mime

- type: entity
  name: quartermaster's rubber stamp
  parent: RubberStampBase # Frontier: remove BaseCommandContraband
  id: RubberStampQm
  categories: [ DoNotMap ]
  components:
  - type: Stamp
    stampedName: stamp-component-stamped-name-qm
    stampedColor: "#a23e3e"
    stampState: "paper_stamp-qm"
  - type: Sprite
    state: stamp-qm

- type: entity
  name: research director's rubber stamp
  parent: RubberStampBase # Frontier: remove BaseCommandContraband
  id: RubberStampRd
  categories: [ DoNotMap ]
  components:
  - type: Stamp
    stampedName: stamp-component-stamped-name-rd
    stampedColor: "#1f66a0"
    stampState: "paper_stamp-rd"
  - type: Sprite
    state: stamp-rd

- type: entity
  name: trader's rubber stamp
  parent: RubberStampBase
  id: RubberStampTrader
  components:
  - type: Stamp
    stampedName: stamp-component-stamped-name-trader
    stampedColor: "#000000"
    stampState: "paper_stamp-trader"
  - type: Sprite
    state: stamp-trader

- type: entity
  name: syndicate rubber stamp
  parent: [RubberStampBase, BaseC3SyndicateContraband] # Frontier: BaseSyndicateContraband<BaseC3SyndicateContraband
  id: RubberStampSyndicate
  categories: [ DoNotMap ]
  components:
  - type: Stamp
    stampedName: stamp-component-stamped-name-syndicate
    stampedColor: "#850000"
    stampState: "paper_stamp-syndicate"
  - type: Sprite
    state: stamp-syndicate

- type: entity
  name: warden's rubber stamp
<<<<<<< HEAD
  parent: [RubberStampBase, BaseC2ContrabandUnredeemable] # Frontier: BaseRestrictedContraband<BaseC2ContrabandUnredeemable
=======
  parent: [RubberStampBase, BaseSecurityContraband]
>>>>>>> 4dfd3e57
  id: RubberStampWarden
  categories: [ DoNotMap ]
  components:
  - type: Stamp
    stampedName: stamp-component-stamped-name-warden
    stampedColor: "#5b0000"
    stampState: "paper_stamp-warden"
  - type: Sprite
    state: stamp-warden

- type: entity
  name: APPROVED rubber stamp
  parent: RubberStampBaseAlt
  id: RubberStampApproved
  components:
  - type: Stamp
    stampedName: stamp-component-stamped-name-approved
    stampedColor: "#00be00"
    stampState: "paper_stamp-ok"
    reapply: true # Frontier
  - type: Sprite
    state: stamp-ok

- type: entity
  name: DENIED rubber stamp
  parent: RubberStampBaseAlt
  id: RubberStampDenied
  components:
  - type: Stamp
    stampedName: stamp-component-stamped-name-denied
    stampedColor: "#a23e3e"
    stampState: "paper_stamp-deny"
    reapply: true # Frontier
  - type: Sprite
    state: stamp-deny

- type: entity
  name: detective's rubber stamp
<<<<<<< HEAD
  parent: [RubberStampBase, BaseC2ContrabandUnredeemable] # Frontier: BaseRestrictedContraband<BaseC2ContrabandUnredeemable
=======
  parent: [RubberStampBase, BaseSecurityContraband]
>>>>>>> 4dfd3e57
  id: RubberStampDetective
  categories: [ DoNotMap ]
  components:
  - type: Stamp
    stampedName: stamp-component-stamped-name-detective
    stampedColor: "#754d36"
    stampState: "paper_stamp-detective"
  - type: Sprite
    state: stamp-detective

- type: entity
  name: greytide's rubber stamp
  parent: RubberStampBase
  id: RubberStampGreytide
  description: A rubber stamp for stamping important documents. The tide washes over you, just looking at it...
  components:
  - type: Stamp
    stampedName: stamp-component-stamped-name-greytide
    stampedColor: "#323232"
    stampState: "paper_stamp-greytide"
  - type: Sprite
    state: stamp-greytide

- type: entity
  name: psychologist's rubber stamp
  parent: RubberStampBase
  id: RubberStampPsychologist
  categories: [ DoNotMap ]
  description: A rubber stamp for stamping important documents. Prescribe those treatments!
  components:
  - type: Stamp
<<<<<<< HEAD
    stampedName: stamp-component-stamped-name-psychologist 
    stampedColor: "#3366FF" # Frontier: 5B97BC<3366FF
    stampState: "paper_stamp-nf-psychologist" # Frontier: psychologist<nf-psychologist
  - type: Sprite
    sprite: _NF/Objects/Misc/stamps.rsi # Frontier
    state: stamp-psychologist
=======
    stampedName: stamp-component-stamped-name-psychologist
    stampedColor: "#5B97BC"
    stampState: "paper_stamp-psychologist"
  - type: Sprite
    state: stamp-psychologist

- type: entity
  name: wizard's rubber stamp
  parent: [RubberStampBase, BaseMagicalContraband]
  id: RubberStampWizard
  description: A chaotic wizard stamp for serving unchaotic paperwork, how ironic.
  categories: [ DoNotMap ]
  components:
  - type: Stamp
    stampedName: Wizard
    stampedColor: "#881bc1"
    stampState: "paper_stamp-wizard"
  - type: Sprite
    state: stamp-wizard
>>>>>>> 4dfd3e57
<|MERGE_RESOLUTION|>--- conflicted
+++ resolved
@@ -229,11 +229,7 @@
 
 - type: entity
   name: warden's rubber stamp
-<<<<<<< HEAD
-  parent: [RubberStampBase, BaseC2ContrabandUnredeemable] # Frontier: BaseRestrictedContraband<BaseC2ContrabandUnredeemable
-=======
-  parent: [RubberStampBase, BaseSecurityContraband]
->>>>>>> 4dfd3e57
+  parent: [RubberStampBase, BaseC2ContrabandUnredeemable] # Frontier: BaseSecurityContraband<BaseC2ContrabandUnredeemable
   id: RubberStampWarden
   categories: [ DoNotMap ]
   components:
@@ -272,11 +268,7 @@
 
 - type: entity
   name: detective's rubber stamp
-<<<<<<< HEAD
-  parent: [RubberStampBase, BaseC2ContrabandUnredeemable] # Frontier: BaseRestrictedContraband<BaseC2ContrabandUnredeemable
-=======
-  parent: [RubberStampBase, BaseSecurityContraband]
->>>>>>> 4dfd3e57
+  parent: [RubberStampBase, BaseC2ContrabandUnredeemable] # Frontier: BaseSecurityContraband<BaseC2ContrabandUnredeemable
   id: RubberStampDetective
   categories: [ DoNotMap ]
   components:
@@ -308,18 +300,11 @@
   description: A rubber stamp for stamping important documents. Prescribe those treatments!
   components:
   - type: Stamp
-<<<<<<< HEAD
     stampedName: stamp-component-stamped-name-psychologist 
     stampedColor: "#3366FF" # Frontier: 5B97BC<3366FF
     stampState: "paper_stamp-nf-psychologist" # Frontier: psychologist<nf-psychologist
   - type: Sprite
     sprite: _NF/Objects/Misc/stamps.rsi # Frontier
-    state: stamp-psychologist
-=======
-    stampedName: stamp-component-stamped-name-psychologist
-    stampedColor: "#5B97BC"
-    stampState: "paper_stamp-psychologist"
-  - type: Sprite
     state: stamp-psychologist
 
 - type: entity
@@ -334,5 +319,4 @@
     stampedColor: "#881bc1"
     stampState: "paper_stamp-wizard"
   - type: Sprite
-    state: stamp-wizard
->>>>>>> 4dfd3e57
+    state: stamp-wizard