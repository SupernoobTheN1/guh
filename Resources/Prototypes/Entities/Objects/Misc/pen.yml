- type: entity
  name: pen
  parent: BaseItem
  id: Pen
  description: A dark ink pen.
  components:
  - type: Sprite
    sprite: Objects/Misc/pens.rsi
    state: pen
  - type: Item
    sprite: Objects/Misc/pens.rsi
    heldPrefix: pen
    size: Tiny
  - type: Tag
    tags:
    - Write
    - Pen
  - type: PhysicalComposition
    materialComposition:
      Steel: 25
  - type: EmitSoundOnUse
    sound:
      path: /Audio/Items/pen_click.ogg
      params:
        volume: -4
        maxDistance: 2
  - type: UseDelay
    delays: # Frontier
      stamp: # Frontier
        length: 1.0 # Frontier: 1 second between stampings, avoid spam for reapplied stamps
    delay: 1.5
  - type: Stamp # Frontier
    stampedColor: "#333333" # Frontier
    stampState: "paper_stamp-nf-signature" # Frontier
    sound: # Frontier
      path: /Audio/Items/Paper/paper_scribble1.ogg # Frontier
      params: # Frontier
        volume: -2 # Frontier
        maxDistance: 5 # Frontier

- type: entity
  parent: Pen
  id: PenEmbeddable
  abstract: true
  components:
  - type: EmbeddableProjectile
    offset: 0.3,0.0
    removalTime: 0.0
  - type: ThrowingAngle
    angle: 315
  - type: LandAtCursor
  - type: DamageOtherOnHit
    damage:
      types:
        Piercing: 3

#TODO: I want the luxury pen to write a cool font like Merriweather in the future.

- type: entity
  name: luxury pen
  parent: Pen
  id: LuxuryPen
  description: A fancy and expensive pen that you only deserve to own if you're qualified to handle vast amounts of paperwork.
  components:
  - type: Sprite
    state: luxury_pen
  - type: Item
    heldPrefix: luxury_pen

- type: entity
  id: BaseAdvancedPen
<<<<<<< HEAD
  parent: [PenEmbeddable, BaseC3SyndicateContraband] # Frontier: add BaseC3SyndicateContraband
=======
  parent: PenEmbeddable
  abstract: true
>>>>>>> d4da9923
  components:
  - type: Tag
    tags:
    - Write
    - WriteIgnoreStamps
    - Pickaxe
    - Pen
  - type: MeleeWeapon
    wideAnimationRotation: -45
    damage:
      types:
        Piercing: 15
    soundHit:
      path: /Audio/Weapons/bladeslice.ogg
  - type: Tool
    qualities:
    - Screwing
    useSound:
      collection: Screwdriver

- type: entity
  name: Cybersun pen
  parent: [BaseAdvancedPen, BaseC3SyndicateContraband] # Frontier: BaseSyndicateContraband<BaseC3SyndicateContraband
  id: CyberPen
  description: A high-tech pen straight from Cybersun's legal department, capable of refracting hard-light at impossible angles through its diamond tip in order to write. So powerful, it's even able to rewrite officially stamped documents should the need arise.
  components:
  - type: Sprite
    state: overpriced_pen
  - type: Item
    heldPrefix: overpriced_pen

- type: entity
  name: CentComm pen
  parent: [BaseAdvancedPen, BaseCentcommContraband]
  id: PenCentcom
  description: In an attempt to keep up with the "power" of the cybersun bureaucracy, NT made a replica of cyber pen, in their corporate style.
  components:
  - type: Sprite
    state: pen_centcom
  - type: Item
    heldPrefix: pen_centcom

- type: entity
  name: captain's fountain pen
  parent: PenEmbeddable
  id: PenCap
  description: A luxurious fountain pen for the captain of the station.
  components:
  - type: Sprite
    state: pen_cap

- type: entity
  name: hop's fountain pen
  parent: PenEmbeddable
  id: PenHop
  description: A luxurious fountain pen for the hop of the station.
  components:
  - type: Sprite
    state: pen_hop<|MERGE_RESOLUTION|>--- conflicted
+++ resolved
@@ -69,12 +69,8 @@
 
 - type: entity
   id: BaseAdvancedPen
-<<<<<<< HEAD
   parent: [PenEmbeddable, BaseC3SyndicateContraband] # Frontier: add BaseC3SyndicateContraband
-=======
-  parent: PenEmbeddable
   abstract: true
->>>>>>> d4da9923
   components:
   - type: Tag
     tags:
