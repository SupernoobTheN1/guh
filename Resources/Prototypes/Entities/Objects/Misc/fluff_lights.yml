- type: entity
  name: lantern
  parent: BaseItem
  id: BaseLamp
  abstract: true
  components:
  - type: HandheldLight
    addPrefix: true
    blinkingBehaviourId: blinking
    radiatingBehaviourId: radiating
  - type: LightBehaviour
    behaviours:
      - !type:FadeBehaviour
        id: radiating
        maxDuration: 2.0
        startValue: 3.0
        endValue: 2.0
        isLooped: true
        reverseWhenFinished: true
      - !type:PulseBehaviour
        id: blinking
        interpolate: Nearest
        maxDuration: 1.0
        minValue: 0.1
        maxValue: 2.0
        isLooped: true
  - type: PowerCellSlot
    cellSlotId: cell_slot
  - type: ItemSlots
    slots:
      cell_slot:
        name: power-cell-slot-component-slot-name-default
        startingItem: PowerCellSmall
  - type: ContainerContainer
    containers:
      cell_slot: !type:ContainerSlot
  - type: Sprite
    sprite: Objects/Misc/Lights/lights.rsi
  - type: Item
    sprite: Objects/Misc/Lights/lights.rsi
    size: Normal
    heldPrefix: off
  - type: PointLight
    enabled: false
    radius: 3
    energy: 2
    netsync: false
  - type: ToggleableLightVisuals
  - type: Appearance
  - type: Physics
    canCollide: false
  - type: StealTarget
    stealGroup: LAMP

- type: entity
  name: lamp
  id: Lamp
  parent: BaseLamp
  description: A light emitting device.
  components:
  - type: Sprite
    sprite: Objects/Misc/Lights/lamp.rsi
    layers:
      - state: lamp
        map: [ "base" ]
      - state: lamp-on
        shader: unshaded
        visible: false
        map: [ "light" ]
  - type: Item
    sprite: Objects/Misc/Lights/lamp.rsi
  - type: HolidayVisuals
    holidays:
      festive:
      - FestiveSeason
  - type: GenericVisualizer
    visuals:
      enum.HolidayVisuals.Holiday:
        base:
          festive: { state: christmaslamp }
        light:
          festive: { state: christmaslamp-on }

- type: entity
  name: banana lamp
  id: LampBanana
  parent: BaseLamp
  description: A light emitting device, shaped like a banana.
  components:
  - type: Sprite
    layers:
      - state: bananalamp
      - state: bananalamp_on
        shader: unshaded
        visible: false
        map: [ "light" ]

- type: entity
  name: desk lamp
  id: LampGold
  parent: BaseLamp
  description: A light emitting device that would look great on a desk.
  components:
  - type: Sprite
    sprite: Objects/Misc/Lights/lampgreen.rsi
    layers:
      - state: lampgreen
        map: [ "base" ]
      - state: lampgreen-on
        shader: unshaded
        visible: false
        map: [ "light" ]
  - type: Item
    sprite: Objects/Misc/Lights/lampgreen.rsi
  - type: HolidayVisuals
    holidays:
      festive:
      - FestiveSeason
  - type: GenericVisualizer
    visuals:
      enum.HolidayVisuals.Holiday:
        base:
          festive:
            sprite: Objects/Misc/Lights/lamp.rsi
            state: christmaslamp
        light:
          festive:
            sprite: Objects/Misc/Lights/lamp.rsi
            state: christmaslamp-on

- type: entity
  name: interrogator lamp
  id: LampInterrogator
<<<<<<< HEAD
  parent: BaseLamp # Frontier: removed BaseRestrictedContraband
=======
  parent: [ BaseLamp, BaseSecurityContraband ]
>>>>>>> 4dfd3e57
  description: Ultra-bright lamp for the bad cop.
  components:
  - type: Sprite
    sprite: Objects/Misc/Lights/lampint.rsi
    layers:
      - state: lamp-int
        map: [ "enum.FlashVisuals.BaseLayer" ]
      - state: lamp-int-on
        shader: unshaded
        visible: false
        map: [ "light" ]
      - state: flashing
        map: [ "enum.FlashVisuals.LightLayer" ]
        visible: false
  - type: Item
    sprite: Objects/Misc/Lights/lampint.rsi
  - type: StaticPrice
    price: 2500
  - type: PointLight
    netsync: false
    enabled: false
    radius: 2
    energy: 0.5
    color: "#FFFFEE"
  - type: Flash
  - type: LimitedCharges
    maxCharges: 3
    charges: 3
  - type: AutoRecharge
    rechargeDuration: 30
  - type: MeleeWeapon
    wideAnimationRotation: 180
    damage:
      types:
        Blunt: 0 # melee weapon to allow flashing individual targets
  - type: ItemSlots
    slots:
      cell_slot:
        name: power-cell-slot-component-slot-name-default
        startingItem: PowerCellHigh
  - type: GenericVisualizer
    visuals:
      enum.FlashVisuals.Burnt:
        enum.FlashVisuals.BaseLayer:
          True: {state: burnt}
      enum.FlashVisuals.Flashing:
        enum.FlashVisuals.LightLayer:
          True: {visible: true}
          False: {visible: false}

- type: entity
  name: floodlight
  id: Floodlight
  parent: BaseLamp
  description: A pole with powerful mounted lights on it.
  components:
  - type: Item
    size: Normal
  - type: Sprite
    layers:
      - state: floodlight
      - state: floodlight_on
        shader: unshaded
        visible: false
        map: [ "light" ]
  - type: Physics
    canCollide: true
  - type: Fixtures
    fixtures:
      fix1:
        shape:
          !type:PhysShapeAabb
          bounds: "-0.2, -0.5, 0.2, 0.5"
        density: 50
        mask:
        - HighImpassable
  - type: PointLight
    enabled: false
    radius: 8
    energy: 5
  - type: ItemSlots
    slots:
      cell_slot:
        name: power-cell-slot-component-slot-name-default
        startingItem: PowerCellMedium
  - type: Anchorable
  - type: Damageable
    damageContainer: StructuralInorganic
    damageModifierSet: Metallic
  - type: Destructible
    thresholds:
    - trigger:
        !type:DamageTrigger
        damage: 10
      behaviors:
      - !type:PlaySoundBehavior
        sound:
          collection: GlassBreak
      - !type:SpawnEntitiesBehavior
        spawn:
          FloodlightBroken:
            min: 1
            max: 1
      - !type:DoActsBehavior
        acts: [ "Destruction" ]

- type: entity
  name: broken floodlight
  id: FloodlightBroken
  parent: BaseItem
  description: A pole with powerful mounted lights on it. It's broken.
  components:
  - type: Sprite
    sprite: Objects/Misc/Lights/lights.rsi
    state: floodlight_broken
  - type: Anchorable
  - type: Damageable
    damageContainer: StructuralInorganic
    damageModifierSet: Metallic
  - type: Destructible
    thresholds:
    - trigger:
        !type:DamageTrigger
        damage: 40
      behaviors:
        - !type:DoActsBehavior
          acts: [ "Destruction" ]
    - trigger:
        !type:DamageTrigger
        damage: 20
      behaviors:
      - !type:PlaySoundBehavior
        sound:
          collection: MetalGlassBreak
      - !type:SpawnEntitiesBehavior
        spawn:
          SheetSteel1:
            min: 1
            max: 1
      - !type:DoActsBehavior
        acts: [ "Destruction" ]
  - type: Physics
  - type: Fixtures
    fixtures:
      fix1:
        shape:
          !type:PhysShapeAabb
          bounds: "-0.2, -0.5, 0.2, 0.5"
        density: 50
        mask:
        - HighImpassable<|MERGE_RESOLUTION|>--- conflicted
+++ resolved
@@ -131,11 +131,7 @@
 - type: entity
   name: interrogator lamp
   id: LampInterrogator
-<<<<<<< HEAD
-  parent: BaseLamp # Frontier: removed BaseRestrictedContraband
-=======
-  parent: [ BaseLamp, BaseSecurityContraband ]
->>>>>>> 4dfd3e57
+  parent: BaseLamp # Frontier: removed BaseSecurityContraband
   description: Ultra-bright lamp for the bad cop.
   components:
   - type: Sprite
