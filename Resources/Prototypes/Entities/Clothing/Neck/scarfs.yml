- type: entity
  parent: ClothingScarfBase
  id: ClothingNeckScarfStripedRed
  name: striped red scarf
  description: A stylish striped red scarf. The perfect winter accessory for those with a keen fashion sense, and those who just can't handle a cold breeze on their necks.
  components:
  - type: Sprite
    sprite: Clothing/Neck/Scarfs/red.rsi
  - type: Clothing
    sprite: Clothing/Neck/Scarfs/red.rsi

- type: entity
  parent: ClothingScarfBase
  id: ClothingNeckScarfStripedBlue
  name: striped blue scarf
  description: A stylish striped blue scarf. The perfect winter accessory for those with a keen fashion sense, and those who just can't handle a cold breeze on their necks.
  components:
  - type: Sprite
    sprite: Clothing/Neck/Scarfs/blue.rsi
  - type: Clothing
    sprite: Clothing/Neck/Scarfs/blue.rsi

- type: entity
  parent: ClothingScarfBase
  id: ClothingNeckScarfStripedGreen
  name: striped green scarf
  description: A stylish striped green scarf. The perfect winter accessory for those with a keen fashion sense, and those who just can't handle a cold breeze on their necks.
  components:
  - type: Sprite
    sprite: Clothing/Neck/Scarfs/green.rsi
  - type: Clothing
    sprite: Clothing/Neck/Scarfs/green.rsi

- type: entity
  parent: ClothingScarfBase
  id: ClothingNeckScarfStripedBlack
  name: striped black scarf
  description: A stylish striped black scarf. The perfect winter accessory for those with a keen fashion sense, and those who just can't handle a cold breeze on their necks.
  components:
    - type: Sprite
      sprite: Clothing/Neck/Scarfs/black.rsi
    - type: Clothing
      sprite: Clothing/Neck/Scarfs/black.rsi

- type: entity
  parent: ClothingScarfBase
  id: ClothingNeckScarfStripedBrown
  name: striped brown scarf
  description: A stylish striped brown scarf. The perfect winter accessory for those with a keen fashion sense, and those who just can't handle a cold breeze on their necks.
  components:
    - type: Sprite
      sprite: Clothing/Neck/Scarfs/brown.rsi
    - type: Clothing
      sprite: Clothing/Neck/Scarfs/brown.rsi

- type: entity
  parent: ClothingScarfBase
  id: ClothingNeckScarfStripedLightBlue
  name: striped light blue scarf
  description: A stylish striped light blue scarf. The perfect winter accessory for those with a keen fashion sense, and those who just can't handle a cold breeze on their necks.
  components:
    - type: Sprite
      sprite: Clothing/Neck/Scarfs/lightblue.rsi
    - type: Clothing
      sprite: Clothing/Neck/Scarfs/lightblue.rsi

- type: entity
  parent: ClothingScarfBase
  id: ClothingNeckScarfStripedOrange
  name: striped orange scarf
  description: A stylish striped orange scarf. The perfect winter accessory for those with a keen fashion sense, and those who just can't handle a cold breeze on their necks.
  components:
    - type: Sprite
      sprite: Clothing/Neck/Scarfs/orange.rsi
    - type: Clothing
      sprite: Clothing/Neck/Scarfs/orange.rsi

- type: entity
  parent: ClothingScarfBase
  id: ClothingNeckScarfStripedPurple
  name: striped purple scarf
  description: A stylish striped purple scarf. The perfect winter accessory for those with a keen fashion sense, and those who just can't handle a cold breeze on their necks.
  components:
    - type: Sprite
      sprite: Clothing/Neck/Scarfs/purple.rsi
    - type: Clothing
      sprite: Clothing/Neck/Scarfs/purple.rsi

- type: entity
  parent: ClothingScarfBase
  id: ClothingNeckScarfStripedSyndieGreen
  name: striped syndicate green scarf
  description: A stylish striped syndicate green scarf. The perfect winter accessory for those with a keen fashion sense, and those who are in the mood to steal something.
  components:
    - type: Sprite
      sprite: Clothing/Neck/Scarfs/syndiegreen.rsi
    - type: Clothing
      sprite: Clothing/Neck/Scarfs/syndiegreen.rsi

- type: entity
<<<<<<< HEAD
  parent: ClothingScarfBase
=======
  parent: [ClothingNeckBase, ContrabandClothing] # Frontier: added ContrabandClothing as parent
>>>>>>> fbfc77ed
  id: ClothingNeckScarfStripedSyndieRed
  name: striped syndicate red scarf
  description: A stylish striped syndicate red scarf. The perfect winter accessory for those with a keen fashion sense, and those who are in the mood to steal something.
  components:
    - type: Sprite
      sprite: Clothing/Neck/Scarfs/syndiered.rsi
    - type: Clothing
      sprite: Clothing/Neck/Scarfs/syndiered.rsi

- type: entity
  parent: ClothingScarfBase
  id: ClothingNeckScarfStripedCentcom
  name: striped CentCom scarf
  description: A stylish striped centcom colored scarf. The perfect winter accessory for those with a keen fashion sense, and those who need to do paperwork in the cold.
  components:
    - type: Sprite
      sprite: Clothing/Neck/Scarfs/centcom.rsi
    - type: Clothing
      sprite: Clothing/Neck/Scarfs/centcom.rsi

- type: entity
  parent: ClothingScarfBase
  id: ClothingNeckScarfStripedZebra
  name: zebra scarf
  description: A striped scarf, a mandatory accessory for artists.
  components:
  - type: Sprite
    sprite: Clothing/Neck/Scarfs/zebra.rsi
  - type: Clothing
    sprite: Clothing/Neck/Scarfs/zebra.rsi<|MERGE_RESOLUTION|>--- conflicted
+++ resolved
@@ -98,11 +98,7 @@
       sprite: Clothing/Neck/Scarfs/syndiegreen.rsi
 
 - type: entity
-<<<<<<< HEAD
-  parent: ClothingScarfBase
-=======
-  parent: [ClothingNeckBase, ContrabandClothing] # Frontier: added ContrabandClothing as parent
->>>>>>> fbfc77ed
+  parent: [ClothingScarfBase, ContrabandClothing] # Frontier: added ContrabandClothing as parent
   id: ClothingNeckScarfStripedSyndieRed
   name: striped syndicate red scarf
   description: A stylish striped syndicate red scarf. The perfect winter accessory for those with a keen fashion sense, and those who are in the mood to steal something.
