--- conflicted
+++ resolved
@@ -182,13 +182,8 @@
     sprite: Clothing/Head/Hats/beret_brigmedic.rsi
 
 - type: entity
-<<<<<<< HEAD
-  parent: ClothingHeadBase
-  id: ClothingHeadHatBeretMercenary # Frontier - Merc to Mercenary
-=======
-  parent: [ ClothingHeadBase, BaseRestrictedContraband ]
-  id: ClothingHeadHatBeretMerc
->>>>>>> a7e29f28
+  parent: ClothingHeadBase # Frontier: removed BaseRestrictedContraband
+  id: ClothingHeadHatBeretMercenary # Frontier: Merc to Mercenary
   name: mercenary beret
   description: Olive beret, the badge depicts a jackal on a rock.
   components:
@@ -799,9 +794,6 @@
         Blunt: 0.95
 
 - type: entity
-<<<<<<< HEAD
-  parent: [ClothingHeadBase, BaseC3SyndicateContraband, ContrabandClothing] # Frontier: BaseSyndicateContraband<BaseC3SyndicateContraband added ContrabandClothing as parent
-=======
   parent: ClothingHeadBase
   id: ClothingHeadHatHolyWatermelon
   name: watermelon halo
@@ -817,8 +809,7 @@
         Caustic: 0.95
 
 - type: entity
-  parent: [ClothingHeadBase, BaseSyndicateContraband]
->>>>>>> a7e29f28
+  parent: [ClothingHeadBase, BaseC3SyndicateContraband, ContrabandClothing] # Frontier: BaseSyndicateContraband<BaseC3SyndicateContraband added ContrabandClothing as parent
   id: ClothingHeadHatSyndie
   name: syndicate hat
   description: A souvenir hat from "Syndieland", their production has already been closed.
