--- conflicted
+++ resolved
@@ -12,12 +12,9 @@
   - type: Tag
     tags:
     - HelmetEVA
-<<<<<<< HEAD
+    - WhitelistChameleon
   - type: StaticPrice
     price: 25
-=======
-    - WhitelistChameleon
->>>>>>> 947832c6
 
 #Large EVA Helmet
 - type: entity
