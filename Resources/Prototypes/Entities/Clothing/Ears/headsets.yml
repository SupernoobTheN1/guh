--- conflicted
+++ resolved
@@ -76,11 +76,7 @@
       - EncryptionKeyCommon
 
 - type: entity
-<<<<<<< HEAD
-  parent: [ClothingHeadset, BaseC2ContrabandUnredeemable] # Frontier: add BaseC2ContrabandUnredeemable as a parent
-=======
-  parent: [ ClothingHeadset, BaseCentcommContraband ]
->>>>>>> a7e29f28
+  parent: [ ClothingHeadset, BaseC2ContrabandUnredeemable ] # Frontier: BaseCentcommContraband<BaseC2ContrabandUnredeemable
   id: ClothingHeadsetCentCom
   name: CentComm headset
   description: A headset used by the upper echelons of Nanotrasen.
