--- conflicted
+++ resolved
@@ -28,12 +28,9 @@
   # to prevent bag open/honk spam
   - type: UseDelay
     delay: 0.5
-<<<<<<< HEAD
   - type: ExplosionResistance
     damageCoefficient: 0.9
-=======
-  - type: AllowsSleepInside
->>>>>>> 8476633b
+  - type: AllowsSleepInside # Frontier
 
 - type: entity
   parent: ClothingBackpack
