- type: entity
  parent: ClothingOuterStorageBase
  id: ClothingOuterApron
  name: apron
  description: A fancy apron for a stylish person.
  components:
  - type: Sprite
    sprite: Clothing/OuterClothing/Misc/apron.rsi
  - type: Clothing
    sprite: Clothing/OuterClothing/Misc/apron.rsi

- type: entity
  parent: ClothingOuterStorageBase
  id: ClothingOuterApronBar
  suffix: Bartender
  name: apron
  description: A darker apron designed for bartenders.
  components:
  - type: Sprite
    sprite: Clothing/OuterClothing/Misc/apronbar.rsi
  - type: Clothing
    sprite: Clothing/OuterClothing/Misc/apronbar.rsi

- type: entity
  parent: ClothingOuterStorageBase
  id: ClothingOuterApronBotanist
  name: apron
  suffix: Botanical
  description: A thick blue-apron, perfect for insulating your soft flesh from spills, soil and thorns.
  components:
  - type: Sprite
    sprite: Clothing/OuterClothing/Misc/apronbotanist.rsi
  - type: Clothing
    sprite: Clothing/OuterClothing/Misc/apronbotanist.rsi

- type: entity
  parent: ClothingOuterStorageBase
  id: ClothingOuterApronChef
  name: apron
  suffix: Chef
  description: An apron-jacket used by a high class chef.
  components:
  - type: Sprite
    sprite: Clothing/OuterClothing/Misc/apronchef.rsi
  - type: Clothing
    sprite: Clothing/OuterClothing/Misc/apronchef.rsi

- type: entity
  parent: ClothingOuterStorageBase
  id: ClothingOuterJacketChef
  name: chef jacket
  description: An apron-jacket used by a high class chef.
  components:
  - type: Sprite
    sprite: Clothing/OuterClothing/Misc/chef.rsi
  - type: Clothing
    sprite: Clothing/OuterClothing/Misc/chef.rsi

- type: entity
  parent: ClothingOuterBase
  id: ClothingOuterHoodieBlack
  name: black hoodie
  description: Oh my God, it's a black hoodie!
  components:
  - type: Sprite
    sprite: Clothing/OuterClothing/Misc/black_hoodie.rsi
  - type: Clothing
    sprite: Clothing/OuterClothing/Misc/black_hoodie.rsi

- type: entity
  parent: ClothingOuterBase
  id: ClothingOuterHoodieGrey
  name: grey hoodie
  description: A grey hoodie.
  components:
  - type: Sprite
    sprite: Clothing/OuterClothing/Misc/grey_hoodie.rsi
  - type: Clothing
    sprite: Clothing/OuterClothing/Misc/grey_hoodie.rsi

- type: entity
  parent: ClothingOuterBase
  id: ClothingOuterCardborg
  name: cardborg costume
  description: An ordinary cardboard box with holes cut in the sides.
  components:
  - type: Sprite
    sprite: Clothing/OuterClothing/Misc/cardborg.rsi
  - type: Clothing
    sprite: Clothing/OuterClothing/Misc/cardborg.rsi
  - type: TypingIndicatorClothing
    proto: robot

- type: entity
  parent: ClothingOuterBaseToggleable
  id: ClothingOuterHoodieChaplain
  name: chaplain's hoodie
  description: Black and strict chaplain hoodie.
  components:
  - type: Sprite
    sprite: Clothing/OuterClothing/Misc/chaplain_hoodie.rsi
  - type: Clothing
    sprite: Clothing/OuterClothing/Misc/chaplain_hoodie.rsi
  - type: ToggleableClothing
    clothingPrototype: ClothingHeadHatHoodChaplainHood

- type: entity
  parent: ClothingNeckBase # Frontier - Change to neck
  id: ClothingOuterPonchoClassic
  name: classic poncho
  description: A warm and comfy classic poncho.
  components:
  - type: Sprite
    sprite: Clothing/OuterClothing/Misc/classicponcho.rsi
  - type: Clothing
    sprite: Clothing/OuterClothing/Misc/classicponcho.rsi
  - type: AddAccentClothing
    accent: SpanishAccent

- type: entity
  parent: ClothingOuterBase
  id: ClothingOuterRobesCult
  name: cult robes
  description: There's no cult without classic red/crimson cult robes.
  components:
  - type: Sprite
    sprite: Clothing/OuterClothing/Misc/cultrobes.rsi
  - type: Clothing
    sprite: Clothing/OuterClothing/Misc/cultrobes.rsi

- type: entity
  parent: ClothingOuterBase
  id: ClothingOuterRobesJudge
  name: judge robes
  description: This robe commands authority.
  components:
  - type: Sprite
    sprite: Clothing/OuterClothing/Misc/judge.rsi
  - type: Clothing
    sprite: Clothing/OuterClothing/Misc/judge.rsi

- type: entity
  parent: ClothingNeckBase # Frontier - Change to neck
  id: ClothingOuterPoncho
  name: poncho
  description: A warm and comfy poncho.
  components:
  - type: Sprite
    sprite: Clothing/OuterClothing/Misc/poncho.rsi
  - type: Clothing
    sprite: Clothing/OuterClothing/Misc/poncho.rsi
  - type: AddAccentClothing
    accent: SpanishAccent

- type: entity
  parent: ClothingOuterBase
  id: ClothingOuterSanta
  name: santa suit
  description: Ho ho ho!
  components:
  - type: Sprite
    sprite: Clothing/OuterClothing/Misc/santa.rsi
  - type: Clothing
    sprite: Clothing/OuterClothing/Misc/santa.rsi

# Is this wizard wearing a fanny pack???
- type: entity
  parent: ClothingOuterBase
  id: ClothingOuterWizardViolet
  name: violet wizard robes
  description: A bizarre gem-encrusted violet robe that radiates magical energies.
  components:
  - type: Sprite
    sprite: Clothing/OuterClothing/Misc/violetwizard.rsi
  - type: Clothing
    sprite: Clothing/OuterClothing/Misc/violetwizard.rsi

- type: entity
  parent: ClothingOuterBase
  id: ClothingOuterWizard
  name: wizard robes
  description: A bizarre gem-encrusted blue robe that radiates magical energies.
  components:
  - type: Sprite
    sprite: Clothing/OuterClothing/Misc/wizard.rsi
  - type: Clothing
    sprite: Clothing/OuterClothing/Misc/wizard.rsi

- type: entity
  parent: ClothingOuterBase
  id: ClothingOuterWizardRed
  name: red wizard robes
  description: Strange-looking, red, hat-wear that most certainly belongs to a real magic user.
  components:
  - type: Sprite
    sprite: Clothing/OuterClothing/Misc/redwizard.rsi
  - type: Clothing
    sprite: Clothing/OuterClothing/Misc/redwizard.rsi

- type: entity
  parent: ClothingOuterBase
  id: ClothingOuterSkub
  name: skub suit
  description: 'Skub is crudely written on the outside of this cylindrical suit.'
  components:
  - type: Sprite
    sprite: Clothing/OuterClothing/Misc/skubbody.rsi
  - type: Clothing
    sprite: Clothing/OuterClothing/Misc/skubbody.rsi

- type: entity
  parent: ClothingOuterBase
  id: ClothingOuterPlagueSuit
  name: plague doctor suit
  description: A bad omen.
  components:
  - type: Sprite
    sprite: Clothing/OuterClothing/Misc/plaguedoctorsuit.rsi
  - type: Clothing
    sprite: Clothing/OuterClothing/Misc/plaguedoctorsuit.rsi

- type: entity
  parent: ClothingOuterBase
  id: ClothingOuterNunRobe
  name: nun robe
  description: Maximum piety in this star system.
  components:
  - type: Sprite
    sprite: Clothing/OuterClothing/Misc/nunrobe.rsi
  - type: Clothing
    sprite: Clothing/OuterClothing/Misc/nunrobe.rsi

- type: entity
  parent: ClothingOuterBase
  id: ClothingOuterGhostSheet
  name: ghost sheet
  description: Spooky!!!
  components:
  - type: Sprite
    sprite: Clothing/OuterClothing/Misc/ghostsheet.rsi
  - type: Clothing
    sprite: Clothing/OuterClothing/Misc/ghostsheet.rsi
  - type: Construction
    graph: GhostSheet
    node: ghost_sheet
  - type: IdentityBlocker

- type: entity
  parent: ClothingOuterBase
  id: ClothingOuterHospitalGown
  name: Hospital Gown
  description: Made from the wool of slaughtered baby lambs.  The cruelty makes it softer.
  components:
  - type: Sprite
    sprite: Clothing/OuterClothing/Misc/hospitalgown.rsi
  - type: Clothing
    sprite: Clothing/OuterClothing/Misc/hospitalgown.rsi

- type: entity
  parent: ClothingOuterBase
  id: ClothingOuterFlannelRed
  name: red flannel jacket
  description: An old fashioned red flannel jacket for space autumn.
  components:
  - type: Sprite
    sprite: Clothing/OuterClothing/Misc/flannel_jacket.rsi
    layers:
    - state: icon
      color: "#670a09"
    - state: icon-lines
      color: "#000000"
  - type: Item
    inhandVisuals:
      left:
      - state: inhand-left
        color: "#670a09"
      - state: inhand-left-lines
        color: "#000000"
      right:
      - state: inhand-right
        color: "#670a09"
      - state: inhand-right-lines
        color: "#000000"
  - type: Clothing
    sprite: Clothing/OuterClothing/Misc/flannel_jacket.rsi
    clothingVisuals:
      outerClothing:
      - state: equipped-OUTERCLOTHING
        color: "#670a09"
      - state: equipped-OUTERCLOTHING-lines
        color: "#000000"
  - type: TemperatureProtection
    coefficient: 0.3

- type: entity
  parent: ClothingOuterBase
  id: ClothingOuterFlannelBlue
  name: blue flannel jacket
  description: An old fashioned blue flannel jacket for space autumn.
  components:
  - type: Sprite
    sprite: Clothing/OuterClothing/Misc/flannel_jacket.rsi
    layers:
    - state: icon
      color: "#3232a6"
    - state: icon-lines
      color: "#000000"
  - type: Item
    inhandVisuals:
      left:
      - state: inhand-left
        color: "#3232a6"
      - state: inhand-left-lines
        color: "#000000"
      right:
      - state: inhand-right
        color: "#3232a6"
      - state: inhand-right-lines
        color: "#000000"
  - type: Clothing
    sprite: Clothing/OuterClothing/Misc/flannel_jacket.rsi
    clothingVisuals:
      outerClothing:
      - state: equipped-OUTERCLOTHING
        color: "#3232a6"
      - state: equipped-OUTERCLOTHING-lines
        color: "#000000"
  - type: TemperatureProtection
    coefficient: 0.3

- type: entity
  parent: ClothingOuterBase
  id: ClothingOuterFlannelGreen
  name: green flannel jacket
  description: An old fashioned green flannel jacket for space autumn.
  components:
  - type: Sprite
    sprite: Clothing/OuterClothing/Misc/flannel_jacket.rsi
    layers:
    - state: icon
      color: "#164d0f"
    - state: icon-lines
      color: "#000000"
  - type: Item
    inhandVisuals:
      left:
      - state: inhand-left
        color: "#164d0f"
      - state: inhand-left-lines
        color: "#000000"
      right:
      - state: inhand-right
        color: "#164d0f"
      - state: inhand-right-lines
        color: "#000000"
  - type: Clothing
    sprite: Clothing/OuterClothing/Misc/flannel_jacket.rsi
    clothingVisuals:
      outerClothing:
      - state: equipped-OUTERCLOTHING
        color: "#164d0f"
      - state: equipped-OUTERCLOTHING-lines
        color: "#000000"
  - type: TemperatureProtection
<<<<<<< HEAD
    coefficient: 0.3
=======
    coefficient: 0.3

- type: entity
  parent: ClothingOuterBase
  id: ClothingOuterRedRacoon
  name: red racoon suit
  description: Fluffy suit of red racoon!
  components:
  - type: Sprite
    sprite: Clothing/OuterClothing/Misc/red_racoon.rsi
  - type: Clothing
    sprite: Clothing/OuterClothing/Misc/red_racoon.rsi
>>>>>>> dfbf47c3
<|MERGE_RESOLUTION|>--- conflicted
+++ resolved
@@ -362,9 +362,6 @@
       - state: equipped-OUTERCLOTHING-lines
         color: "#000000"
   - type: TemperatureProtection
-<<<<<<< HEAD
-    coefficient: 0.3
-=======
     coefficient: 0.3
 
 - type: entity
@@ -376,5 +373,4 @@
   - type: Sprite
     sprite: Clothing/OuterClothing/Misc/red_racoon.rsi
   - type: Clothing
-    sprite: Clothing/OuterClothing/Misc/red_racoon.rsi
->>>>>>> dfbf47c3
+    sprite: Clothing/OuterClothing/Misc/red_racoon.rsi