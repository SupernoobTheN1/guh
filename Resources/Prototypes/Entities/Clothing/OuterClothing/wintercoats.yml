--- conflicted
+++ resolved
@@ -755,11 +755,7 @@
     clothingPrototype: ClothingHeadHatHoodWinterWarden
 
 - type: entity
-<<<<<<< HEAD
-  parent: [ClothingOuterWinterCoatToggleable, ContrabandClothing] # Frontier: added ContrabandClothing as parent
-=======
-  parent: [ClothingOuterWinterCoatToggleable, BaseSyndicateContraband]
->>>>>>> 9a68cf0b
+  parent: [ClothingOuterWinterCoatToggleable, BaseSyndicateContraband, ContrabandClothing] # Frontier: added ContrabandClothing as parent
   id: ClothingOuterWinterSyndieCap
   name: syndicate's winter coat
   description: "The syndicate's winter coat is made of durable fabric, with gilded patterns, and coarse wool."
@@ -784,11 +780,7 @@
 
 ##############################################################
 - type: entity
-<<<<<<< HEAD
-  parent: [ClothingOuterWinterWarden, ContrabandClothing] # Frontier: added ContrabandClothing as parent
-=======
-  parent: [ClothingOuterWinterWarden, BaseSyndicateContraband]
->>>>>>> 9a68cf0b
+  parent: [ClothingOuterWinterWarden, BaseSyndicateContraband, ContrabandClothing] # Frontier: added ContrabandClothing as parent
   id: ClothingOuterWinterSyndieCapArmored
   name: syndicate's armored winter coat
   description: "The syndicate's armored winter coat is made of durable fabric, with gilded patterns, and coarse wool."
@@ -802,11 +794,7 @@
 ##############################################################
 
 - type: entity
-<<<<<<< HEAD
-  parent: [ClothingOuterWinterCoatToggleable, ContrabandClothing] # Frontier: added ContrabandClothing as parent
-=======
-  parent: [ClothingOuterWinterCoatToggleable, BaseSyndicateContraband]
->>>>>>> 9a68cf0b
+  parent: [ClothingOuterWinterCoatToggleable, BaseSyndicateContraband, ContrabandClothing] # Frontier: added ContrabandClothing as parent
   id: ClothingOuterWinterSyndie
   name: syndicate's winter coat
   description: Insulated winter coat, looks like a merch from "Syndieland".
