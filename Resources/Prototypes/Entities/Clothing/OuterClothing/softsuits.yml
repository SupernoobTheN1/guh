#Basic EVA
- type: entity
  parent: ClothingOuterEVASuitBase
  id: ClothingOuterHardsuitEVA
  name: EVA suit
  description: A lightweight space suit with the basic ability to protect the wearer from the vacuum of space during emergencies.
  components:
  - type: Sprite
    sprite: Clothing/OuterClothing/Suits/eva.rsi
  - type: Clothing
    sprite: Clothing/OuterClothing/Suits/eva.rsi
  - type: Tag
    tags:
    - SuitEVA
<<<<<<< HEAD
  - type: StaticPrice
    price: 65
=======
    - WhitelistChameleon
>>>>>>> 947832c6

#Syndicate EVA
- type: entity
  parent: ClothingOuterEVASuitBase
  id: ClothingOuterHardsuitSyndicate # TODO: rename to ClothingOuterEVASuitSyndicate
  name: syndicate EVA suit
  description: "Has a tag on the back that reads: 'Totally not property of an enemy corporation, honest!'"
  components:
  - type: Sprite
    sprite: Clothing/OuterClothing/Suits/eva_syndicate.rsi
  - type: Clothing
    sprite: Clothing/OuterClothing/Suits/eva_syndicate.rsi
  - type: Tag
    tags:
    - SuitEVA
    - WhitelistChameleon

#Emergency EVA
- type: entity
  parent: ClothingOuterEVASuitBase
  id: ClothingOuterSuitEmergency
  name: emergency EVA suit
  description: An emergency EVA suit with a built-in helmet. It's horribly slow and lacking in temperature protection, but enough to bide you time from the harsh vaccuum of space.
  components:
  - type: Sprite
    sprite: Clothing/OuterClothing/Suits/eva_emergency.rsi
  - type: Clothing
    sprite: Clothing/OuterClothing/Suits/eva_emergency.rsi
  - type: ClothingSpeedModifier
    walkModifier: 0.5
    sprintModifier: 0.5
  - type: TemperatureProtection
    coefficient: 0.5
  - type: ToggleableClothing
    clothingPrototype: ClothingHeadHelmetEVALarge
  - type: ContainerContainer
    containers:
      toggleable-clothing: !type:ContainerSlot {}

#Prisoner EVA
- type: entity
  parent: ClothingOuterEVASuitBase
  id:  ClothingOuterHardsuitEVAPrisoner
  name: prisoner EVA suit
  description: A lightweight space suit for prisoners to protect them from the vacuum of space during emergencies.
  components:
  - type: Sprite
    sprite: Clothing/OuterClothing/Suits/eva_prisoner.rsi
  - type: Clothing
    sprite: Clothing/OuterClothing/Suits/eva_prisoner.rsi
  - type: Tag
    tags:
    - SuitEVA
    - WhitelistChameleon

#NTSRA Voidsuit / Ancient Voidsuit
- type: entity
  parent: ClothingOuterEVASuitBase
  id: ClothingOuterHardsuitAncientEVA
  name: NTSRA voidsuit #Nanotrasen Space Research Association
  description: An ancient space suit, designed by the NTSRA branch of CentCom. It is very finely crafted, allowing for greater mobility than most modern space suits.
  components:
  - type: Sprite
    sprite: Clothing/OuterClothing/Suits/ancient_voidsuit.rsi
  - type: Clothing
    sprite: Clothing/OuterClothing/Suits/ancient_voidsuit.rsi
  - type: ClothingSpeedModifier
    walkModifier: 0.85
    sprintModifier: 0.85

#Paramedic Voidsuit
#Despite having resistances and looking like one, this is two-piece and parents off the EVA suit so it goes here.
- type: entity
  parent: ClothingOuterEVASuitBase
  id: ClothingOuterHardsuitVoidParamed
  name: Paramedic Void Suit
  description: A void suit made for paramedics.
  components:
  - type: Sprite
    sprite: Clothing/OuterClothing/Hardsuits/paramed.rsi
  - type: Clothing
    sprite: Clothing/OuterClothing/Hardsuits/paramed.rsi
  - type: PressureProtection
    highPressureMultiplier: 0.5
    lowPressureMultiplier: 1000
  - type: ClothingSpeedModifier
    walkModifier: 0.9
    sprintModifier: 0.9
  - type: TemperatureProtection
    coefficient: 0.1
  - type: Armor
    modifiers:
      coefficients:
        Slash: 0.95
        Heat: 0.90
        Radiation: 0.75
        Caustic: 0.5
  - type: GroupExamine<|MERGE_RESOLUTION|>--- conflicted
+++ resolved
@@ -12,12 +12,9 @@
   - type: Tag
     tags:
     - SuitEVA
-<<<<<<< HEAD
+    - WhitelistChameleon
   - type: StaticPrice
     price: 65
-=======
-    - WhitelistChameleon
->>>>>>> 947832c6
 
 #Syndicate EVA
 - type: entity
