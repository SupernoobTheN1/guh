--- conflicted
+++ resolved
@@ -477,11 +477,7 @@
 #ANTAG HARDSUITS
 #Blood-red Hardsuit
 - type: entity
-<<<<<<< HEAD
-  parent: [ClothingOuterHardsuitBase, ContrabandClothing] # Frontier: added ContrabandClothing as parent
-=======
-  parent: [ ClothingOuterHardsuitBase, BaseSyndicateContraband ]
->>>>>>> 9a68cf0b
+  parent: [ClothingOuterHardsuitBase, BaseSyndicateContraband, ContrabandClothing] # Frontier: added ContrabandClothing as parent
   id: ClothingOuterHardsuitSyndie
   name: blood-red hardsuit
   description: A heavily armored hardsuit designed for work in special operations. Property of Gorlex Marauders.
@@ -520,11 +516,7 @@
 
 # Syndicate Medic Hardsuit
 - type: entity
-<<<<<<< HEAD
-  parent: [ClothingOuterHardsuitSyndie, ContrabandClothing] # Frontier: added ContrabandClothing as parent
-=======
-  parent: [ClothingOuterHardsuitSyndie, BaseSyndicateContraband]
->>>>>>> 9a68cf0b
+  parent: [ClothingOuterHardsuitSyndie, BaseSyndicateContraband, ContrabandClothing] # Frontier: added ContrabandClothing as parent
   id: ClothingOuterHardsuitSyndieMedic
   name: blood-red medic hardsuit
   description: A heavily armored and agile advanced hardsuit specifically designed for field medic operations.
@@ -542,11 +534,7 @@
 
 #Syndicate Elite Hardsuit
 - type: entity
-<<<<<<< HEAD
-  parent: [ClothingOuterHardsuitBase, ContrabandClothing] # Frontier: added ContrabandClothing as parent
-=======
-  parent: [ClothingOuterHardsuitBase, BaseSyndicateContraband]
->>>>>>> 9a68cf0b
+  parent: [ClothingOuterHardsuitBase, BaseSyndicateContraband, ContrabandClothing] # Frontier: added ContrabandClothing as parent
   id: ClothingOuterHardsuitSyndieElite
   name: syndicate elite hardsuit
   description: An elite version of the blood-red hardsuit, with improved mobility and fireproofing. Property of Gorlex Marauders.
@@ -584,11 +572,7 @@
 
 #Syndicate Commander Hardsuit
 - type: entity
-<<<<<<< HEAD
-  parent: [ClothingOuterHardsuitBase, ContrabandClothing] # Frontier: added ContrabandClothing as parent
-=======
-  parent: [ClothingOuterHardsuitBase, BaseSyndicateContraband]
->>>>>>> 9a68cf0b
+  parent: [ClothingOuterHardsuitBase, BaseSyndicateContraband, ContrabandClothing] # Frontier: added ContrabandClothing as parent
   id: ClothingOuterHardsuitSyndieCommander
   name: syndicate commander hardsuit
   description: A bulked up version of the blood-red hardsuit, purpose-built for the commander of a syndicate operative squad. Has significantly improved armor for those deadly front-lines firefights.
@@ -620,11 +604,7 @@
 
 #Cybersun Juggernaut Hardsuit
 - type: entity
-<<<<<<< HEAD
-  parent: [ClothingOuterHardsuitBase, ContrabandClothing] # Frontier: added ContrabandClothing as parent
-=======
-  parent: [ClothingOuterHardsuitBase, BaseSyndicateContraband]
->>>>>>> 9a68cf0b
+  parent: [ClothingOuterHardsuitBase, BaseSyndicateContraband, ContrabandClothing] # Frontier: added ContrabandClothing as parent
   id: ClothingOuterHardsuitJuggernaut
   name: cybersun juggernaut suit
   description: A suit made by the cutting edge R&D department at cybersun to be hyper resilient.
