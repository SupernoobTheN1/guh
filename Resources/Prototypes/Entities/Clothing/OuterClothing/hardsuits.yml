--- conflicted
+++ resolved
@@ -234,11 +234,7 @@
 
 #Security Hardsuit
 - type: entity
-<<<<<<< HEAD
-  parent: [ClothingOuterHardsuitBase, BaseC2ContrabandUnredeemable] # Removed BaseRestrictedContraband<BaseC2ContrabandUnredeemable
-=======
-  parent: [ClothingOuterHardsuitBase, BaseSecurityContraband]
->>>>>>> 4dfd3e57
+  parent: [ClothingOuterHardsuitBase, BaseC2ContrabandUnredeemable] # Removed BaseSecurityContraband<BaseC2ContrabandUnredeemable
   id: ClothingOuterHardsuitSecurity
   name: security hardsuit
   description: A special suit that protects against hazardous, low pressure environments. Has an additional layer of armor.
@@ -268,11 +264,7 @@
 
 #Brigmedic Hardsuit
 - type: entity
-<<<<<<< HEAD
-  parent: [ClothingOuterHardsuitBase, BaseC2ContrabandUnredeemable] # Removed BaseRestrictedContraband<BaseC2ContrabandUnredeemable
-=======
-  parent: [ClothingOuterHardsuitBase, BaseSecurityContraband]
->>>>>>> 4dfd3e57
+  parent: [ClothingOuterHardsuitBase, BaseC2ContrabandUnredeemable] # Removed BaseSecurityContraband<BaseC2ContrabandUnredeemable
   id: ClothingOuterHardsuitBrigmedic
   name: brigmedic hardsuit
   description: Special hardsuit of the guardian angel of the brig. It is the medical version of the security hardsuit.
@@ -299,11 +291,7 @@
 
 #Warden's Hardsuit
 - type: entity
-<<<<<<< HEAD
-  parent: [ClothingOuterHardsuitBase, BaseC2ContrabandUnredeemable] # BaseRestrictedContraband<BaseC2ContrabandUnredeemable
-=======
-  parent: [ClothingOuterHardsuitBase, BaseSecurityContraband]
->>>>>>> 4dfd3e57
+  parent: [ClothingOuterHardsuitBase, BaseC2ContrabandUnredeemable] # BaseSecurityContraband<BaseC2ContrabandUnredeemable
   id: ClothingOuterHardsuitWarden
   name: warden's hardsuit
   description: A specialized riot suit geared to combat low pressure environments.
@@ -694,11 +682,7 @@
 
 #Wizard Hardsuit
 - type: entity
-<<<<<<< HEAD
-  parent: [ClothingOuterHardsuitBase, BaseC3WizardContraband, ContrabandClothing] # Frontier: added BaseC3WizardContraband, ContrabandClothing as parent
-=======
-  parent: [ ClothingOuterHardsuitBase, BaseMagicalContraband ]
->>>>>>> 4dfd3e57
+  parent: [ClothingOuterHardsuitBase, BaseC3WizardContraband, ContrabandClothing] # Frontier: BaseMagicalContraband<BaseC3WizardContraband, ContrabandClothing as parent
   id: ClothingOuterHardsuitWizard
   name: wizard hardsuit
   description: A bizarre gem-encrusted suit that radiates magical energies.
