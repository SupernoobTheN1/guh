--- conflicted
+++ resolved
@@ -173,11 +173,7 @@
     autoRechargeRate: 2
 
 - type: entity
-<<<<<<< HEAD
-  parent: [ClothingOuterBaseLarge, BaseC3CultContraband, ContrabandClothing] # Frontier: added BaseC3CultContraband, ContrabandClothing as parent
-=======
-  parent: [ ClothingOuterBaseLarge, BaseMajorContraband, AllowSuitStorageClothing ]
->>>>>>> a7e29f28
+  parent: [ClothingOuterBaseLarge, BaseC3CultContraband, AllowSuitStorageClothing, ContrabandClothing] # Frontier: BaseMajorContraband<BaseC3CultContraband, added ContrabandClothing as parent
   id: ClothingOuterArmorCult
   name: acolyte armor
   description: An evil-looking piece of cult armor, made of bones.
