- type: entity
  parent: ClothingUniformSkirtBase
  id: ClothingUniformJumpskirtBartender
  name: bartender's uniform
  description: A nice and tidy uniform. Shame about the bar though.
  components:
  - type: Sprite
    sprite: Clothing/Uniforms/Jumpskirt/bartender.rsi
  - type: Clothing
    sprite: Clothing/Uniforms/Jumpskirt/bartender.rsi

- type: entity
  parent: ClothingUniformSkirtBase
  id: ClothingUniformJumpskirtCaptain
  name: captain's jumpskirt
  description: It's a blue jumpskirt with some gold markings denoting the rank of "Captain".
  components:
  - type: Sprite
    sprite: Clothing/Uniforms/Jumpskirt/captain.rsi
  - type: Clothing
    sprite: Clothing/Uniforms/Jumpskirt/captain.rsi

- type: entity
  parent: ClothingUniformSkirtBase
  id: ClothingUniformJumpskirtCargo
  name: cargo tech jumpskirt
  description: A sturdy jumpskirt, issued to members of the Cargo department.
  components:
  - type: Sprite
    sprite: Clothing/Uniforms/Jumpskirt/cargotech.rsi
  - type: Clothing
    sprite: Clothing/Uniforms/Jumpskirt/cargotech.rsi

- type: entity
  parent: ClothingUniformSkirtBase
  id: ClothingUniformJumpskirtChiefEngineer
  name: chief engineer's jumpskirt
  description: It's a high visibility jumpskirt given to those engineers insane enough to achieve the rank of Chief Engineer.
  components:
  - type: Sprite
    sprite: Clothing/Uniforms/Jumpskirt/ce.rsi
  - type: Clothing
    sprite: Clothing/Uniforms/Jumpskirt/ce.rsi

- type: entity
  parent: ClothingUniformSkirtBase
  id: ClothingUniformJumpskirtChiefEngineerTurtle
  name: chief engineer's turtleneck
  description: A yellow turtleneck designed specifically for work in conditions of the engineering department.
  components:
  - type: Sprite
    sprite: Clothing/Uniforms/Jumpskirt/ce_turtle.rsi
  - type: Clothing
    sprite: Clothing/Uniforms/Jumpskirt/ce_turtle.rsi

- type: entity
  parent: ClothingUniformSkirtBase
  id: ClothingUniformJumpskirtChaplain
  name: chaplain's jumpskirt
  description: It's a black jumpskirt, often worn by religious folk.
  components:
    - type: Sprite
      sprite: Clothing/Uniforms/Jumpskirt/chaplain.rsi
    - type: Clothing
      sprite: Clothing/Uniforms/Jumpskirt/chaplain.rsi

- type: entity
  parent: ClothingUniformSkirtBase
  id: ClothingUniformJumpskirtChef
  name: chef uniform
  description: Can't cook without this.
  components:
  - type: Sprite
    sprite: Clothing/Uniforms/Jumpskirt/chef.rsi
  - type: Clothing
    sprite: Clothing/Uniforms/Jumpskirt/chef.rsi

- type: entity
  parent: ClothingUniformSkirtBase
  id: ClothingUniformJumpskirtChemistry
  name: chemistry jumpskirt
  description: There's some odd stains on this jumpskirt. Hm.
  components:
  - type: Sprite
    sprite: Clothing/Uniforms/Jumpskirt/chemistry.rsi
  - type: Clothing
    sprite: Clothing/Uniforms/Jumpskirt/chemistry.rsi

- type: entity
  parent: ClothingUniformSkirtBase
  id: ClothingUniformJumpskirtVirology
  name: virology jumpskirt
  description: It's made of a special fiber that gives special protection against biohazards. It has a virologist rank stripe on it.
  components:
  - type: Sprite
    sprite: Clothing/Uniforms/Jumpskirt/virology.rsi
  - type: Clothing
    sprite: Clothing/Uniforms/Jumpskirt/virology.rsi

- type: entity
  parent: ClothingUniformSkirtBase
  id: ClothingUniformJumpskirtGenetics
  name: genetics jumpskirt
  description: It's made of a special fiber that gives special protection against biohazards. It has a geneticist rank stripe on it.
  components:
  - type: Sprite
    sprite: Clothing/Uniforms/Jumpskirt/genetics.rsi
  - type: Clothing
    sprite: Clothing/Uniforms/Jumpskirt/genetics.rsi

- type: entity
  parent: ClothingUniformSkirtBase
  id: ClothingUniformJumpskirtCMO
  name: chief medical officer's jumpskirt
  description: It's a jumpskirt worn by those with the experience to be Chief Medical Officer. It provides minor biological protection.
  components:
  - type: Sprite
    sprite: Clothing/Uniforms/Jumpskirt/cmo.rsi
  - type: Clothing
    sprite: Clothing/Uniforms/Jumpskirt/cmo.rsi

- type: entity
  parent: ClothingUniformSkirtBase
  id: ClothingUniformJumpskirtDetective
  name: detective hard-worn suit # Frontier - Added detective to name
  description: Someone who wears this means business.
  components:
    - type: Sprite
      sprite: Clothing/Uniforms/Jumpskirt/detective.rsi
    - type: Clothing
      sprite: Clothing/Uniforms/Jumpskirt/detective.rsi

- type: entity
  parent: ClothingUniformSkirtBase
  id: ClothingUniformJumpskirtDetectiveGrey
  name: detective noir suit # Frontier - Added detective to name
  description: A hard-boiled private investigator's grey suit, complete with tie clip.
  components:
    - type: Sprite
      sprite: Clothing/Uniforms/Jumpskirt/detective_grey.rsi
    - type: Clothing
      sprite: Clothing/Uniforms/Jumpskirt/detective_grey.rsi

- type: entity
  parent: ClothingUniformSkirtBase
  id: ClothingUniformJumpskirtEngineering
  name: engineering jumpskirt
  description: If this suit was non-conductive, maybe engineers would actually do their damn job.
  components:
  - type: Sprite
    sprite: Clothing/Uniforms/Jumpskirt/engineering.rsi
  - type: Clothing
    sprite: Clothing/Uniforms/Jumpskirt/engineering.rsi

- type: entity
  parent: ClothingUniformSkirtBase
  id: ClothingUniformJumpskirtHoP
  name: head of personnel's jumpskirt
  description: Rather bland and inoffensive. Perfect for vanishing off the face of the universe.
  components:
  - type: Sprite
    sprite: Clothing/Uniforms/Jumpskirt/hop.rsi
  - type: Clothing
    sprite: Clothing/Uniforms/Jumpskirt/hop.rsi

- type: entity
  parent: ClothingUniformSkirtBase
  id: ClothingUniformJumpskirtHoS
<<<<<<< HEAD
  name: sheriff's jumpskirt
  description: It's bright red and rather crisp, much like the department's victims tend to be. Its sturdy fabric provides minor protection from slash and pierce damage.
=======
  name: head of security's jumpskirt
  description: It's bright red and rather crisp, much like security's victims tend to be.
>>>>>>> 13dbb95d
  components:
  - type: Sprite
    sprite: Clothing/Uniforms/Jumpskirt/hos.rsi
  - type: Clothing
    sprite: Clothing/Uniforms/Jumpskirt/hos.rsi

- type: entity
  parent: ClothingUniformSkirtBase
  id: ClothingUniformJumpskirtHoSAlt
<<<<<<< HEAD
  name: sheriff's turtleneck
  description: It's a turtleneck worn by those strong and disciplined enough to achieve the position of Sheriff. Its sturdy fabric provides minor protection from slash and pierce damage.
=======
  name: head of security's turtleneck
  description: It's a turtleneck worn by those strong and disciplined enough to achieve the position of Head of Security.
>>>>>>> 13dbb95d
  components:
  - type: Sprite
    sprite: Clothing/Uniforms/Jumpskirt/hos_alt.rsi
  - type: Clothing
    sprite: Clothing/Uniforms/Jumpskirt/hos_alt.rsi

- type: entity
  parent: ClothingUniformSkirtBase
  id: ClothingUniformJumpskirtHoSParadeMale
  name: sheriff's parade uniform
  description: A sheriff's luxury-wear, for special occasions.
  components:
  - type: Sprite
    sprite: Clothing/Uniforms/Jumpskirt/hos_parade.rsi
  - type: Clothing
    sprite: Clothing/Uniforms/Jumpskirt/hos_parade.rsi

- type: entity
  parent: ClothingUniformSkirtBase
  id: ClothingUniformJumpskirtHydroponics
  name: hydroponics jumpskirt
  description: Has a strong earthy smell to it. Hopefully it's merely dirty as opposed to soiled.
  components:
  - type: Sprite
    sprite: Clothing/Uniforms/Jumpskirt/hydro.rsi
  - type: Clothing
    sprite: Clothing/Uniforms/Jumpskirt/hydro.rsi

- type: entity
  parent: ClothingUniformSkirtBase
  id: ClothingUniformJumpskirtJanitor
  name: janitor jumpskirt
  description: The jumpskirt for the poor sop with a mop.
  components:
  - type: Sprite
    sprite: Clothing/Uniforms/Jumpskirt/janitor.rsi
  - type: Clothing
    sprite: Clothing/Uniforms/Jumpskirt/janitor.rsi

- type: entity
  parent: ClothingUniformSkirtBase
  id: ClothingUniformJumpskirtMedicalDoctor
  name: medical doctor jumpskirt
  description: It's made of a special fiber that provides minor protection against biohazards. It has a cross on the chest denoting that the wearer is trained medical personnel.
  components:
  - type: Sprite
    sprite: Clothing/Uniforms/Jumpskirt/medical.rsi
  - type: Clothing
    sprite: Clothing/Uniforms/Jumpskirt/medical.rsi

- type: entity
  parent: ClothingUniformSkirtBase
  id: ClothingUniformJumpskirtMime
  name: mime jumpskirt
  description: ...
  components:
  - type: Sprite
    sprite: Clothing/Uniforms/Jumpskirt/mime.rsi
  - type: Clothing
    sprite: Clothing/Uniforms/Jumpskirt/mime.rsi

- type: entity
  parent: ClothingUniformSkirtBase
  id: ClothingUniformJumpskirtParamedic
  name: paramedic jumpskirt
  description: It's got a plus on it, that's a good thing right?
  components:
  - type: Sprite
    sprite: Clothing/Uniforms/Jumpskirt/paramedic.rsi
  - type: Clothing
    sprite: Clothing/Uniforms/Jumpskirt/paramedic.rsi

- type: entity
  parent: ClothingUniformSkirtBase
  id: ClothingUniformJumpskirtBrigmedic
  name: brigmedic jumpskirt
  description: This uniform is issued to qualified personnel who have been trained. No one cares that the training took half a day.
  components:
  - type: Sprite
    sprite: Clothing/Uniforms/Jumpskirt/brigmedic.rsi
  - type: Clothing
    sprite: Clothing/Uniforms/Jumpskirt/brigmedic.rsi

- type: entity
  parent: ClothingUniformSkirtBase
  id: ClothingUniformJumpskirtPrisoner
  name: prisoner jumpskirt
  description: Busted.
  components:
  - type: Sprite
    sprite: Clothing/Uniforms/Jumpskirt/color.rsi
    layers:
    - state: icon
      color: "#ff8300"
    - state: prisoner-icon
  - type: Item
    inhandVisuals:
      left:
      - state: inhand-left
        color: "#ff8300"
      - state: prisoner-inhand-left
      right:
      - state: inhand-right
        color: "#ff8300"
      - state: prisoner-inhand-right
  - type: Clothing
    sprite: Clothing/Uniforms/Jumpskirt/color.rsi
    clothingVisuals:
      jumpsuit:
      - state: equipped-INNERCLOTHING
        color: "#ff8300"
      - state: prisoner-equipped-INNERCLOTHING
  - type: SuitSensor
    controlsLocked: true
    randomMode: false
    mode: SensorCords
  - type: Tag
    tags:
    - ClothMade
    - PrisonUniform
    - WhitelistChameleon

- type: entity
  parent: ClothingUniformSkirtBase
  id: ClothingUniformJumpskirtQM
  name: quartermaster's jumpskirt
  description: 'What can brown do for you?'
  components:
  - type: Sprite
    sprite: Clothing/Uniforms/Jumpskirt/qm.rsi
  - type: Clothing
    sprite: Clothing/Uniforms/Jumpskirt/qm.rsi

- type: entity
  parent: ClothingUniformSkirtBase
  id: ClothingUniformJumpskirtQMTurtleneck
  name: quartermasters's turtleneck
  description: A sharp turtleneck made for the hardy work environment of supply.
  components:
    - type: Sprite
      sprite: Clothing/Uniforms/Jumpskirt/qmturtleskirt.rsi
    - type: Clothing
      sprite: Clothing/Uniforms/Jumpskirt/qmturtleskirt.rsi

- type: entity
  parent: ClothingUniformSkirtBase
  id: ClothingUniformJumpskirtResearchDirector
  name: research director's turtleneck
  description: It's a turtleneck worn by those with the know-how to achieve the position of Research Director. Its fabric provides minor protection from biological contaminants.
  components:
  - type: Sprite
    sprite: Clothing/Uniforms/Jumpskirt/rnd.rsi
  - type: Clothing
    sprite: Clothing/Uniforms/Jumpskirt/rnd.rsi

- type: entity
  parent: ClothingUniformSkirtBase
  id: ClothingUniformJumpskirtScientist
  name: scientist jumpskirt
  description: It's made of a special fiber that increases perceived intelligence and decreases personal ethics. It has markings that denote the wearer as a scientist.
  components:
  - type: Sprite
    sprite: Clothing/Uniforms/Jumpskirt/scientist.rsi
  - type: Clothing
    sprite: Clothing/Uniforms/Jumpskirt/scientist.rsi

- type: entity
  parent: ClothingUniformSkirtBase
  id: ClothingUniformJumpskirtRoboticist
  name: roboticist jumpskirt
  description: It's a slimming black with reinforced seams; great for industrial work.
  components:
  - type: Sprite
    sprite: Clothing/Uniforms/Jumpskirt/roboticist.rsi
  - type: Clothing
    sprite: Clothing/Uniforms/Jumpskirt/roboticist.rsi

- type: entity
  parent: ClothingUniformSkirtBase
  id: ClothingUniformJumpskirtSec
  name: deputy jumpskirt
  description: A jumpskirt made of strong material, providing robust protection.
  components:
  - type: Sprite
    sprite: Clothing/Uniforms/Jumpskirt/security.rsi
  - type: Clothing
    sprite: Clothing/Uniforms/Jumpskirt/security.rsi

- type: entity
  parent: ClothingUniformSkirtBase
  id: ClothingUniformJumpskirtWarden
  name: bailiff's jumpskirt
  description: A formal security suit for officers complete with Nanotrasen belt buckle.
  components:
  - type: Sprite
    sprite: Clothing/Uniforms/Jumpskirt/warden.rsi
  - type: Clothing
    sprite: Clothing/Uniforms/Jumpskirt/warden.rsi

- type: entity
  parent: ClothingUniformSkirtBase
  id: ClothingUniformJumpskirtLibrarian
  name: librarian jumpskirt
  description: A cosy green jumper fit for a curator of books.
  components:
  - type: Sprite
    sprite: Clothing/Uniforms/Jumpskirt/librarian.rsi
  - type: Clothing
    sprite: Clothing/Uniforms/Jumpskirt/librarian.rsi

- type: entity
  parent: ClothingUniformSkirtBase
  id: ClothingUniformJumpskirtCurator
  name: sensible skirt
  description: It's sensible. Too sensible...
  components:
  - type: Sprite
    sprite: Clothing/Uniforms/Jumpskirt/curator.rsi
  - type: Clothing
    sprite: Clothing/Uniforms/Jumpskirt/curator.rsi

- type: entity
  parent: ClothingUniformSkirtBase
  id: ClothingUniformJumpskirtPerformer
  name: performer's jumpskirt
  description: Hi, I'm Scott, president of Donk Pizza. Have you heard of [FAMOUS VIRTUAL PERFORMER]?
  components:
  - type: Sprite
    sprite: Clothing/Uniforms/Jumpskirt/performer.rsi
  - type: Clothing
    sprite: Clothing/Uniforms/Jumpskirt/performer.rsi

- type: entity
  parent: ClothingUniformSkirtBase
  id: ClothingUniformJumpskirtCapFormalDress
  name: captain's formal dress
  description: A dress for special occasions.
  components:
  - type: Sprite
    sprite: Clothing/Uniforms/Jumpskirt/capformaldress.rsi
  - type: Clothing
    sprite: Clothing/Uniforms/Jumpskirt/capformaldress.rsi

- type: entity
  parent: ClothingUniformSkirtBase
  id: ClothingUniformJumpskirtCentcomFormalDress
  name: central command formal dress
  description: A dress for special occasions
  components:
  - type: Sprite
    sprite: Clothing/Uniforms/Jumpskirt/centcomformaldress.rsi
  - type: Clothing
    sprite: Clothing/Uniforms/Jumpskirt/centcomformaldress.rsi

- type: entity
  parent: ClothingUniformSkirtBase
  id: ClothingUniformJumpskirtHosFormal
  name: hos's formal dress
  description: A dress for special occasions.
  components:
  - type: Sprite
    sprite: Clothing/Uniforms/Jumpskirt/hosformaldress.rsi
  - type: Clothing
    sprite: Clothing/Uniforms/Jumpskirt/hosformaldress.rsi

- type: entity
  parent: UnsensoredClothingUniformSkirtBase
  id: ClothingUniformJumpskirtOperative
  name: operative jumpskirt
  description: Uniform for elite syndicate operatives performing tactical operations in deep space.
  components:
  - type: Sprite
    sprite: Clothing/Uniforms/Jumpskirt/operative_s.rsi
  - type: Clothing
    sprite: Clothing/Uniforms/Jumpskirt/operative_s.rsi
  - type: Contraband #frontier

- type: entity
  parent: ClothingUniformSkirtBase
  id: ClothingUniformJumpskirtTacticool
  name: tacticool jumpskirt
  description: Uniform for subpar operative LARPers performing tactical insulated glove theft in deep space.
  components:
    - type: Sprite
      sprite: Clothing/Uniforms/Jumpskirt/tacticool_s.rsi
    - type: Clothing
      sprite: Clothing/Uniforms/Jumpskirt/tacticool_s.rsi
    # Too cool for sensors to be on
    - type: SuitSensor
      randomMode: false
      mode: SensorOff

- type: entity
  parent: ClothingUniformSkirtBase
  id: ClothingUniformJumpskirtAtmos
  name: atmospheric technician jumpskirt
  description: I am at work. I can't leave work. Work is breathing. I am testing air quality.
  components:
  - type: Sprite
    sprite: Clothing/Uniforms/Jumpskirt/atmosf.rsi
  - type: Clothing
    sprite: Clothing/Uniforms/Jumpskirt/atmosf.rsi

- type: entity
  parent: ClothingUniformSkirtBase
  id: ClothingUniformJumpskirtJanimaid
  name: janitorial maid uniform
  description: For professionals, not the posers.
  components:
  - type: Sprite
    sprite: Clothing/Uniforms/Jumpskirt/janimaid.rsi
  - type: Clothing
    sprite: Clothing/Uniforms/Jumpskirt/janimaid.rsi

- type: entity
  parent: ClothingUniformSkirtBase
  id: ClothingUniformJumpskirtJanimaidmini
  name: janitorial maid uniform with miniskirt
  description: Elite service, not some candy wrappers.
  components:
  - type: Sprite
    sprite: Clothing/Uniforms/Jumpskirt/janimaidmini.rsi
  - type: Clothing
    sprite: Clothing/Uniforms/Jumpskirt/janimaidmini.rsi

- type: entity
  parent: ClothingUniformSkirtBase
  id: ClothingUniformJumpskirtLawyerRed
  name: red lawyer suitskirt
  description: A flashy red suitskirt worn by lawyers and show-offs.
  components:
    - type: Sprite
      sprite: Clothing/Uniforms/Jumpskirt/lawyerred.rsi
    - type: Clothing
      sprite: Clothing/Uniforms/Jumpskirt/lawyerred.rsi

- type: entity
  parent: ClothingUniformSkirtBase
  id: ClothingUniformJumpskirtLawyerBlue
  name: blue lawyer suitskirt
  description: A flashy blue suitskirt worn by lawyers and show-offs.
  components:
    - type: Sprite
      sprite: Clothing/Uniforms/Jumpskirt/lawyerblue.rsi
    - type: Clothing
      sprite: Clothing/Uniforms/Jumpskirt/lawyerblue.rsi

- type: entity
  parent: ClothingUniformSkirtBase
  id: ClothingUniformJumpskirtLawyerBlack
  name: black lawyer suitskirt
  description: A subtle black suitskirt worn by lawyers and gangsters.
  components:
    - type: Sprite
      sprite: Clothing/Uniforms/Jumpskirt/lawyerblack.rsi
    - type: Clothing
      sprite: Clothing/Uniforms/Jumpskirt/lawyerblack.rsi

- type: entity
  parent: ClothingUniformSkirtBase
  id: ClothingUniformJumpskirtLawyerPurple
  name: purple lawyer suitskirt
  description: A stylish purple piece worn by lawyers and show people.
  components:
    - type: Sprite
      sprite: Clothing/Uniforms/Jumpskirt/lawyerpurple.rsi
    - type: Clothing
      sprite: Clothing/Uniforms/Jumpskirt/lawyerpurple.rsi

- type: entity
  parent: ClothingUniformSkirtBase
  id: ClothingUniformJumpskirtLawyerGood
  name: good lawyer's suitskirt
  description: A tacky suitskirt perfect for a CRIMINAL lawyer!
  components:
    - type: Sprite
      sprite: Clothing/Uniforms/Jumpskirt/lawyergood.rsi
    - type: Clothing
      sprite: Clothing/Uniforms/Jumpskirt/lawyergood.rsi

- type: entity
  parent: ClothingUniformSkirtBase
  id: ClothingUniformJumpskirtSyndieFormalDress
  name: syndicate formal dress
  description: "The syndicate's uniform is made in an elegant style, it's even a pity to do dirty tricks in this."
  components:
    - type: Sprite
      sprite: Clothing/Uniforms/Jumpskirt/syndieformaldress.rsi
    - type: Clothing
      sprite: Clothing/Uniforms/Jumpskirt/syndieformaldress.rsi
    - type: Contraband #frontier

- type: entity
  parent: ClothingUniformSkirtBase
  id: ClothingUniformJumpskirtTacticalMaid
  name: tactical maid suitskirt
  description: It is assumed that the best maids should have designer suits.
  components:
    - type: Sprite
      sprite: Clothing/Uniforms/Jumpskirt/tacticalmaid.rsi
    - type: Clothing
      sprite: Clothing/Uniforms/Jumpskirt/tacticalmaid.rsi

- type: entity
  parent: ClothingUniformSkirtBase
  id: ClothingUniformJumpskirtOfLife
  name: skirt of life
  description: A skirt that symbolizes the joy and positivity of our life.
  components:
    - type: Sprite
      sprite: Clothing/Uniforms/Jumpskirt/skirtoflife.rsi
    - type: Clothing
      sprite: Clothing/Uniforms/Jumpskirt/skirtoflife.rsi

- type: entity
  parent: ClothingUniformSkirtBase
  id: ClothingUniformJumpskirtSeniorEngineer
  name: senior engineer jumpskirt
  description: A sign of skill and prestige within the engineering department.
  components:
  - type: Sprite
    sprite: Clothing/Uniforms/Jumpskirt/senior_engineer.rsi
  - type: Clothing
    sprite: Clothing/Uniforms/Jumpskirt/senior_engineer.rsi

- type: entity
  parent: ClothingUniformSkirtBase
  id: ClothingUniformJumpskirtSeniorResearcher
  name: senior researcher jumpskirt
  description: A sign of skill and prestige within the science department.
  components:
  - type: Sprite
    sprite: Clothing/Uniforms/Jumpskirt/senior_researcher.rsi
  - type: Clothing
    sprite: Clothing/Uniforms/Jumpskirt/senior_researcher.rsi

- type: entity
  parent: ClothingUniformSkirtBase
  id: ClothingUniformJumpskirtSeniorPhysician
  name: senior physician jumpskirt
  description: A sign of skill and prestige within the medical department.
  components:
  - type: Sprite
    sprite: Clothing/Uniforms/Jumpskirt/senior_physician.rsi
  - type: Clothing
    sprite: Clothing/Uniforms/Jumpskirt/senior_physician.rsi

- type: entity
  parent: ClothingUniformSkirtBase
  id: ClothingUniformJumpskirtSeniorOfficer
  name: sergeant jumpskirt
  description: A sign of skill and prestige within the sheriff's department.
  components:
  - type: Sprite
    sprite: Clothing/Uniforms/Jumpskirt/senior_officer.rsi
  - type: Clothing
    sprite: Clothing/Uniforms/Jumpskirt/senior_officer.rsi

- type: entity
  parent: ClothingUniformSkirtBase
  id: ClothingUniformJumpskirtSecGrey
  name: grey deputy jumpskirt
  description: A tactical relic of years past before Nanotrasen decided it was cheaper to dye the suits red instead of washing out the blood.
  components:
  - type: Sprite
    sprite: Clothing/Uniforms/Jumpskirt/security_grey.rsi
  - type: Clothing
    sprite: Clothing/Uniforms/Jumpskirt/security_grey.rsi

- type: entity
  parent: ClothingUniformSkirtBase
  id: ClothingUniformJumpskirtWeb
  name: web jumpskirt
  description: Makes it clear that you are one with the webs.
  components:
  - type: Sprite
    sprite: Clothing/Uniforms/Jumpskirt/web.rsi
  - type: Clothing
    sprite: Clothing/Uniforms/Jumpskirt/web.rsi
  - type: Butcherable
    butcheringType: Knife
    spawned:
    - id: MaterialWebSilk1
      amount: 8
  - type: FlavorProfile
    flavors:
      - cobwebs
    ignoreReagents:
      - Fiber
  - type: SolutionContainerManager
    solutions: # 24 (3 (fiber count of web) * 8 (to craft)) + 6 (magical crafting bonus)
      food:
        maxVol: 30
        reagents:
        - ReagentId: Fiber
          Quantity: 30
  - type: Construction
    graph: WebObjects
    node: jumpskirt

- type: entity
  parent: ClothingUniformSkirtBase
  id: ClothingUniformJumpskirtCasualBlue
  name: casual blue jumpskirt
  description: A loose worn blue shirt with a grey skirt, perfect for someone looking to relax.
  components:
  - type: Sprite
    sprite: Clothing/Uniforms/Jumpsuit/casual.rsi
    layers:
    - state: icon-jumpskirt
    - state: icon-shirt
      color: "#134fc1"
  - type: Item
    inhandVisuals:
      left:
      - state: inhand-left-jumpskirt
      - state: inhand-left-shirt
        color: "#134fc1"
      right:
      - state: inhand-right-jumpskirt
      - state: inhand-right-shirt
        color: "#134fc1"
  - type: Clothing
    sprite: Clothing/Uniforms/Jumpsuit/casual.rsi
    clothingVisuals:
      jumpsuit:
      - state: equipped-INNERCLOTHING-jumpskirt
      - state: equipped-INNERCLOTHING-shirt
        color: "#134fc1"

- type: entity
  parent: ClothingUniformSkirtBase
  id: ClothingUniformJumpskirtCasualPurple
  name: casual purple jumpskirt
  description: A loose worn purple shirt with a grey skirt, perfect for someone looking to relax.
  components:
  - type: Sprite
    sprite: Clothing/Uniforms/Jumpsuit/casual.rsi
    layers:
    - state: icon-jumpskirt
    - state: icon-shirt
      color: "#9c0dff"
  - type: Item
    inhandVisuals:
      left:
      - state: inhand-left-jumpskirt
      - state: inhand-left-shirt
        color: "#9c0dff"
      right:
      - state: inhand-right-jumpskirt
      - state: inhand-right-shirt
        color: "#9c0dff"
  - type: Clothing
    sprite: Clothing/Uniforms/Jumpsuit/casual.rsi
    clothingVisuals:
      jumpsuit:
      - state: equipped-INNERCLOTHING-jumpskirt
      - state: equipped-INNERCLOTHING-shirt
        color: "#9c0dff"

- type: entity
  parent: ClothingUniformSkirtBase
  id: ClothingUniformJumpskirtCasualRed
  name: casual red jumpskirt
  description: A loose worn red shirt with a grey skirt, perfect for someone looking to relax.
  components:
  - type: Sprite
    sprite: Clothing/Uniforms/Jumpsuit/casual.rsi
    layers:
    - state: icon-jumpskirt
    - state: icon-shirt
      color: "#b30000"
  - type: Item
    inhandVisuals:
      left:
      - state: inhand-left-jumpskirt
      - state: inhand-left-shirt
        color: "#b30000"
      right:
      - state: inhand-right-jumpskirt
      - state: inhand-right-shirt
        color: "#b30000"
  - type: Clothing
    sprite: Clothing/Uniforms/Jumpsuit/casual.rsi
    clothingVisuals:
      jumpsuit:
      - state: equipped-INNERCLOTHING-jumpskirt
      - state: equipped-INNERCLOTHING-shirt
        color: "#b30000"

- type: entity
  parent: ClothingUniformSkirtBase
  id: ClothingUniformJumpskirtOldDress
  name: old dress
  description: A worn-looking dress from a very long time ago.
  components:
  - type: Sprite
    sprite: Clothing/Uniforms/Jumpskirt/olddress.rsi
  - type: Clothing
    sprite: Clothing/Uniforms/Jumpskirt/olddress.rsi<|MERGE_RESOLUTION|>--- conflicted
+++ resolved
@@ -166,13 +166,8 @@
 - type: entity
   parent: ClothingUniformSkirtBase
   id: ClothingUniformJumpskirtHoS
-<<<<<<< HEAD
   name: sheriff's jumpskirt
   description: It's bright red and rather crisp, much like the department's victims tend to be. Its sturdy fabric provides minor protection from slash and pierce damage.
-=======
-  name: head of security's jumpskirt
-  description: It's bright red and rather crisp, much like security's victims tend to be.
->>>>>>> 13dbb95d
   components:
   - type: Sprite
     sprite: Clothing/Uniforms/Jumpskirt/hos.rsi
@@ -182,13 +177,8 @@
 - type: entity
   parent: ClothingUniformSkirtBase
   id: ClothingUniformJumpskirtHoSAlt
-<<<<<<< HEAD
   name: sheriff's turtleneck
   description: It's a turtleneck worn by those strong and disciplined enough to achieve the position of Sheriff. Its sturdy fabric provides minor protection from slash and pierce damage.
-=======
-  name: head of security's turtleneck
-  description: It's a turtleneck worn by those strong and disciplined enough to achieve the position of Head of Security.
->>>>>>> 13dbb95d
   components:
   - type: Sprite
     sprite: Clothing/Uniforms/Jumpskirt/hos_alt.rsi
