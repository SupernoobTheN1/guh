- type: entity
  parent: ClothingUniformBase
  id: ClothingUniformJumpsuitDeathSquad
  name: death squad uniform
  description: Advanced armored jumpsuit used by special forces in special operations.
  components:
  - type: Sprite
    sprite: Clothing/Uniforms/Jumpsuit/deathsquad.rsi
  - type: Clothing
    sprite: Clothing/Uniforms/Jumpsuit/deathsquad.rsi

- type: entity
  parent: ClothingUniformBase
  id: ClothingUniformJumpsuitAncient
  name: ancient jumpsuit
  description: A terribly ragged and frayed grey jumpsuit. It looks like it hasn't been washed in over a decade.
  components:
  - type: Sprite
    sprite: Clothing/Uniforms/Jumpsuit/ancient.rsi
  - type: Clothing
    sprite: Clothing/Uniforms/Jumpsuit/ancient.rsi

- type: entity
  parent: ClothingUniformBase
  id: ClothingUniformJumpsuitBartender
  name: bartender's uniform
  description: A nice and tidy uniform. Shame about the bar though.
  components:
  - type: Sprite
    sprite: Clothing/Uniforms/Jumpsuit/bartender.rsi
  - type: Clothing
    sprite: Clothing/Uniforms/Jumpsuit/bartender.rsi

- type: entity
  parent: ClothingUniformBase
  id: ClothingUniformJumpsuitJacketMonkey
  name: bartender's jacket monkey
  description: A decent jacket, for a decent monkey.
  components:
  - type: Sprite
    sprite: Clothing/Uniforms/Jumpsuit/punpun.rsi
  - type: Clothing
    sprite: Clothing/Uniforms/Jumpsuit/punpun.rsi
  - type: SuitSensor
    controlsLocked: false
    randomMode: false
    mode: SensorCords

- type: entity
  parent: ClothingUniformBase
  id: ClothingUniformJumpsuitBartenderPurple
  name: purple bartender's uniform
  description: A special purple outfit to serve drinks.
  components:
  - type: Sprite
    sprite: Clothing/Uniforms/Jumpsuit/bartender_purple.rsi
  - type: Clothing
    sprite: Clothing/Uniforms/Jumpsuit/bartender_purple.rsi

- type: entity
  parent: ClothingUniformBase # Frontier: remove BaseCommandContraband
  id: ClothingUniformJumpsuitCaptain
  name: captain's jumpsuit
  description: It's a blue jumpsuit with some gold markings denoting the rank of "Captain".
  components:
  - type: Sprite
    sprite: Clothing/Uniforms/Jumpsuit/captain.rsi
  - type: Clothing
    sprite: Clothing/Uniforms/Jumpsuit/captain.rsi

- type: entity
  parent: ClothingUniformBase
  id: ClothingUniformJumpsuitCargo
  name: cargo tech jumpsuit
  description: A sturdy jumpsuit, issued to members of the Cargo department.
  components:
  - type: Sprite
    sprite: Clothing/Uniforms/Jumpsuit/cargotech.rsi
  - type: Clothing
    sprite: Clothing/Uniforms/Jumpsuit/cargotech.rsi

- type: entity
  parent: ClothingUniformBase
  id: ClothingUniformJumpsuitSalvageSpecialist
  name: salvage specialist's jumpsuit
  description: It's a snappy jumpsuit with a sturdy set of overalls. It's very dirty.
  components:
  - type: Sprite
    sprite: Clothing/Uniforms/Jumpsuit/salvage.rsi
  - type: Clothing
    sprite: Clothing/Uniforms/Jumpsuit/salvage.rsi

- type: entity
  parent: ClothingUniformBase # Frontier: remove BaseCommandContraband
  id: ClothingUniformJumpsuitChiefEngineer
  name: chief engineer's jumpsuit
  description: It's a high visibility jumpsuit given to those engineers insane enough to achieve the rank of Chief Engineer.
  components:
  - type: Sprite
    sprite: Clothing/Uniforms/Jumpsuit/ce.rsi
  - type: Clothing
    sprite: Clothing/Uniforms/Jumpsuit/ce.rsi

- type: entity
  parent: ClothingUniformBase # Frontier: remove BaseCommandContraband
  id: ClothingUniformJumpsuitChiefEngineerTurtle
  name: chief engineer's turtleneck
  description: A yellow turtleneck designed specifically for work in conditions of the engineering department.
  components:
  - type: Sprite
    sprite: Clothing/Uniforms/Jumpsuit/ce_turtle.rsi
  - type: Clothing
    sprite: Clothing/Uniforms/Jumpsuit/ce_turtle.rsi

- type: entity
  parent: ClothingUniformBase
  id: ClothingUniformJumpsuitChaplain
  name: chaplain's jumpsuit
  description: It's a black jumpsuit, often worn by religious folk.
  components:
    - type: Sprite
      sprite: Clothing/Uniforms/Jumpsuit/chaplain.rsi
    - type: Clothing
      sprite: Clothing/Uniforms/Jumpsuit/chaplain.rsi

- type: entity
  parent: [ ClothingUniformBase, BaseCentcommContraband ]
  id: ClothingUniformJumpsuitCentcomAgent
  name: CentComm agent's jumpsuit
  description: A suit worn by CentComm's legal team. Smells of burnt coffee.
  components:
  - type: Sprite
    sprite: Clothing/Uniforms/Jumpsuit/centcom_agent.rsi
  - type: Clothing
    sprite: Clothing/Uniforms/Jumpsuit/centcom_agent.rsi

- type: entity
  parent: [ ClothingUniformBase, BaseCentcommContraband ]
  id: ClothingUniformJumpsuitCentcomOfficial
  name: CentComm official's jumpsuit
  description: It's a jumpsuit worn by CentComm's officials.
  components:
  - type: Sprite
    sprite: Clothing/Uniforms/Jumpsuit/centcom_official.rsi
  - type: Clothing
    sprite: Clothing/Uniforms/Jumpsuit/centcom_official.rsi

- type: entity
  parent: [ ClothingUniformBase, BaseCentcommContraband ]
  id: ClothingUniformJumpsuitCentcomOfficer
  name: CentComm officer's jumpsuit
  description: It's a jumpsuit worn by CentComm Officers.
  components:
  - type: Sprite
    sprite: Clothing/Uniforms/Jumpsuit/centcom_officer.rsi
  - type: Clothing
    sprite: Clothing/Uniforms/Jumpsuit/centcom_officer.rsi

- type: entity
  parent: ClothingUniformBase
  id: ClothingUniformJumpsuitChef
  name: chef uniform
  description: Can't cook without this.
  components:
  - type: Sprite
    sprite: Clothing/Uniforms/Jumpsuit/chef.rsi
  - type: Clothing
    sprite: Clothing/Uniforms/Jumpsuit/chef.rsi

- type: entity
  parent: ClothingUniformBase
  id: ClothingUniformJumpsuitChemistry
  name: chemistry jumpsuit
  description: There's some odd stains on this jumpsuit. Hm.
  components:
  - type: Sprite
    sprite: Clothing/Uniforms/Jumpsuit/chemistry.rsi
  - type: Clothing
    sprite: Clothing/Uniforms/Jumpsuit/chemistry.rsi

- type: entity
  parent: ClothingUniformBase
  id: ClothingUniformJumpsuitVirology
  name: virology jumpsuit
  description: It's made of a special fiber that gives special protection against biohazards. It has a virologist rank stripe on it.
  components:
  - type: Sprite
    sprite: Clothing/Uniforms/Jumpsuit/virology.rsi
  - type: Clothing
    sprite: Clothing/Uniforms/Jumpsuit/virology.rsi

- type: entity
  parent: ClothingUniformBase
  id: ClothingUniformJumpsuitGenetics
  name: genetics jumpsuit
  description: It's made of a special fiber that gives special protection against biohazards. It has a geneticist rank stripe on it.
  components:
  - type: Sprite
    sprite: Clothing/Uniforms/Jumpsuit/genetics.rsi
  - type: Clothing
    sprite: Clothing/Uniforms/Jumpsuit/genetics.rsi

- type: entity
  parent: ClothingUniformBase
  id: ClothingUniformJumpsuitClown
  name: clown suit
  description: HONK!
  components:
  - type: Sprite
    sprite: Clothing/Uniforms/Jumpsuit/clown.rsi
  - type: Clothing
    sprite: Clothing/Uniforms/Jumpsuit/clown.rsi
  - type: Tag
    tags:
    - ClownSuit
    - WhitelistChameleon

- type: entity
  parent: ClothingUniformJumpsuitClown
  id: ClothingUniformJumpsuitClownBanana
  name: banana clown suit
  components:
  - type: Sprite
    sprite: Clothing/Uniforms/Jumpsuit/clown_banana.rsi
  - type: Clothing
    sprite: Clothing/Uniforms/Jumpsuit/clown_banana.rsi
  - type: Construction
    graph: BananaClownJumpsuit
    node: jumpsuit
  - type: Armor
    modifiers:
      coefficients:
        Radiation: 0.8

- type: entity
  parent: ClothingUniformBase
  id: ClothingUniformJumpsuitJester
  name: jester suit
  description: A jolly dress, well suited to entertain your master, nuncle.
  components:
  - type: Sprite
    sprite: Clothing/Uniforms/Jumpsuit/jester.rsi
  - type: Clothing
    sprite: Clothing/Uniforms/Jumpsuit/jester.rsi

- type: entity
  parent: ClothingUniformJumpsuitJester
  id: ClothingUniformJumpsuitJesterAlt
  components:
  - type: Sprite
    sprite: Clothing/Uniforms/Jumpsuit/jester2.rsi
  - type: Clothing
    sprite: Clothing/Uniforms/Jumpsuit/jester2.rsi

- type: entity
  parent: ClothingUniformBase # Frontier: remove BaseCommandContraband
  id: ClothingUniformJumpsuitCMO
  name: chief medical officer's jumpsuit
  description: It's a jumpsuit worn by those with the experience to be Chief Medical Officer. It provides minor biological protection.
  components:
  - type: Sprite
    sprite: Clothing/Uniforms/Jumpsuit/cmo.rsi
  - type: Clothing
    sprite: Clothing/Uniforms/Jumpsuit/cmo.rsi

- type: entity
  parent: ClothingUniformBase # Frontier: remove BaseCommandContraband
  id: ClothingUniformJumpsuitCMOTurtle
  name: chief medical officer's turtleneck jumpsuit
  description: It's a turtleneck worn by those with the experience to be Chief Medical Officer. It provides minor biological protection.
  components:
  - type: Sprite
    sprite: Clothing/Uniforms/Jumpsuit/cmo_turtle.rsi
  - type: Clothing
    sprite: Clothing/Uniforms/Jumpsuit/cmo_turtle.rsi

- type: entity
  parent: ClothingUniformBase
  id: ClothingUniformJumpsuitDetective
  name: detective hard-worn suit # Frontier - Added detective to name
  description: Someone who wears this means business.
  components:
    - type: Sprite
      sprite: Clothing/Uniforms/Jumpsuit/detective.rsi
    - type: Clothing
      sprite: Clothing/Uniforms/Jumpsuit/detective.rsi

- type: entity
  parent: ClothingUniformBase
  id: ClothingUniformJumpsuitDetectiveGrey
  name: detective noir suit # Frontier - Added detective to name
  description: A hard-boiled private investigator's grey suit, complete with tie clip.
  components:
    - type: Sprite
      sprite: Clothing/Uniforms/Jumpsuit/detective_grey.rsi
    - type: Clothing
      sprite: Clothing/Uniforms/Jumpsuit/detective_grey.rsi

- type: entity
  parent: ClothingUniformBase
  id: ClothingUniformJumpsuitEngineering
  name: engineering jumpsuit
  description: If this suit was non-conductive, maybe engineers would actually do their damn job.
  components:
  - type: Sprite
    sprite: Clothing/Uniforms/Jumpsuit/engineering.rsi
  - type: Clothing
    sprite: Clothing/Uniforms/Jumpsuit/engineering.rsi

- type: entity
  parent: ClothingUniformBase
  id: ClothingUniformJumpsuitEngineeringHazard
  name: hazard jumpsuit
  description: Woven in a grungy, warm orange. Lets others around you know that you really mean business when it comes to work.
  components:
  - type: Sprite
    sprite: Clothing/Uniforms/Jumpsuit/engineering_hazard.rsi
  - type: Clothing
    sprite: Clothing/Uniforms/Jumpsuit/engineering_hazard.rsi

- type: entity
  parent: ClothingUniformBase # Frontier: remove BaseCommandContraband
  id: ClothingUniformJumpsuitHoP
  name: head of personnel's jumpsuit
  description: Rather bland and inoffensive. Perfect for vanishing off the face of the universe.
  components:
  - type: Sprite
    sprite: Clothing/Uniforms/Jumpsuit/hop.rsi
  - type: Clothing
    sprite: Clothing/Uniforms/Jumpsuit/hop.rsi

- type: entity
  parent: [ClothingUniformBase, BaseC2ContrabandUnredeemable] # Frontier: BaseCommandContraband<BaseC2ContrabandUnredeemable
  id: ClothingUniformJumpsuitHoS
  name: head of security's jumpsuit
  description: It's bright red and rather crisp, much like security's victims tend to be.
  components:
  - type: Sprite
    sprite: Clothing/Uniforms/Jumpsuit/hos.rsi
  - type: Clothing
    sprite: Clothing/Uniforms/Jumpsuit/hos.rsi
  - type: Item
    inhandVisuals:
      left:
      - state: inhand-left
        color: "#C12D30"
        sprite: Clothing/Uniforms/Jumpsuit/color.rsi
      - state: overlay-inhand-left
      right:
      - state: inhand-right
        color: "#C12D30"
        sprite: Clothing/Uniforms/Jumpsuit/color.rsi
      - state: overlay-inhand-right

- type: entity
  parent: [ClothingUniformBase, BaseC2ContrabandUnredeemable] # Frontier: BaseCommandContraband<BaseC2ContrabandUnredeemable
  id: ClothingUniformJumpsuitHoSAlt
  name: head of security's turtleneck
  description: It's a turtleneck worn by those strong and disciplined enough to achieve the position of Head of Security.
  components:
  - type: Sprite
    sprite: Clothing/Uniforms/Jumpsuit/hos_alt.rsi
  - type: Clothing
    sprite: Clothing/Uniforms/Jumpsuit/hos_alt.rsi

- type: entity
  parent: [ClothingUniformBase, BaseC2ContrabandUnredeemable] # Frontier: BaseCommandContraband<BaseC2ContrabandUnredeemable
  id: ClothingUniformJumpsuitHoSBlue
  name: head of security's blue jumpsuit
  description: A blue jumpsuit of Head of Security.
  components:
  - type: Sprite
    sprite: Clothing/Uniforms/Jumpsuit/hos_blue.rsi
  - type: Clothing
    sprite: Clothing/Uniforms/Jumpsuit/hos_blue.rsi

- type: entity
  parent: [ClothingUniformBase, BaseC2ContrabandUnredeemable] # Frontier: BaseCommandContraband<BaseC2ContrabandUnredeemable
  id: ClothingUniformJumpsuitHoSGrey
  name: head of security's grey jumpsuit
  description: A grey jumpsuit of Head of Security, which make him look somewhat like a passenger.
  components:
  - type: Sprite
    sprite: Clothing/Uniforms/Jumpsuit/hos_grey.rsi
  - type: Clothing
    sprite: Clothing/Uniforms/Jumpsuit/hos_grey.rsi

- type: entity
  parent: [ClothingUniformBase, BaseC2ContrabandUnredeemable] # Frontier: BaseCommandContraband<BaseC2ContrabandUnredeemable
  id: ClothingUniformJumpsuitHoSParadeMale
  name: head of security's parade uniform
  description: A male head of security's luxury-wear, for special occasions.
  components:
  - type: Sprite
    sprite: Clothing/Uniforms/Jumpsuit/hos_parade.rsi
  - type: Clothing
    sprite: Clothing/Uniforms/Jumpsuit/hos_parade.rsi

- type: entity
  parent: ClothingUniformBase
  id: ClothingUniformJumpsuitHydroponics
  name: hydroponics jumpsuit
  description: Has a strong earthy smell to it. Hopefully it's merely dirty as opposed to soiled.
  components:
  - type: Sprite
    sprite: Clothing/Uniforms/Jumpsuit/hydro.rsi
  - type: Clothing
    sprite: Clothing/Uniforms/Jumpsuit/hydro.rsi

- type: entity
  parent: ClothingUniformBase
  id: ClothingUniformJumpsuitJanitor
  name: janitor jumpsuit
  description: The jumpsuit for the poor sop with a mop.
  components:
  - type: Sprite
    sprite: Clothing/Uniforms/Jumpsuit/janitor.rsi
  - type: Clothing
    sprite: Clothing/Uniforms/Jumpsuit/janitor.rsi

- type: entity
  parent: ClothingUniformBase
  id: ClothingUniformJumpsuitKimono
  name: kimono
  description: Traditional chinese clothing.
  components:
  - type: Sprite
    sprite: Clothing/Uniforms/Jumpsuit/kimono.rsi
  - type: Clothing
    sprite: Clothing/Uniforms/Jumpsuit/kimono.rsi

- type: entity
  parent: ClothingUniformBase
  id: ClothingUniformJumpsuitMedicalDoctor
  name: medical doctor jumpsuit
  description: It's made of a special fiber that provides minor protection against biohazards. It has a cross on the chest denoting that the wearer is trained medical personnel.
  components:
  - type: Sprite
    sprite: Clothing/Uniforms/Jumpsuit/medical.rsi
  - type: Clothing
    sprite: Clothing/Uniforms/Jumpsuit/medical.rsi

- type: entity
  parent: ClothingUniformBase
  id: ClothingUniformJumpsuitMime
  name: mime suit
  description: ...
  components:
  - type: Sprite
    sprite: Clothing/Uniforms/Jumpsuit/mime.rsi
  - type: Clothing
    sprite: Clothing/Uniforms/Jumpsuit/mime.rsi

- type: entity
  parent: ClothingUniformBase
  id: ClothingUniformJumpsuitParamedic
  name: paramedic jumpsuit
  description: It's got a plus on it, that's a good thing right?
  components:
  - type: Sprite
    sprite: Clothing/Uniforms/Jumpsuit/paramedic.rsi
  - type: Clothing
    sprite: Clothing/Uniforms/Jumpsuit/paramedic.rsi

- type: entity
  parent: ClothingUniformBase
  id: ClothingUniformJumpsuitBrigmedic
  name: brigmedic jumpsuit
  description: This uniform is issued to qualified personnel who have been trained. No one cares that the training took half a day.
  components:
  - type: Sprite
    sprite: Clothing/Uniforms/Jumpsuit/brigmedic.rsi
  - type: Clothing
    sprite: Clothing/Uniforms/Jumpsuit/brigmedic.rsi

- type: entity
  parent: ClothingUniformBase
  id: ClothingUniformJumpsuitPrisoner
  name: prisoner jumpsuit
  description: Busted.
  components:
  - type: Sprite
    sprite: Clothing/Uniforms/Jumpsuit/color.rsi
    layers:
    - state: icon
      color: "#ff8300"
    - state: prisoner-icon
  - type: Item
    inhandVisuals:
      left:
      - state: inhand-left
        color: "#ff8300"
      - state: prisoner-inhand-left
      right:
      - state: inhand-right
        color: "#ff8300"
      - state: prisoner-inhand-right
  - type: Clothing
    sprite: Clothing/Uniforms/Jumpsuit/color.rsi
    clothingVisuals:
      jumpsuit:
      - state: equipped-INNERCLOTHING
        color: "#ff8300"
      - state: prisoner-equipped-INNERCLOTHING
  - type: SuitSensor
    controlsLocked: true
    randomMode: false
    mode: SensorCords
  - type: Tag
    tags:
    - ClothMade
    - PrisonUniform
    - WhitelistChameleon

- type: entity
  parent: ClothingUniformBase # Frontier: remove BaseCommandContraband
  id: ClothingUniformJumpsuitQM
  name: quartermaster's jumpsuit
  description: 'What can brown do for you?'
  components:
  - type: Sprite
    sprite: Clothing/Uniforms/Jumpsuit/qm.rsi
  - type: Clothing
    sprite: Clothing/Uniforms/Jumpsuit/qm.rsi

- type: entity
  parent: ClothingUniformBase # Frontier: remove BaseCommandContraband
  id: ClothingUniformJumpsuitQMTurtleneck
  name: quartermasters's turtleneck
  description: A sharp turtleneck made for the hardy work environment of supply.
  components:
    - type: Sprite
      sprite: Clothing/Uniforms/Jumpsuit/qmturtle.rsi
    - type: Clothing
      sprite: Clothing/Uniforms/Jumpsuit/qmturtle.rsi

- type: entity
  parent: ClothingUniformBase # Frontier: remove BaseCommandContraband
  id: ClothingUniformJumpsuitQMFormal
  name: quartermasters's formal suit
  description: Inspired by the quartermasters of military's past, the perfect outfit for supplying a formal occasion.
  components:
    - type: Sprite
      sprite: Clothing/Uniforms/Jumpsuit/qmformal.rsi
    - type: Clothing
      sprite: Clothing/Uniforms/Jumpsuit/qmformal.rsi

- type: entity
  parent: ClothingUniformBase # Frontier: remove BaseCommandContraband
  id: ClothingUniformJumpsuitResearchDirector
  name: research director's turtleneck
  description: It's a turtleneck worn by those with the know-how to achieve the position of Research Director. Its fabric provides minor protection from biological contaminants.
  components:
  - type: Sprite
    sprite: Clothing/Uniforms/Jumpsuit/rnd.rsi
  - type: Clothing
    sprite: Clothing/Uniforms/Jumpsuit/rnd.rsi

- type: entity
  parent: ClothingUniformBase
  id: ClothingUniformJumpsuitScientist
  name: scientist jumpsuit
  description: It's made of a special fiber that increases perceived intelligence and decreases personal ethics. It has markings that denote the wearer as a scientist.
  components:
  - type: Sprite
    sprite: Clothing/Uniforms/Jumpsuit/scientist.rsi
  - type: Clothing
    sprite: Clothing/Uniforms/Jumpsuit/scientist.rsi

- type: entity
  parent: ClothingUniformBase
  id: ClothingUniformJumpsuitScientistFormal
  name: scientist's formal jumpsuit
  description: A uniform for sophisticated scientists, best worn with its matching tie.
  components:
  - type: Sprite
    sprite: Clothing/Uniforms/Jumpsuit/scientist_formal.rsi
  - type: Clothing
    sprite: Clothing/Uniforms/Jumpsuit/scientist_formal.rsi

- type: entity
  parent: ClothingUniformBase
  id: ClothingUniformJumpsuitRoboticist
  name: roboticist jumpsuit
  description: It's a slimming black with reinforced seams; great for industrial work.
  components:
  - type: Sprite
    sprite: Clothing/Uniforms/Jumpsuit/roboticist.rsi
  - type: Clothing
    sprite: Clothing/Uniforms/Jumpsuit/roboticist.rsi

- type: entity
<<<<<<< HEAD
  parent: [ClothingUniformBase, BaseC2ContrabandUnredeemable] # Frontier: BaseRestrictedContraband<BaseC2ContrabandUnredeemable
=======
  parent: [ClothingUniformBase, BaseSecurityContraband]
>>>>>>> 4dfd3e57
  id: ClothingUniformJumpsuitSec
  name: security jumpsuit
  description: A jumpsuit made of strong material, providing robust protection.
  components:
  - type: Sprite
    sprite: Clothing/Uniforms/Jumpsuit/security.rsi
  - type: Clothing
    sprite: Clothing/Uniforms/Jumpsuit/security.rsi
  - type: Item
    inhandVisuals:
      left:
      - state: inhand-left
        color: "#C12D30"
        sprite: Clothing/Uniforms/Jumpsuit/color.rsi
      - state: overlay-inhand-left
      right:
      - state: inhand-right
        color: "#C12D30"
        sprite: Clothing/Uniforms/Jumpsuit/color.rsi
      - state: overlay-inhand-right

- type: entity
  parent: ClothingUniformBase
  id: ClothingUniformJumpsuitSecBlue
  name: blue shirt and tie
  description: I'm a little busy right now, Calhoun.
  components:
  - type: Sprite
    sprite: Clothing/Uniforms/Jumpsuit/security_blue.rsi
  - type: Clothing
    sprite: Clothing/Uniforms/Jumpsuit/security_blue.rsi

- type: entity
<<<<<<< HEAD
  parent: [ClothingUniformBase, BaseC2ContrabandUnredeemable] # Frontier: BaseRestrictedContraband<BaseC2ContrabandUnredeemable
=======
  parent: [ClothingUniformBase, BaseSecurityContraband]
>>>>>>> 4dfd3e57
  id: ClothingUniformJumpsuitSecGrey
  name: grey security jumpsuit
  description: A tactical relic of years past before Nanotrasen decided it was cheaper to dye the suits red instead of washing out the blood.
  components:
  - type: Sprite
    sprite: Clothing/Uniforms/Jumpsuit/security_grey.rsi
  - type: Clothing
    sprite: Clothing/Uniforms/Jumpsuit/security_grey.rsi

- type: entity
<<<<<<< HEAD
  parent: [ClothingUniformBase, BaseC2ContrabandUnredeemable] # Frontier: BaseRestrictedContraband<BaseC2ContrabandUnredeemable
=======
  parent: [ClothingUniformBase, BaseSecurityContraband]
>>>>>>> 4dfd3e57
  id: ClothingUniformSecurityTrooper
  name: trooper uniform
  description: A formal uniform issued to the Nanotrasen Troopers, usually it comes with a car.
  components:
  - type: Sprite
    sprite: Clothing/Uniforms/Jumpsuit/security_trooper.rsi
  - type: Clothing
    sprite: Clothing/Uniforms/Jumpsuit/security_trooper.rsi

- type: entity
<<<<<<< HEAD
  parent: [ClothingUniformBase, BaseC2ContrabandUnredeemable] # Frontier: BaseRestrictedContraband<BaseC2ContrabandUnredeemable
=======
  parent: [ClothingUniformBase, BaseSecurityContraband]
>>>>>>> 4dfd3e57
  id: ClothingUniformJumpsuitWarden
  name: warden's uniform
  description: A formal security suit for officers complete with Nanotrasen belt buckle.
  components:
  - type: Sprite
    sprite: Clothing/Uniforms/Jumpsuit/warden.rsi
  - type: Clothing
    sprite: Clothing/Uniforms/Jumpsuit/warden.rsi
  - type: Item
    inhandVisuals:
      left:
      - state: inhand-left
        color: "#C12D30"
        sprite: Clothing/Uniforms/Jumpsuit/color.rsi
      - state: overlay-inhand-left
      right:
      - state: inhand-right
        color: "#C12D30"
        sprite: Clothing/Uniforms/Jumpsuit/color.rsi
      - state: overlay-inhand-right

- type: entity
  parent: ClothingUniformBase
  id: ClothingUniformOveralls
  name: overalls
  description: Great for working outdoors.
  components:
  - type: Sprite
    sprite: Clothing/Uniforms/Jumpsuit/overalls.rsi
  - type: Clothing
    sprite: Clothing/Uniforms/Jumpsuit/overalls.rsi

- type: entity
  parent: ClothingUniformBase
  id: ClothingUniformJumpsuitLibrarian
  name: librarian jumpsuit
  description: A cosy green jumper fit for a curator of books.
  components:
  - type: Sprite
    sprite: Clothing/Uniforms/Jumpsuit/librarian.rsi
  - type: Clothing
    sprite: Clothing/Uniforms/Jumpsuit/librarian.rsi

- type: entity
  parent: ClothingUniformBase
  id: ClothingUniformJumpsuitCurator
  name: sensible suit
  description: It's sensible. Too sensible...
  components:
  - type: Sprite
    sprite: Clothing/Uniforms/Jumpsuit/curator.rsi
  - type: Clothing
    sprite: Clothing/Uniforms/Jumpsuit/curator.rsi

- type: entity
  parent: ClothingUniformBase
  id: ClothingUniformJumpsuitLawyerRed
  name: red lawyer suit
  description: A flashy red suit worn by lawyers and show-offs.
  components:
  - type: Sprite
    sprite: Clothing/Uniforms/Jumpsuit/lawyerred.rsi
  - type: Clothing
    sprite: Clothing/Uniforms/Jumpsuit/lawyerred.rsi

- type: entity
  parent: ClothingUniformBase
  id: ClothingUniformJumpsuitLawyerBlue
  name: blue lawyer suit
  description: A flashy blue suit worn by lawyers and show-offs.
  components:
  - type: Sprite
    sprite: Clothing/Uniforms/Jumpsuit/lawyerblue.rsi
  - type: Clothing
    sprite: Clothing/Uniforms/Jumpsuit/lawyerblue.rsi

- type: entity
  parent: ClothingUniformBase
  id: ClothingUniformJumpsuitLawyerBlack
  name: black lawyer suit
  description: A subtle black suit worn by lawyers and gangsters.
  components:
  - type: Sprite
    sprite: Clothing/Uniforms/Jumpsuit/lawyerblack.rsi
  - type: Clothing
    sprite: Clothing/Uniforms/Jumpsuit/lawyerblack.rsi

- type: entity
  parent: ClothingUniformBase
  id: ClothingUniformJumpsuitLawyerPurple
  name: purple lawyer suit
  description: A stylish purple piece worn by lawyers and show people.
  components:
  - type: Sprite
    sprite: Clothing/Uniforms/Jumpsuit/lawyerpurple.rsi
  - type: Clothing
    sprite: Clothing/Uniforms/Jumpsuit/lawyerpurple.rsi

- type: entity
  parent: ClothingUniformBase
  id: ClothingUniformJumpsuitLawyerGood
  name: good lawyer's suit
  description: A tacky suit perfect for a CRIMINAL lawyer!
  components:
    - type: Sprite
      sprite: Clothing/Uniforms/Jumpsuit/lawyergood.rsi
    - type: Clothing
      sprite: Clothing/Uniforms/Jumpsuit/lawyergood.rsi

- type: entity
  parent: [UnsensoredClothingUniformBase, BaseC3SyndicateContraband, ContrabandClothing] # Frontier: BaseSyndicateContraband<BaseC3SyndicateContraband, added ContrabandClothing as parent
  id: ClothingUniformJumpsuitPyjamaSyndicateBlack
  name: black syndicate pyjamas
  description: For those long nights in perma.
  components:
  - type: Sprite
    sprite: Clothing/Uniforms/Jumpsuit/pyjamasyndicateblack.rsi
  - type: Clothing
    sprite: Clothing/Uniforms/Jumpsuit/pyjamasyndicateblack.rsi

- type: entity
  parent: [UnsensoredClothingUniformBase, BaseC3SyndicateContraband, ContrabandClothing] # Frontier: BaseSyndicateContraband<BaseC3SyndicateContraband, added ContrabandClothing as parent
  id: ClothingUniformJumpsuitPyjamaSyndicatePink
  name: pink syndicate pyjamas
  description: For those long nights in perma.
  components:
  - type: Sprite
    sprite: Clothing/Uniforms/Jumpsuit/pyjamasyndicatepink.rsi
  - type: Clothing
    sprite: Clothing/Uniforms/Jumpsuit/pyjamasyndicatepink.rsi

- type: entity
  parent: [UnsensoredClothingUniformBase, BaseC3SyndicateContraband, ContrabandClothing] # Frontier: BaseSyndicateContraband<BaseC3SyndicateContraband, added ContrabandClothing as parent
  id: ClothingUniformJumpsuitPyjamaSyndicateRed
  name: red syndicate pyjamas
  description: For those long nights in perma.
  components:
  - type: Sprite
    sprite: Clothing/Uniforms/Jumpsuit/pyjamasyndicatered.rsi
  - type: Clothing
    sprite: Clothing/Uniforms/Jumpsuit/pyjamasyndicatered.rsi

- type: entity
  parent: ClothingUniformBase
  id: ClothingUniformJumpsuitNanotrasen
  name: nanotrasen jumpsuit
  description: A stately blue jumpsuit to represent NanoTrasen.
  components:
  - type: Sprite
    sprite: Clothing/Uniforms/Jumpsuit/nanotrasen.rsi
  - type: Clothing
    sprite: Clothing/Uniforms/Jumpsuit/nanotrasen.rsi

- type: entity
  parent: ClothingUniformBase # Frontier: removed BaseCommandContraband
  id: ClothingUniformJumpsuitCapFormal
  name: captain's formal suit
  description: A suit for special occasions.
  components:
  - type: Sprite
    sprite: Clothing/Uniforms/Jumpsuit/capformal.rsi
  - type: Clothing
    sprite: Clothing/Uniforms/Jumpsuit/capformal.rsi

- type: entity
  parent: [ClothingUniformBase, BaseC2ContrabandUnredeemable] # Frontier: added BaseC2ContrabandUnredeemable
  id: ClothingUniformJumpsuitCentcomFormal
  name: central command formal suit
  description: A suit for special occasions.
  components:
  - type: Sprite
    sprite: Clothing/Uniforms/Jumpsuit/centcomformal.rsi
  - type: Clothing
    sprite: Clothing/Uniforms/Jumpsuit/centcomformal.rsi

- type: entity
  parent: ClothingUniformBase # Frontier: removed BaseCommandContraband
  id: ClothingUniformJumpsuitHosFormal
  name: hos's formal suit
  description: A suit for special occasions.
  components:
  - type: Sprite
    sprite: Clothing/Uniforms/Jumpsuit/hosformal.rsi
  - type: Clothing
    sprite: Clothing/Uniforms/Jumpsuit/hosformal.rsi

- type: entity
  parent: [UnsensoredClothingUniformBase, BaseC3SyndicateContraband, ContrabandClothing] # Frontier: BaseSyndicateContraband<BaseC3SyndicateContraband, added ContrabandClothing as parent
  id: ClothingUniformJumpsuitOperative
  name: operative jumpsuit
  description: Uniform for elite syndicate operatives performing tactical operations in deep space.
  components:
  - type: Sprite
    sprite: Clothing/Uniforms/Jumpsuit/operative.rsi
  - type: Clothing
    sprite: Clothing/Uniforms/Jumpsuit/operative.rsi

- type: entity
  parent: ClothingUniformBase
  id: ClothingUniformJumpsuitTacticool
  name: tacticool jumpsuit
  description: Uniform for subpar operative LARPers performing tactical insulated glove theft in deep space.
  components:
    - type: Sprite
      sprite: Clothing/Uniforms/Jumpsuit/tacticool.rsi
    - type: Clothing
      sprite: Clothing/Uniforms/Jumpsuit/tacticool.rsi
    # Too cool for sensors to be on
    - type: SuitSensor
      randomMode: false
      mode: SensorOff

- type: entity
  parent: [ ClothingUniformBase ]
  id: ClothingUniformJumpsuitMercenary
  name: mercenary jumpsuit
  description: Clothing for real mercenaries who have gone through fire, water and the jungle of planets flooded with dangerous monsters or targets for which a reward has been assigned.
  components:
  - type: Sprite
    sprite: Clothing/Uniforms/Jumpsuit/mercenary.rsi
  - type: Clothing
    sprite: Clothing/Uniforms/Jumpsuit/mercenary.rsi

- type: entity
  parent: UnsensoredClothingUniformBase
  id: ClothingUniformJumpsuitNinja
  name: ninja jumpsuit
  description: Comfortable ninja suit, for convenience when relaxing and when you need to practice.
  components:
  - type: Sprite
    sprite: Clothing/Uniforms/Jumpsuit/ninja.rsi
  - type: Clothing
    sprite: Clothing/Uniforms/Jumpsuit/ninja.rsi

- type: entity
  parent: ClothingUniformBase
  id: ClothingUniformJumpsuitAtmos
  name: atmospheric technician jumpsuit
  description: I am at work. I can't leave work. Work is breathing. I am testing air quality.
  components:
  - type: Sprite
    sprite: Clothing/Uniforms/Jumpsuit/atmos.rsi
  - type: Clothing
    sprite: Clothing/Uniforms/Jumpsuit/atmos.rsi

- type: entity
  parent: ClothingUniformBase
  id: ClothingUniformJumpsuitAtmosCasual
  name: atmospheric technician's casual jumpsuit
  description: Might as well relax with a job as easy as yours.
  components:
  - type: Sprite
    sprite: Clothing/Uniforms/Jumpsuit/atmos_casual.rsi
  - type: Clothing
    sprite: Clothing/Uniforms/Jumpsuit/atmos_casual.rsi

- type: entity
  parent: ClothingUniformBase
  id: ClothingUniformJumpsuitPsychologist
  name: psychologist suit
  description: I don't lose things. I place things in locations which later elude me.
  components:
  - type: Sprite
    sprite: Clothing/Uniforms/Jumpsuit/psychologist.rsi
  - type: Clothing
    sprite: Clothing/Uniforms/Jumpsuit/psychologist.rsi

- type: entity
  parent: ClothingUniformBase
  id: ClothingUniformJumpsuitReporter
  name: reporter suit
  description: A good reporter remains a skeptic all their life.
  components:
  - type: Sprite
    sprite: Clothing/Uniforms/Jumpsuit/reporter.rsi
  - type: Clothing
    sprite: Clothing/Uniforms/Jumpsuit/reporter.rsi

- type: entity
  parent: ClothingUniformBase
  id: ClothingUniformJumpsuitSafari
  name: safari suit
  description: Perfect for a jungle excursion.
  components:
  - type: Sprite
    sprite: Clothing/Uniforms/Jumpsuit/safari.rsi
  - type: Clothing
    sprite: Clothing/Uniforms/Jumpsuit/safari.rsi

- type: entity
  parent: ClothingUniformBase
  id: ClothingUniformJumpsuitJournalist
  name: journalist suit
  description: If journalism is good, it is controversial, by nature.
  components:
  - type: Sprite
    sprite: Clothing/Uniforms/Jumpsuit/journalist.rsi
  - type: Clothing
    sprite: Clothing/Uniforms/Jumpsuit/journalist.rsi

- type: entity
  parent: ClothingUniformBase
  id: ClothingUniformJumpsuitMonasticRobeDark
  name: dark monastic robe
  description: It's a dark robe, often worn by religious folk.
  components:
    - type: Sprite
      sprite: Clothing/Uniforms/Jumpsuit/monastic_robe_dark.rsi
    - type: Clothing
      sprite: Clothing/Uniforms/Jumpsuit/monastic_robe_dark.rsi

- type: entity
  parent: ClothingUniformBase
  id: ClothingUniformJumpsuitMonasticRobeLight
  name: light monastic robe
  description: It's a light robe, often worn by religious folk.
  components:
    - type: Sprite
      sprite: Clothing/Uniforms/Jumpsuit/monastic_robe_light.rsi
    - type: Clothing
      sprite: Clothing/Uniforms/Jumpsuit/monastic_robe_light.rsi

- type: entity
  parent: ClothingUniformBase
  id: ClothingUniformJumpsuitMusician
  name: musician's tuxedo
  description: A fancy tuxedo for the musically inclined.  Perfect for any lounge act!
  components:
  - type: Sprite
    sprite: Clothing/Uniforms/Jumpsuit/musician.rsi
  - type: Clothing
    sprite: Clothing/Uniforms/Jumpsuit/musician.rsi

- type: entity
  parent: [ BaseCentcommContraband, ClothingUniformBase ]
  id: ClothingUniformJumpsuitERTChaplain
  name: ERT chaplain uniform
  description: A special suit made for Central Command's elite chaplain corps.
  components:
  - type: Sprite
    sprite: Clothing/Uniforms/Jumpsuit/ert_chaplain.rsi
  - type: Clothing
    sprite: Clothing/Uniforms/Jumpsuit/ert_chaplain.rsi

- type: entity
  parent: [ BaseCentcommContraband, ClothingUniformBase ]
  id: ClothingUniformJumpsuitERTEngineer
  name: ERT engineering uniform
  description: A special suit made for the elite engineers under CentComm.
  components:
  - type: Sprite
    sprite: Clothing/Uniforms/Jumpsuit/ert_engineer.rsi
  - type: Clothing
    sprite: Clothing/Uniforms/Jumpsuit/ert_engineer.rsi

- type: entity
  parent: [ BaseCentcommContraband, ClothingUniformBase ]
  id: ClothingUniformJumpsuitERTJanitor
  name: ERT janitorial uniform
  description: A special suit made for the elite janitors under CentComm.
  components:
  - type: Sprite
    sprite: Clothing/Uniforms/Jumpsuit/ert_janitor.rsi
  - type: Clothing
    sprite: Clothing/Uniforms/Jumpsuit/ert_janitor.rsi

- type: entity
  parent: [ BaseCentcommContraband, ClothingUniformBase ]
  id: ClothingUniformJumpsuitERTLeader
  name: ERT leader uniform
  description: A special suit made for the best of the elites under CentComm.
  components:
  - type: Sprite
    sprite: Clothing/Uniforms/Jumpsuit/ert_leader.rsi
  - type: Clothing
    sprite: Clothing/Uniforms/Jumpsuit/ert_leader.rsi

- type: entity
  parent: [ BaseCentcommContraband, ClothingUniformBase ]
  id: ClothingUniformJumpsuitERTMedic
  name: ERT medical uniform
  description: A special suit made for the elite medics under CentComm.
  components:
  - type: Sprite
    sprite: Clothing/Uniforms/Jumpsuit/ert_medic.rsi
  - type: Clothing
    sprite: Clothing/Uniforms/Jumpsuit/ert_medic.rsi

- type: entity
  parent: [ BaseCentcommContraband, ClothingUniformBase ]
  id: ClothingUniformJumpsuitERTSecurity
  name: ERT security uniform
  description: A special suit made for the elite security under CentComm.
  components:
  - type: Sprite
    sprite: Clothing/Uniforms/Jumpsuit/ert_security.rsi
  - type: Clothing
    sprite: Clothing/Uniforms/Jumpsuit/ert_security.rsi

- type: entity
  parent: ClothingUniformJumpsuitClown
  id: ClothingUniformJumpsuitCluwne
  name: cluwne suit
  suffix: Unremoveable
  description: Cursed cluwne suit.
  components:
  - type: Sprite
    sprite: Clothing/Uniforms/Jumpsuit/cluwne.rsi
  - type: Clothing
    sprite: Clothing/Uniforms/Jumpsuit/cluwne.rsi
  - type: Unremoveable

- type: entity
  parent: ClothingUniformBase
  id: ClothingUniformJumpsuitDameDane
  name: yakuza outfit
  description: Baka mitai...
  components:
  - type: Sprite
    sprite: Clothing/Uniforms/Jumpsuit/damedaneoutfit.rsi
  - type: Clothing
    sprite: Clothing/Uniforms/Jumpsuit/damedaneoutfit.rsi

- type: entity
  parent: ClothingUniformBase
  id: ClothingUniformJumpsuitPirate
  name: pirate slops
  description: A pirate variation of a space sailor's jumpsuit.
  components:
  - type: Sprite
    sprite: Clothing/Uniforms/Jumpsuit/pirate.rsi
  - type: Clothing
    sprite: Clothing/Uniforms/Jumpsuit/pirate.rsi
  - type: AddAccentClothing
    accent: PirateAccent
  - type: SuitSensor # Frontier
    randomMode: false # Frontier
    mode: SensorOff # Frontier

- type: entity
  parent: ClothingUniformBase
  id: ClothingUniformJumpsuitCossack
  name: cossack suit
  description: The good old pants and brigantine.
  components:
  - type: Sprite
    sprite: Clothing/Uniforms/Jumpsuit/cossack.rsi
  - type: Clothing
    sprite: Clothing/Uniforms/Jumpsuit/cossack.rsi

- type: entity
  parent: ClothingUniformBase
  id: ClothingUniformJumpsuitHawaiBlack
  name: black hawaiian shirt
  description: Black as a starry night.
  components:
  - type: Sprite
    sprite: Clothing/Uniforms/Jumpsuit/hawaiblack.rsi
  - type: Clothing
    sprite: Clothing/Uniforms/Jumpsuit/hawaiblack.rsi

- type: entity
  parent: ClothingUniformBase
  id: ClothingUniformJumpsuitHawaiBlue
  name: blue hawaiian shirt
  description: Blue as a huge ocean.
  components:
  - type: Sprite
    sprite: Clothing/Uniforms/Jumpsuit/hawaiblue.rsi
  - type: Clothing
    sprite: Clothing/Uniforms/Jumpsuit/hawaiblue.rsi

- type: entity
  parent: ClothingUniformBase
  id: ClothingUniformJumpsuitHawaiRed
  name: red hawaiian shirt
  description: Red as a juicy watermelons.
  components:
  - type: Sprite
    sprite: Clothing/Uniforms/Jumpsuit/hawaired.rsi
  - type: Clothing
    sprite: Clothing/Uniforms/Jumpsuit/hawaired.rsi

- type: entity
  parent: ClothingUniformBase
  id: ClothingUniformJumpsuitHawaiYellow
  name: yellow hawaiian shirt
  description: Yellow as a bright sun.
  components:
  - type: Sprite
    sprite: Clothing/Uniforms/Jumpsuit/hawaiyellow.rsi
  - type: Clothing
    sprite: Clothing/Uniforms/Jumpsuit/hawaiyellow.rsi

- type: entity
  parent: [ClothingUniformBase, BaseC3SyndicateContraband, ContrabandClothing] # Frontier: BaseSyndicateContraband<BaseC3SyndicateContraband, added ContrabandClothing as a parent
  id: ClothingUniformJumpsuitSyndieFormal
  name: syndicate formal suit
  description: "The syndicate's uniform is made in an elegant style, it's even a pity to do dirty tricks in this."
  components:
  - type: Sprite
    sprite: Clothing/Uniforms/Jumpsuit/syndieformal.rsi
  - type: Clothing
    sprite: Clothing/Uniforms/Jumpsuit/syndieformal.rsi

- type: entity
  parent: ClothingUniformBase
  id: ClothingUniformJumpsuitFlannel
  name: flannel jumpsuit
  description: Smells like someones been grillin'.
  components:
    - type: Sprite
      sprite: Clothing/Uniforms/Jumpsuit/flannel.rsi
    - type: Clothing
      sprite: Clothing/Uniforms/Jumpsuit/flannel.rsi

- type: entity
  parent: ClothingUniformBase
  id: ClothingUniformJumpsuitSeniorEngineer
  name: senior engineer jumpsuit
  description: A sign of skill and prestige within the engineering department.
  components:
  - type: Sprite
    sprite: Clothing/Uniforms/Jumpsuit/senior_engineer.rsi
  - type: Clothing
    sprite: Clothing/Uniforms/Jumpsuit/senior_engineer.rsi

- type: entity
  parent: ClothingUniformBase
  id: ClothingUniformJumpsuitSeniorResearcher
  name: senior researcher jumpsuit
  description: A sign of skill and prestige within the science department.
  components:
  - type: Sprite
    sprite: Clothing/Uniforms/Jumpsuit/senior_researcher.rsi
  - type: Clothing
    sprite: Clothing/Uniforms/Jumpsuit/senior_researcher.rsi

- type: entity
  parent: ClothingUniformBase
  id: ClothingUniformJumpsuitSeniorPhysician
  name: senior physician jumpsuit
  description: A sign of skill and prestige within the medical department.
  components:
  - type: Sprite
    sprite: Clothing/Uniforms/Jumpsuit/senior_physician.rsi
  - type: Clothing
    sprite: Clothing/Uniforms/Jumpsuit/senior_physician.rsi

- type: entity
<<<<<<< HEAD
  parent: [ClothingUniformBase, BaseC2ContrabandUnredeemable] # Frontier: BaseRestrictedContraband<BaseC2ContrabandUnredeemable
=======
  parent: [ClothingUniformBase, BaseSecurityContraband]
>>>>>>> 4dfd3e57
  id: ClothingUniformJumpsuitSeniorOfficer
  name: senior officer jumpsuit
  description: A sign of skill and prestige within the security department.
  components:
  - type: Sprite
    sprite: Clothing/Uniforms/Jumpsuit/senior_officer.rsi
  - type: Clothing
    sprite: Clothing/Uniforms/Jumpsuit/senior_officer.rsi

- type: entity
  parent: ClothingUniformBase
  id: ClothingUniformJumpsuitWeb
  name: web jumpsuit
  description: Makes it clear that you are one with the webs.
  components:
  - type: Sprite
    sprite: Clothing/Uniforms/Jumpsuit/web.rsi
  - type: Clothing
    sprite: Clothing/Uniforms/Jumpsuit/web.rsi
  - type: Butcherable
    butcheringType: Knife
    spawned:
    - id: MaterialWebSilk1
      amount: 8
  - type: FlavorProfile
    flavors:
      - cobwebs
    ignoreReagents:
      - Fiber
  - type: SolutionContainerManager
    solutions: # 24 (3 (fiber count of web) * 8 (to craft)) + 6 (magical crafting bonus)
      food:
        maxVol: 30
        reagents:
        - ReagentId: Fiber
          Quantity: 30
  - type: Construction
    graph: WebObjects
    node: jumpsuit

- type: entity
  parent: ClothingUniformBase
  id: ClothingUniformJumpsuitLoungewear
  name: loungewear
  description: A long stretch of fabric that wraps around your body for comfort.
  components:
  - type: Sprite
    sprite: Clothing/Uniforms/Jumpsuit/loungewear.rsi
  - type: Clothing
    sprite: Clothing/Uniforms/Jumpsuit/loungewear.rsi

- type: entity
  parent: ClothingUniformBase
  id: ClothingUniformJumpsuitGladiator
  name: gladiator uniform
  description: Made for true gladiators (or Ash Walkers).
  components:
  - type: Sprite
    sprite: Clothing/Uniforms/Jumpsuit/gladiator.rsi
  - type: Clothing
    sprite: Clothing/Uniforms/Jumpsuit/gladiator.rsi

- type: entity
  parent: ClothingUniformBase
  id: ClothingUniformJumpsuitCasualBlue
  name: casual blue jumpsuit
  description: A loose worn blue shirt with a grey pants, perfect for someone looking to relax.
  components:
  - type: Sprite
    sprite: Clothing/Uniforms/Jumpsuit/casual.rsi
    layers:
    - state: icon-jumpsuit
    - state: icon-shirt
      color: "#134fc1"
  - type: Item
    inhandVisuals:
      left:
      - state: inhand-left-jumpsuit
      - state: inhand-left-shirt
        color: "#134fc1"
      right:
      - state: inhand-right-jumpsuit
      - state: inhand-right-shirt
        color: "#134fc1"
  - type: Clothing
    sprite: Clothing/Uniforms/Jumpsuit/casual.rsi
    clothingVisuals:
      jumpsuit:
      - state: equipped-INNERCLOTHING-jumpsuit
      - state: equipped-INNERCLOTHING-shirt
        color: "#134fc1"

- type: entity
  parent: ClothingUniformBase
  id: ClothingUniformJumpsuitCasualPurple
  name: casual purple jumpsuit
  description: A loose worn purple shirt with a grey pants, perfect for someone looking to relax.
  components:
  - type: Sprite
    sprite: Clothing/Uniforms/Jumpsuit/casual.rsi
    layers:
    - state: icon-jumpsuit
    - state: icon-shirt
      color: "#9c0dff"
  - type: Item
    inhandVisuals:
      left:
      - state: inhand-left-jumpsuit
      - state: inhand-left-shirt
        color: "#9c0dff"
      right:
      - state: inhand-right-jumpsuit
      - state: inhand-right-shirt
        color: "#9c0dff"
  - type: Clothing
    sprite: Clothing/Uniforms/Jumpsuit/casual.rsi
    clothingVisuals:
      jumpsuit:
      - state: equipped-INNERCLOTHING-jumpsuit
      - state: equipped-INNERCLOTHING-shirt
        color: "#9c0dff"

- type: entity
  parent: ClothingUniformBase
  id: ClothingUniformJumpsuitCasualRed
  name: casual red jumpsuit
  description: A loose worn red shirt with a grey pants, perfect for someone looking to relax.
  components:
  - type: Sprite
    sprite: Clothing/Uniforms/Jumpsuit/casual.rsi
    layers:
    - state: icon-jumpsuit
    - state: icon-shirt
      color: "#b30000"
  - type: Item
    inhandVisuals:
      left:
      - state: inhand-left-jumpsuit
      - state: inhand-left-shirt
        color: "#b30000"
      right:
      - state: inhand-right-jumpsuit
      - state: inhand-right-shirt
        color: "#b30000"
  - type: Clothing
    sprite: Clothing/Uniforms/Jumpsuit/casual.rsi
    clothingVisuals:
      jumpsuit:
      - state: equipped-INNERCLOTHING-jumpsuit
      - state: equipped-INNERCLOTHING-shirt
        color: "#b30000"

- type: entity
  parent: ClothingUniformBase
  id: ClothingUniformJumpsuitCasualGreen
  name: casual green jumpsuit
  description: A loose worn green shirt with a grey pants, perfect for someone looking to relax.
  components:
  - type: Sprite
    sprite: Clothing/Uniforms/Jumpsuit/casual.rsi
    layers:
    - state: icon-jumpsuit
    - state: icon-shirt
      color: "#00661D"
  - type: Item
    inhandVisuals:
      left:
      - state: inhand-left-jumpsuit
      - state: inhand-left-shirt
        color: "#00661D"
      right:
      - state: inhand-right-jumpsuit
      - state: inhand-right-shirt
        color: "#00661D"
  - type: Clothing
    sprite: Clothing/Uniforms/Jumpsuit/casual.rsi
    clothingVisuals:
      jumpsuit:
      - state: equipped-INNERCLOTHING-jumpsuit
      - state: equipped-INNERCLOTHING-shirt
        color: "#00661D"

- type: entity
  parent: ClothingUniformBase
  id: ClothingUniformJumpsuitFamilyGuy
  name: familiar garbs
  description: Makes you remember the time you did something funny.
  components:
  - type: Sprite
    sprite: Clothing/Uniforms/Jumpsuit/familiar_garbs.rsi
  - type: Clothing
    sprite: Clothing/Uniforms/Jumpsuit/familiar_garbs.rsi<|MERGE_RESOLUTION|>--- conflicted
+++ resolved
@@ -590,11 +590,7 @@
     sprite: Clothing/Uniforms/Jumpsuit/roboticist.rsi
 
 - type: entity
-<<<<<<< HEAD
-  parent: [ClothingUniformBase, BaseC2ContrabandUnredeemable] # Frontier: BaseRestrictedContraband<BaseC2ContrabandUnredeemable
-=======
-  parent: [ClothingUniformBase, BaseSecurityContraband]
->>>>>>> 4dfd3e57
+  parent: [ClothingUniformBase, BaseC2ContrabandUnredeemable] # Frontier: BaseSecurityContraband<BaseC2ContrabandUnredeemable
   id: ClothingUniformJumpsuitSec
   name: security jumpsuit
   description: A jumpsuit made of strong material, providing robust protection.
@@ -628,11 +624,7 @@
     sprite: Clothing/Uniforms/Jumpsuit/security_blue.rsi
 
 - type: entity
-<<<<<<< HEAD
-  parent: [ClothingUniformBase, BaseC2ContrabandUnredeemable] # Frontier: BaseRestrictedContraband<BaseC2ContrabandUnredeemable
-=======
-  parent: [ClothingUniformBase, BaseSecurityContraband]
->>>>>>> 4dfd3e57
+  parent: [ClothingUniformBase, BaseC2ContrabandUnredeemable] # Frontier: BaseSecurityContraband<BaseC2ContrabandUnredeemable
   id: ClothingUniformJumpsuitSecGrey
   name: grey security jumpsuit
   description: A tactical relic of years past before Nanotrasen decided it was cheaper to dye the suits red instead of washing out the blood.
@@ -643,11 +635,7 @@
     sprite: Clothing/Uniforms/Jumpsuit/security_grey.rsi
 
 - type: entity
-<<<<<<< HEAD
-  parent: [ClothingUniformBase, BaseC2ContrabandUnredeemable] # Frontier: BaseRestrictedContraband<BaseC2ContrabandUnredeemable
-=======
-  parent: [ClothingUniformBase, BaseSecurityContraband]
->>>>>>> 4dfd3e57
+  parent: [ClothingUniformBase, BaseC2ContrabandUnredeemable] # Frontier: BaseSecurityContraband<BaseC2ContrabandUnredeemable
   id: ClothingUniformSecurityTrooper
   name: trooper uniform
   description: A formal uniform issued to the Nanotrasen Troopers, usually it comes with a car.
@@ -658,11 +646,7 @@
     sprite: Clothing/Uniforms/Jumpsuit/security_trooper.rsi
 
 - type: entity
-<<<<<<< HEAD
-  parent: [ClothingUniformBase, BaseC2ContrabandUnredeemable] # Frontier: BaseRestrictedContraband<BaseC2ContrabandUnredeemable
-=======
-  parent: [ClothingUniformBase, BaseSecurityContraband]
->>>>>>> 4dfd3e57
+  parent: [ClothingUniformBase, BaseC2ContrabandUnredeemable] # Frontier: BaseSecurityContraband<BaseC2ContrabandUnredeemable
   id: ClothingUniformJumpsuitWarden
   name: warden's uniform
   description: A formal security suit for officers complete with Nanotrasen belt buckle.
@@ -1213,11 +1197,7 @@
     sprite: Clothing/Uniforms/Jumpsuit/senior_physician.rsi
 
 - type: entity
-<<<<<<< HEAD
-  parent: [ClothingUniformBase, BaseC2ContrabandUnredeemable] # Frontier: BaseRestrictedContraband<BaseC2ContrabandUnredeemable
-=======
-  parent: [ClothingUniformBase, BaseSecurityContraband]
->>>>>>> 4dfd3e57
+  parent: [ClothingUniformBase, BaseC2ContrabandUnredeemable] # Frontier: BaseSecurityContraband<BaseC2ContrabandUnredeemable
   id: ClothingUniformJumpsuitSeniorOfficer
   name: senior officer jumpsuit
   description: A sign of skill and prestige within the security department.
