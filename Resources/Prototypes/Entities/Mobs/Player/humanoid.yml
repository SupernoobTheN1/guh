--- conflicted
+++ resolved
@@ -13,11 +13,7 @@
     - type: RandomMetadata
       nameSegments:
         - NamesFirstMilitaryLeader
-<<<<<<< HEAD
-        - names_last
-=======
         - NamesLastMilitary
->>>>>>> dfbf47c3
     - type: RandomHumanoidSpawner
       settings: DeathSquad
 
@@ -35,11 +31,7 @@
     - type: RandomMetadata
       nameSegments:
         - NamesFirstMilitaryLeader
-<<<<<<< HEAD
-        - names_last
-=======
         - NamesLastMilitary
->>>>>>> dfbf47c3
 
 
 ## ERT Leader
