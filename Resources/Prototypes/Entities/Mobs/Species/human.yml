# Anything human specific (e.g. UI, input) goes under MobHuman
- type: entity
  parent: BaseMobSpeciesOrganic
  id: BaseMobHuman
  name: Urist McHands
  abstract: true
  components:
  - type: Hunger
<<<<<<< HEAD
    starvationDamage:
      types:
        Cold: 0.05
        Bloodloss: 0.1
=======
>>>>>>> 76823cc5
  - type: Icon # It will not have an icon in the adminspawn menu without this. Body parts seem fine for whatever reason.
    sprite: Mobs/Species/Human/parts.rsi
    state: full
  - type: Thirst
  - type: Butcherable
    butcheringType: Spike
    spawned:
    - id: FoodMeatHuman
      amount: 5
  - type: Carriable # Carrying system from nyanotrasen.

- type: entity
  parent: BaseSpeciesDummy
  id: MobHumanDummy
  noSpawn: true<|MERGE_RESOLUTION|>--- conflicted
+++ resolved
@@ -6,13 +6,6 @@
   abstract: true
   components:
   - type: Hunger
-<<<<<<< HEAD
-    starvationDamage:
-      types:
-        Cold: 0.05
-        Bloodloss: 0.1
-=======
->>>>>>> 76823cc5
   - type: Icon # It will not have an icon in the adminspawn menu without this. Body parts seem fine for whatever reason.
     sprite: Mobs/Species/Human/parts.rsi
     state: full
