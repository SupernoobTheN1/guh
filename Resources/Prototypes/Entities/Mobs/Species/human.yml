# Anything human specific (e.g. UI, input) goes under MobHuman
- type: entity
  parent: BaseMobSpeciesOrganic
  id: BaseMobHuman
  name: Urist McHands
  abstract: true
  components:
  - type: Hunger
  - type: Icon # It will not have an icon in the adminspawn menu without this. Body parts seem fine for whatever reason.
    sprite: Mobs/Species/Human/parts.rsi
    state: full
  - type: Thirst
  - type: Butcherable
    butcheringType: Spike
    spawned:
    - id: FoodMeatHuman
      amount: 5
  - type: HumanoidAppearance
    species: Human
    hideLayersOnEquip:
    - Hair
    - Snout
<<<<<<< HEAD
  - type: Carriable # Carrying system from nyanotrasen.
  - type: Speech # Frontier
    allowedEmotes: ['Belch'] # Frontier
=======
  - type: Inventory
    femaleDisplacements:
      jumpsuit:
        sizeMaps:
          32:
            sprite: Mobs/Species/Human/displacement.rsi
            state: jumpsuit-female

>>>>>>> 9a68cf0b

- type: entity
  parent: BaseSpeciesDummy
  id: MobHumanDummy
  categories: [ HideSpawnMenu ]
  components:
  - type: Inventory
    femaleDisplacements:
      jumpsuit:
        sizeMaps:
          32:
            sprite: Mobs/Species/Human/displacement.rsi
            state: jumpsuit-female<|MERGE_RESOLUTION|>--- conflicted
+++ resolved
@@ -20,11 +20,6 @@
     hideLayersOnEquip:
     - Hair
     - Snout
-<<<<<<< HEAD
-  - type: Carriable # Carrying system from nyanotrasen.
-  - type: Speech # Frontier
-    allowedEmotes: ['Belch'] # Frontier
-=======
   - type: Inventory
     femaleDisplacements:
       jumpsuit:
@@ -32,8 +27,9 @@
           32:
             sprite: Mobs/Species/Human/displacement.rsi
             state: jumpsuit-female
-
->>>>>>> 9a68cf0b
+  - type: Carriable # Frontier: Carrying system from nyanotrasen.
+  - type: Speech # Frontier
+    allowedEmotes: ['Belch'] # Frontier
 
 - type: entity
   parent: BaseSpeciesDummy
