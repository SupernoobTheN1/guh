--- conflicted
+++ resolved
@@ -1261,9 +1261,6 @@
     tags:
     - VimPilot
     - DoorBumpOpener
-<<<<<<< HEAD
-  - type: LabGrown # Frontier
-=======
   - type: Reactive
     groups:
       Flammable: [ Touch ]
@@ -1273,9 +1270,7 @@
       methods: [ Touch ]
       effects:
       - !type:WashCreamPieReaction
-
-
->>>>>>> 9a68cf0b
+  - type: LabGrown # Frontier
 
 - type: entity
   name: monkey
