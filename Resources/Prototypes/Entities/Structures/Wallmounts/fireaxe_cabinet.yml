# TODO: same as fire extinguisher make it use a base structure theres lots of copy paste
- type: entity
  parent: BaseItemCabinetGlass
  id: FireAxeCabinet
  name: fire axe cabinet
  description: There is a small label that reads "For Emergency use only" along with details for safe use of the axe. As if.
  placement:
    mode: SnapgridCenter
  components:
  - type: Damageable
    damageContainer: Inorganic
    damageModifierSet: Glass
  - type: Destructible
    thresholds:
    - trigger:
        !type:DamageTrigger
        damage: 300
      behaviors:
      - !type:DoActsBehavior
        acts: [ "Destruction" ]
    - trigger:
        !type:DamageTrigger
        damage: 200 #20ish crowbar hits
      behaviors:
      - !type:EmptyAllContainersBehaviour
      - !type:DoActsBehavior
        acts: [ "Destruction" ]
      - !type:PlaySoundBehavior
        sound:
          collection: MetalGlassBreak
  - type: MeleeSound
    soundGroups:
      Brute:
        collection: GlassSmash
  - type: WallMount
  - type: Clickable
  - type: InteractionOutline
  - type: Sprite
    sprite: Structures/Wallmounts/fireaxe_cabinet.rsi
    layers:
    - state: cabinet
    - state: fireaxe
      map: ["enum.ItemCabinetVisuals.Layer"]
      visible: true
    - state: glass
      map: ["enum.OpenableVisuals.Layer"]
  - type: ItemSlots
    slots:
      ItemCabinet:
        ejectOnInteract: true
        whitelist:
          tags:
          - FireAxe
  - type: Lock
  - type: AccessReader
<<<<<<< HEAD
#    access: [["Atmospherics"], ["Command"]]
  - type: ItemSlots
  - type: ContainerContainer
    containers:
      ItemCabinet: !type:ContainerSlot
  placement:
    mode: SnapgridCenter
=======
    access: [["Atmospherics"], ["Command"]]
>>>>>>> 6829630d

- type: entity
  parent: FireAxeCabinet
  id: FireAxeCabinetOpen
  suffix: Open
  components:
  - type: Openable
    opened: true
  - type: Lock
    locked: false

- type: entity
  parent: FireAxeCabinet
  id: FireAxeCabinetFilled
  suffix: Filled
  components:
  - type: ContainerFill
    containers:
      ItemCabinet:
      - FireAxe

- type: entity
  parent: [FireAxeCabinetFilled, FireAxeCabinetOpen]
  id: FireAxeCabinetFilledOpen
  suffix: Filled, Open<|MERGE_RESOLUTION|>--- conflicted
+++ resolved
@@ -53,17 +53,7 @@
           - FireAxe
   - type: Lock
   - type: AccessReader
-<<<<<<< HEAD
 #    access: [["Atmospherics"], ["Command"]]
-  - type: ItemSlots
-  - type: ContainerContainer
-    containers:
-      ItemCabinet: !type:ContainerSlot
-  placement:
-    mode: SnapgridCenter
-=======
-    access: [["Atmospherics"], ["Command"]]
->>>>>>> 6829630d
 
 - type: entity
   parent: FireAxeCabinet
