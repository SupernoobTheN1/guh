--- conflicted
+++ resolved
@@ -18,14 +18,14 @@
     - trigger:
         !type:DamageTrigger
         # damage: 150
-        damage: 450     # Frontier 
+        damage: 450     # Frontier
       behaviors:
       - !type:DoActsBehavior
         acts: [ "Destruction" ]
     - trigger:
         !type:DamageTrigger
         # damage: 100
-        damage: 300     # Frontier 
+        damage: 300     # Frontier
       behaviors:
       - !type:EmptyAllContainersBehaviour
       - !type:SpawnEntitiesBehavior
@@ -54,20 +54,15 @@
           True: { visible: false }
           False: { visible: true }
   - type: Storage
-<<<<<<< HEAD
-    # capacity: 525
-    capacity: 900     # Frontier 
-=======
     grid:
     - 0,0,9,5
     maxItemSize: Normal
->>>>>>> dfbf47c3
     storageOpenSound: /Audio/Effects/closetopen.ogg
     storageCloseSound: /Audio/Effects/closetclose.ogg
     whitelist:
       tags:
       - Ore
-      - ArtifactFragment  # Frontier 
+      - ArtifactFragment  # Frontier
   - type: UserInterface
     interfaces:
     - key: enum.StorageUiKey.Key
