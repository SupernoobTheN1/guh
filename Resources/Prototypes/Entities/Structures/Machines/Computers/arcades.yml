- type: entity
  abstract: true
  id: ArcadeBase
  description: An arcade cabinet.
  name: arcade
  parent: BaseComputer
  components:
  - type: ApcPowerReceiver
    powerLoad: 350
    priority: Low
  - type: ExtensionCableReceiver
  - type: PointLight
    radius: 1.5
    energy: 1.6
    color: "#3db83b"
  - type: Sprite
    sprite: Structures/Machines/arcade.rsi
    layers:
    - map: ["computerLayerBody"]
      state: arcade
    - map: ["computerLayerScreen"]
      state: invaders
  - type: Icon
    sprite: Structures/Machines/arcade.rsi
    state: arcade
  - type: Anchorable
  - type: Pullable
  - type: StaticPrice
    price: 300

- type: entity
  id: SpaceVillainArcade
  name: space villain arcade
  parent: ArcadeBase
  components:
  - type: SpaceVillainArcade
    rewardAmount: 0
    possibleRewards:
<<<<<<< HEAD
    - ToyMouse
    - ToyAi
    - ToyNuke
    - ToyGriffin
    - ToyHonk
    - ToyIan
    - ToyMarauder
    - ToyMauler
    - ToyGygax
    - ToyOdysseus
    - ToyOwlman
    - ToyDeathRipley
    - ToyPhazon
    - ToyFireRipley
    - ToyReticence
    - ToyRipley
    - ToySeraph
    - ToyDurand
    - ToySkeleton
    - FoamCrossbow
    - RevolverCapGun
    - PlushieHampter
    - PlushieLizard
    - PlushieAtmosian
    - PlushieSpaceLizard
    - PlushieNuke
    - PlushieCarp
    - PlushieRatvar
    - PlushieNar
    - PlushieSnake
    - PlushieArachind
    - Basketball
    - Football
    - PlushieRouny
    - PlushieBee
    - PlushieSlime
    - BalloonCorgi
    - ToySword
    - CrayonBox
    - BoxDonkSoftBox
    - BoxCartridgeCap
    - HarmonicaInstrument
    - OcarinaInstrument
    - RecorderInstrument
    - GunpetInstrument
    - BirdToyInstrument
    - PlushieXeno
    - BeachBall
    - PlushieMoth
    - PlushieHampter
    - PlushiePenguin
    - PlushieHuman
=======
    - PrizeTicket10 # Frontier
    - PrizeTicket10 # Frontier
    - PrizeTicket10 # Frontier
    - PrizeTicket10 # Frontier
    - PrizeTicket10 # Frontier
    - PrizeTicket30 # Frontier
    - PrizeTicket30 # Frontier
    - PrizeTicket60 # Frontier
    # - ToyMouse
    # - ToyAi
    # - ToyNuke
    # - ToyGriffin
    # - ToyHonk
    # - ToyIan
    # - ToyMarauder
    # - ToyMauler
    # - ToyGygax
    # - ToyOdysseus
    # - ToyOwlman
    # - ToyDeathRipley
    # - ToyPhazon
    # - ToyFireRipley
    # - ToyReticence
    # - ToyRipley
    # - ToySeraph
    # - ToyDurand
    # - ToySkeleton
    # - FoamCrossbow
    # - RevolverCapGun
    # - PlushieHampter
    # - PlushieLizard
    # - PlushieAtmosian
    # - PlushieSpaceLizard
    # - PlushieNuke
    # - PlushieCarp
    # - PlushieRatvar
    # - PlushieNar
    # - PlushieSnake
    # - Basketball
    # - Football
    # - PlushieRouny
    # - PlushieBee
    # - PlushieSlime
    # - BalloonCorgi
    # - ToySword
    # - CrayonBox
    # - BoxDonkSoftBox
    # - BoxCartridgeCap
    # - HarmonicaInstrument
    # - OcarinaInstrument
    # - RecorderInstrument
    # - GunpetInstrument
    # - BirdToyInstrument
    # - PlushieXeno
    # - BeachBall
    # - PlushieMoth
    # - PlushieHampter
>>>>>>> 8476633b
  - type: WiresPanel
  - type: Wires
    layoutId: Arcade
    boardName: wires-board-name-arcade
  - type: ActivatableUI
    key: enum.SpaceVillainArcadeUiKey.Key
  - type: ActivatableUIRequiresPower
  - type: UserInterface
    interfaces:
      - key: enum.SpaceVillainArcadeUiKey.Key
        type: SpaceVillainArcadeBoundUserInterface
      - key: enum.WiresUiKey.Key
        type: WiresBoundUserInterface
  - type: Computer
    board: SpaceVillainArcadeComputerCircuitboard

- type: entity
  id: SpaceVillainArcadeFilled
  parent: SpaceVillainArcade
  suffix: Filled
  components:
  - type: SpaceVillainArcade
    rewardMinAmount: 5
    rewardMaxAmount: 8

- type: entity
  id: BlockGameArcade
  description: An arcade cabinet with a strangely familiar game.
  name: NT block game
  parent: ArcadeBase
  components:
  - type: Sprite
    sprite: Structures/Machines/arcade.rsi
    layers:
    - map: ["computerLayerBody"]
      state: arcade
    - map: ["computerLayerScreen"]
      state: blockgame
  - type: BlockGameArcade
  - type: ActivatableUI
    key: enum.BlockGameUiKey.Key
  - type: ActivatableUIRequiresPower
  - type: WiresPanel
  - type: Wires
    layoutId: Arcade
    boardName: wires-board-name-arcade
  - type: UserInterface
    interfaces:
      - key: enum.BlockGameUiKey.Key
        type: BlockGameBoundUserInterface
      - key: enum.WiresUiKey.Key
        type: WiresBoundUserInterface
  - type: Computer
    board: BlockGameArcadeComputerCircuitboard<|MERGE_RESOLUTION|>--- conflicted
+++ resolved
@@ -36,68 +36,6 @@
   - type: SpaceVillainArcade
     rewardAmount: 0
     possibleRewards:
-<<<<<<< HEAD
-    - ToyMouse
-    - ToyAi
-    - ToyNuke
-    - ToyGriffin
-    - ToyHonk
-    - ToyIan
-    - ToyMarauder
-    - ToyMauler
-    - ToyGygax
-    - ToyOdysseus
-    - ToyOwlman
-    - ToyDeathRipley
-    - ToyPhazon
-    - ToyFireRipley
-    - ToyReticence
-    - ToyRipley
-    - ToySeraph
-    - ToyDurand
-    - ToySkeleton
-    - FoamCrossbow
-    - RevolverCapGun
-    - PlushieHampter
-    - PlushieLizard
-    - PlushieAtmosian
-    - PlushieSpaceLizard
-    - PlushieNuke
-    - PlushieCarp
-    - PlushieRatvar
-    - PlushieNar
-    - PlushieSnake
-    - PlushieArachind
-    - Basketball
-    - Football
-    - PlushieRouny
-    - PlushieBee
-    - PlushieSlime
-    - BalloonCorgi
-    - ToySword
-    - CrayonBox
-    - BoxDonkSoftBox
-    - BoxCartridgeCap
-    - HarmonicaInstrument
-    - OcarinaInstrument
-    - RecorderInstrument
-    - GunpetInstrument
-    - BirdToyInstrument
-    - PlushieXeno
-    - BeachBall
-    - PlushieMoth
-    - PlushieHampter
-    - PlushiePenguin
-    - PlushieHuman
-=======
-    - PrizeTicket10 # Frontier
-    - PrizeTicket10 # Frontier
-    - PrizeTicket10 # Frontier
-    - PrizeTicket10 # Frontier
-    - PrizeTicket10 # Frontier
-    - PrizeTicket30 # Frontier
-    - PrizeTicket30 # Frontier
-    - PrizeTicket60 # Frontier
     # - ToyMouse
     # - ToyAi
     # - ToyNuke
@@ -147,7 +85,16 @@
     # - BeachBall
     # - PlushieMoth
     # - PlushieHampter
->>>>>>> 8476633b
+    # - PlushiePenguin
+    # - PlushieHuman
+    - PrizeTicket10 # Frontier
+    - PrizeTicket10 # Frontier
+    - PrizeTicket10 # Frontier
+    - PrizeTicket10 # Frontier
+    - PrizeTicket10 # Frontier
+    - PrizeTicket30 # Frontier
+    - PrizeTicket30 # Frontier
+    - PrizeTicket60 # Frontier
   - type: WiresPanel
   - type: Wires
     layoutId: Arcade
