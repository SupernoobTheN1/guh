--- conflicted
+++ resolved
@@ -224,42 +224,7 @@
     stealGroup: CargoShuttleConsoleCircuitboard
 
 - type: entity
-<<<<<<< HEAD
-  parent: BaseComputerShuttle
-  id: ComputerShuttleSalvage
-  name: salvage shuttle console
-  description: Used to pilot the salvage shuttle.
-  categories: [ HideSpawnMenu ] # Frontier
-  components:
-    - type: Sprite
-      layers:
-        - map: ["computerLayerBody"]
-          state: computer
-        - map: ["computerLayerKeyboard"]
-          state: generic_keyboard
-        - map: ["computerLayerScreen"]
-          state: shuttle
-        - map: ["computerLayerKeys"]
-          state: generic_keys
-    - type: DroneConsole
-      components:
-        - type: SalvageShuttle
-    - type: RadarConsole
-      maxRange: 256
-    - type: PointLight
-      radius: 1.5
-      energy: 1.6
-      color: "#43ccb5"
-    - type: Computer
-      board: SalvageShuttleConsoleCircuitboard
-    - type: StealTarget
-      stealGroup: SalvageShuttleConsoleCircuitboard
-
-- type: entity
-  parent: BaseComputer
-=======
-  parent: BaseComputerAiAccess
->>>>>>> a7e29f28
+  parent: BaseComputerAiAccess
   id: ComputerIFF
   name: IFF computer
   description: Allows you to control the IFF characteristics of this vessel.
@@ -379,11 +344,7 @@
     board: MedicalRecordsComputerCircuitboard
 
 - type: entity
-<<<<<<< HEAD
-  parent: [BaseStructureIndestructible, BaseComputer] # Frontier: added BaseStructureIndestructible
-=======
-  parent: BaseComputerAiAccess
->>>>>>> a7e29f28
+  parent: [BaseStructureIndestructible, BaseComputerAiAccess] # Frontier: added BaseStructureIndestructible
   id: ComputerCriminalRecords
   name: criminal records computer
   description: This can be used to check criminal records. Only security can modify them.
@@ -584,11 +545,7 @@
     - Xenoarchaeology
 
 - type: entity
-<<<<<<< HEAD
-  parent: [BaseStructureIndestructible, BaseComputer] # Frontier: added BaseStructureIndestructible
-=======
-  parent: BaseComputerAiAccess
->>>>>>> a7e29f28
+  parent: [BaseStructureIndestructible, BaseComputerAiAccess] # Frontier: added BaseStructureIndestructible
   id: ComputerId
   name: ID card computer
   description: Terminal for programming Nanotrasen employee ID cards to access parts of the station.
@@ -876,11 +833,7 @@
 
 - type: entity
   id: ComputerCargoOrders
-<<<<<<< HEAD
-  parent: [BaseStructureDisableToolUse, BaseStructureIndestructible, BaseComputer] # Frontier: add BaseStructureDisableToolUse, BaseStructureIndestructible
-=======
-  parent: BaseComputerAiAccess
->>>>>>> a7e29f28
+  parent: [BaseStructureDisableToolUse, BaseStructureIndestructible, BaseComputerAiAccess] # Frontier: add BaseStructureDisableToolUse, BaseStructureIndestructible
   name: cargo request computer
   description: Used to order supplies and approve requests.
   components:
