- type: entity
  id: VendingMachine
  parent: BaseMachinePowered
  name: vending machine
  description: Just add capitalism!
  abstract: true
  components:
  - type: ActionGrant
    actions:
    - ActionVendingThrow
  - type: StationAiWhitelist
  - type: AmbientOnPowered
  - type: AmbientSound
    volume: -9
    range: 3
    enabled: false
    sound:
      path: /Audio/Ambience/Objects/vending_machine_hum.ogg
  - type: Sprite
    sprite: Structures/Machines/VendingMachines/empty.rsi
    snapCardinals: true
  - type: Physics
    bodyType: Static
  - type: Transform
    noRot: true
  - type: Fixtures
    fixtures:
      fix1:
        shape:
          !type:PhysShapeAabb
          bounds: "-0.25,-0.45,0.25,0.45"
        mask:
        - MachineMask
        layer:
        - MachineLayer
        density: 200
  - type: Destructible
    thresholds:
    - trigger:
        !type:DamageTrigger
        damage: 100
      behaviors:
      - !type:DoActsBehavior
        acts: ["Breakage"]
      - !type:EjectVendorItems
    - trigger:
        !type:DamageTrigger
        damage: 200
      behaviors:
      - !type:SpawnEntitiesBehavior
        spawn:
          SheetSteel1:
            min: 1
            max: 1
      - !type:DoActsBehavior
        acts: [ "Destruction" ]
      - !type:PlaySoundBehavior
        sound:
          collection: MetalGlassBreak
  - type: Repairable
    doAfterDelay: 8
  - type: ActivatableUI
    key: enum.VendingMachineUiKey.Key
  - type: ActivatableUIRequiresPower
  - type: UserInterface
    interfaces:
      enum.VendingMachineUiKey.Key:
        type: VendingMachineBoundUserInterface
      enum.WiresUiKey.Key:
        type: WiresBoundUserInterface
  - type: WiresPanel
  - type: Wires
    boardName: wires-board-name-vendingmachine
    layoutId: Vending
  - type: Anchorable
  - type: TypingIndicator
    proto: robot
  - type: Speech
    speechVerb: Robotic
    speechSounds: Vending
  - type: IntrinsicRadioReceiver
  - type: IntrinsicRadioTransmitter
    channels:
    - Binary
  - type: ActiveRadio
    channels:
    - Binary
    - Common
  - type: DoAfter
  - type: Electrified
    enabled: false
    usesApcPower: true
  - type: PointLight
    enabled: false
    castShadows: false
    radius: 1.5
  - type: LitOnPowered
  - type: ApcPowerReceiver
    powerLoad: 200
  - type: Actions
  - type: SentienceTarget
    flavorKind: station-event-random-sentience-flavor-mechanical
    weight: 0.025 # fuck you in particular (it now needs 40 vending machines to be as likely as 1 interesting animal)
  - type: StaticPrice
    price: 1000 # Frontier: 100<1000
  - type: Appearance
  - type: WiresVisuals
  - type: MarketModifier # Frontier
    mod: 10 # Frontier
  - type: PotentialDeadDrop # Frontier
    hintText: dead-drop-hint-vendor # Frontier

- type: entity
  parent: VendingMachine
  id: VendingMachineCondiments
  name: condiment station
  description: Slather these thick gooey substances on your food for a full flavor effect.
  components:
  - type: VendingMachine
    pack: CondimentInventory
    offState: off
  - type: Sprite
    sprite: Structures/Machines/VendingMachines/condiments.rsi
    drawdepth: SmallObjects
    layers:
    - state: "off"
      map: ["enum.VendingMachineVisualLayers.Base"]
  - type: Fixtures
    fixtures:
      fix1:
        shape:
          !type:PhysShapeAabb
          bounds: "-0.3,-0.16,0.3,0.40"
        mask:
        - Impassable # Frontier
#        - MidImpassable # Frontier - Do not add this, it will block shutters from closing on it.
        - LowImpassable # Frontier
#        - MachineMask # Frontier
#        layer: # Frontier
#        - MachineLayer # Frontier
        density: 190
  - type: Advertise
    pack: CondimentVendAds
  - type: SpeakOnUIClosed
    pack: GenericVendGoodbyes
  - type: Speech
  - type: Transform
    noRot: false

- type: entity
  parent: [BaseStructureDisableAnchoring, VendingMachine] # Frontier
  id: VendingMachineAmmo
  name: liberation station
  description: An overwhelming amount of ancient patriotism washes over you just by looking at the machine.
  components:
  - type: VendingMachine
    pack: AmmoVendInventory
    offState: off
    brokenState: broken
    normalState: normal-unshaded
  - type: Advertise
    pack: AmmoVendAds
  - type: SpeakOnUIClosed
    pack: GenericVendGoodbyes
  - type: Speech
  - type: Sprite
    sprite: Structures/Machines/VendingMachines/ammo.rsi
    layers:
    - state: "off"
      map: ["enum.VendingMachineVisualLayers.Base"]
    - state: "off"
      map: ["enum.VendingMachineVisualLayers.BaseUnshaded"]
      shader: unshaded
    - state: panel
      map: ["enum.WiresVisualLayers.MaintenancePanel"]
  - type: MarketModifier # Frontier
    mod: 11.132 # Frontier

- type: entity
  parent: VendingMachine
  id: VendingMachineBooze
  name: Booze-O-Mat
  description: A technological marvel, supposedly able to mix just the mixture you'd like to drink the moment you ask for one.
  components:
  - type: VendingMachine
    pack: BoozeOMatInventory
    offState: off
    brokenState: broken
    normalState: normal-unshaded
    denyState: deny-unshaded
    loopDeny: false
  - type: Advertise
    pack: BoozeOMatAds
  - type: SpeakOnUIClosed
    pack: BoozeOMatGoodbyes
  - type: Speech
  - type: Sprite
    sprite: Structures/Machines/VendingMachines/boozeomat.rsi
    layers:
    - state: "off"
      map: ["enum.VendingMachineVisualLayers.Base"]
    - state: "off"
      map: ["enum.VendingMachineVisualLayers.BaseUnshaded"]
      shader: unshaded
    - state: panel
      map: ["enum.WiresVisualLayers.MaintenancePanel"]
  - type: MarketModifier # Frontier
    mod: 5 # Frontier
  - type: GuideHelp
    guides:
    - Bartender
    - Drinks

- type: entity
  parent: VendingMachineBooze
  id: VendingMachineBoozeSyndicate # syndie booze-o-mat for nukie outpost
  name: Bruise-O-Mat
  description: A refurbished Booze-O-Mat for boosting operative morale. An imprint of a blood-red hardsuit is visible on one side, and the paint seems ashed off on the other side.
  components:
  - type: VendingMachine
    pack: BoozeOMatInventory
    offState: off
    brokenState: broken
    normalState: normal-unshaded
    denyState: deny-unshaded
    loopDeny: false
  - type: Advertise
    pack: BruiseOMatAds
  - type: SpeakOnUIClosed
    pack: BruiseOMatGoodbyes
  - type: Speech
  - type: Sprite
    sprite: Structures/Machines/VendingMachines/bruiseomat.rsi
    layers:
    - state: "off"
      map: ["enum.VendingMachineVisualLayers.Base"]
    - state: "off"
      map: ["enum.VendingMachineVisualLayers.BaseUnshaded"]
      shader: unshaded
    - state: panel
      map: ["enum.WiresVisualLayers.MaintenancePanel"]
  - type: AccessReader
    access: [["SyndicateAgent"]]
  - type: GuideHelp
    guides:
    - Bartender
    - Drinks

- type: entity
  parent: VendingMachine
  id: VendingMachineCart
  name: PTech
  description: PTech vending! Providing a ROBUST selection of PDAs, cartridges, and anything else a dull paper pusher needs!
  components:
  - type: VendingMachine
    pack: PTechInventory
    offState: off
    brokenState: broken
    normalState: normal-unshaded
    ejectState: eject-unshaded
    denyState: deny-unshaded
  - type: Sprite
    sprite: Structures/Machines/VendingMachines/cart.rsi
    layers:
    - state: "off"
      map: ["enum.VendingMachineVisualLayers.Base"]
    - state: "off"
      map: ["enum.VendingMachineVisualLayers.BaseUnshaded"]
      shader: unshaded
    - state: panel
      map: ["enum.WiresVisualLayers.MaintenancePanel"]
  - type: PointLight
    radius: 1
    energy: 1.3
    color: "#ffb0b0"
  - type: AccessReader
    access: [["HeadOfPersonnel"]]

- type: entity
  parent: VendingMachine
  id: VendingMachineChefvend
  name: ChefVend
  description: An ingredient vendor for all your cheffin needs.
  components:
  - type: VendingMachine
    pack: ChefvendInventory
    offState: off
    brokenState: broken
    normalState: normal-unshaded
    ejectState: eject-unshaded
  - type: Advertise
    pack: ChefvendAds
  - type: SpeakOnUIClosed
    pack: ChefvendGoodbyes
  - type: Sprite
    sprite: Structures/Machines/VendingMachines/chefvend.rsi
    layers:
    - state: "off"
      map: ["enum.VendingMachineVisualLayers.Base"]
    - state: "off"
      map: ["enum.VendingMachineVisualLayers.BaseUnshaded"]
      shader: unshaded
    - state: panel
      map: ["enum.WiresVisualLayers.MaintenancePanel"]
  - type: PointLight
    radius: 1.5
    energy: 1.6
    color: "#4b93ad"
  - type: MarketModifier # Frontier
    mod: 5 # Frontier

- type: entity
  parent: VendingMachine
  id: VendingMachineCigs
  name: ShadyCigs Deluxe
  description: If you want to get cancer, might as well do it in style.
  components:
  - type: VendingMachine
    pack: CigaretteMachineInventory
    dispenseOnHitChance: 0.25
    dispenseOnHitThreshold: 2
    offState: off
    brokenState: broken
    normalState: normal-unshaded
    ejectState: eject-unshaded
    denyState: deny-unshaded
  - type: Advertise
    pack: CigaretteMachineAds
  - type: SpeakOnUIClosed
    pack: CigaretteMachineGoodbyes
  - type: Speech
  - type: Sprite
    sprite: Structures/Machines/VendingMachines/cigs.rsi
    layers:
    - state: "off"
      map: ["enum.VendingMachineVisualLayers.Base"]
    - state: "off"
      map: ["enum.VendingMachineVisualLayers.BaseUnshaded"]
      shader: unshaded
    - state: panel
      map: ["enum.WiresVisualLayers.MaintenancePanel"]

- type: entity
  parent: VendingMachine
  id: VendingMachineClothing
  name: ClothesMate
  description: A vending machine for clothing.
  components:
  - type: VendingMachine
    pack: ClothesMateInventory
    offState: off
    brokenState: broken
    normalState: normal-unshaded
    denyState: deny-unshaded
  - type: Advertise
    pack: ClothesMateAds
  - type: SpeakOnUIClosed
    pack: GenericVendGoodbyes
  - type: Speech
  - type: Sprite
    sprite: Structures/Machines/VendingMachines/clothing.rsi
    layers:
    - state: "off"
      map: ["enum.VendingMachineVisualLayers.Base"]
    - state: "off"
      map: ["enum.VendingMachineVisualLayers.BaseUnshaded"]
      shader: unshaded
    - state: panel
      map: ["enum.WiresVisualLayers.MaintenancePanel"]
  - type: PointLight
    radius: 1.8
    energy: 1.6
    color: "#3db83b"

- type: entity
  parent: VendingMachine
  id: VendingMachineWinter
  name: WinterDrobe
  description: The best place to enjoy the cold!
  components:
  - type: VendingMachine
    pack: WinterDrobeInventory
    offState: off
    brokenState: broken
    normalState: normal-unshaded
    denyState: deny-unshaded
  - type: Advertise
    pack: ClothesMateAds
  - type: SpeakOnUIClosed
    pack: GenericVendGoodbyes
  - type: Speech
  - type: Sprite
    sprite: Structures/Machines/VendingMachines/winterdrobe.rsi
    layers:
    - state: "off"
      map: [ "enum.VendingMachineVisualLayers.Base" ]
    - state: "off"
      map: [ "enum.VendingMachineVisualLayers.BaseUnshaded" ]
      shader: unshaded
    - state: panel
      map: [ "enum.WiresVisualLayers.MaintenancePanel" ]
  - type: PointLight
    radius: 1.8
    energy: 1.6
    color: "#3db83b"

- type: entity
  parent: VendingMachine
  id: VendingMachineCoffee
  name: Solar's Best Hot Drinks
  description: Served boiling so it stays hot all shift!
  components:
  - type: VendingMachine
    pack: HotDrinksMachineInventory
    dispenseOnHitChance: 0.25
    dispenseOnHitThreshold: 2
    offState: off
    brokenState: broken
    normalState: normal-unshaded
    ejectState: eject-unshaded
    denyState: deny-unshaded
    screenState: screen
    ejectDelay: 5
    soundVend: /Audio/Machines/machine_vend_hot_drink.ogg
    initialStockQuality: 0.33
  - type: Advertise
    pack: HotDrinksMachineAds
  - type: SpeakOnUIClosed
    pack: HotDrinksMachineGoodbyes
  - type: Speech
  - type: Sprite
    sprite: Structures/Machines/VendingMachines/coffee.rsi
    layers:
    - state: "off"
      map: ["enum.VendingMachineVisualLayers.Base"]
    - state: "off"
      map: ["enum.VendingMachineVisualLayers.BaseUnshaded"]
      shader: unshaded
    - state: "screen"
      map: ["enum.VendingMachineVisualLayers.Screen"]
      shader: unshaded
    - state: panel
      map: ["enum.WiresVisualLayers.MaintenancePanel"]
  - type: PointLight
    radius: 1.5
    energy: 1.3
    color: "#ad7c4b"

- type: entity
  parent: VendingMachine
  id: VendingMachineCola
  name: Robust Softdrinks
  description: A softdrink vendor provided by Robust Industries, LLC.
  components:
  - type: VendingMachine
    pack: RobustSoftdrinksInventory
    dispenseOnHitChance: 0.25
    dispenseOnHitThreshold: 2
    offState: off
    brokenState: broken
    normalState: normal-unshaded
    ejectState: eject-unshaded
    denyState: deny-unshaded
    ejectDelay: 1.9
    initialStockQuality: 0.33
  - type: Advertise
    pack: RobustSoftdrinksAds
  - type: SpeakOnUIClosed
    pack: RobustSoftdrinksGoodbyes
  - type: Speech
  - type: Sprite
    sprite: Structures/Machines/VendingMachines/cola.rsi
    layers:
    - state: "off"
      map: ["enum.VendingMachineVisualLayers.Base"]
    - state: "off"
      map: ["enum.VendingMachineVisualLayers.BaseUnshaded"]
      shader: unshaded
    - state: panel
      map: ["enum.WiresVisualLayers.MaintenancePanel"]
  - type: PointLight
    radius: 1.5
    energy: 1.6
    color: "#3c5eb5"

- type: entity
  parent: VendingMachineCola
  id: VendingMachineColaBlack
  suffix: Black
  components:
  - type: Sprite
    sprite: Structures/Machines/VendingMachines/cola-black.rsi
    layers:
    - state: "off"
      map: ["enum.VendingMachineVisualLayers.Base"]
    - state: "off"
      map: ["enum.VendingMachineVisualLayers.BaseUnshaded"]
      shader: unshaded
    - state: panel
      map: ["enum.WiresVisualLayers.MaintenancePanel"]
  - type: PointLight
    radius: 1.5
    energy: 1.6
    color: "#423438"

- type: entity
  parent: VendingMachineCola
  id: VendingMachineColaRed
  name: Space Cola Vendor
  description: It vends cola, in space.
  components:
  - type: Sprite
    sprite: Structures/Machines/VendingMachines/cola-red.rsi
    layers:
    - state: "off"
      map: ["enum.VendingMachineVisualLayers.Base"]
    - state: "off"
      map: ["enum.VendingMachineVisualLayers.BaseUnshaded"]
      shader: unshaded
    - state: panel
      map: ["enum.WiresVisualLayers.MaintenancePanel"]
  - type: PointLight
    radius: 1.5
    energy: 1.6
    color: "#A50824"

- type: entity
  parent: VendingMachineCola
  id: VendingMachineSpaceUp
  name: Space-Up! Vendor
  description: Indulge in an explosion of flavor.
  components:
  - type: VendingMachine
    pack: SpaceUpInventory
  - type: Sprite
    sprite: Structures/Machines/VendingMachines/spaceup.rsi
    layers:
    - state: "off"
      map: ["enum.VendingMachineVisualLayers.Base"]
    - state: "off"
      map: ["enum.VendingMachineVisualLayers.BaseUnshaded"]
      shader: unshaded
    - state: panel
      map: ["enum.WiresVisualLayers.MaintenancePanel"]
  - type: PointLight
    radius: 1.5
    energy: 1.6
    color: "#44964A"

- type: entity
  parent: VendingMachineCola
  id: VendingMachineSoda
  suffix: Soda
  components:
  - type: VendingMachine
    pack: SodaInventory
  - type: Sprite
    sprite: Structures/Machines/VendingMachines/soda.rsi
    layers:
    - state: "off"
      map: ["enum.VendingMachineVisualLayers.Base"]
    - state: "off"
      map: ["enum.VendingMachineVisualLayers.BaseUnshaded"]
      shader: unshaded
    - state: panel
      map: ["enum.WiresVisualLayers.MaintenancePanel"]
  - type: PointLight
    radius: 1.5
    energy: 1.6
    color: "#CBC6BE"

- type: entity
  parent: VendingMachineCola
  id: VendingMachineStarkist
  name: Star-kist Vendor
  description: The taste of a star in liquid form.
  components:
  - type: VendingMachine
    pack: StarkistInventory
  - type: Sprite
    sprite: Structures/Machines/VendingMachines/starkist.rsi
    layers:
    - state: "off"
      map: ["enum.VendingMachineVisualLayers.Base"]
    - state: "off"
      map: ["enum.VendingMachineVisualLayers.BaseUnshaded"]
      shader: unshaded
    - state: panel
      map: ["enum.WiresVisualLayers.MaintenancePanel"]
  - type: PointLight
    radius: 1.5
    energy: 1.6
    color: "#D3A44D"

- type: entity
  parent: VendingMachine
  id: VendingMachineShamblersJuice
  name: Shambler's Juice Vendor
  description: ~Shake me up some of that Shambler's Juice!~
  components:
  - type: VendingMachine
    pack: ShamblersJuiceInventory
    dispenseOnHitChance: 0.25
    dispenseOnHitThreshold: 2
    offState: off
    brokenState: broken
    normalState: normal-unshaded
    ejectState: eject-unshaded
    denyState: deny-unshaded
    ejectDelay: 1.9
    initialStockQuality: 0.33
  - type: Advertise
    pack: RobustSoftdrinksAds
  - type: Speech
  - type: Sprite
    sprite: Structures/Machines/VendingMachines/shamblersjuice.rsi
    layers:
    - state: "off"
      map: ["enum.VendingMachineVisualLayers.Base"]
    - state: "off"
      map: ["enum.VendingMachineVisualLayers.BaseUnshaded"]
      shader: unshaded
    - state: panel
      map: ["enum.WiresVisualLayers.MaintenancePanel"]
  - type: PointLight
    radius: 1.5
    energy: 1.6
    color: "#66538F"

- type: entity
  parent: VendingMachine
  id: VendingMachinePwrGame
  name: Pwr Game Vendor
  description: You want it, we got it. Brought to you in partnership with Vlad's Salads.
  components:
  - type: VendingMachine
    pack: PwrGameInventory
    dispenseOnHitChance: 0.25
    dispenseOnHitThreshold: 2
    offState: off
    brokenState: broken
    normalState: normal-unshaded
    ejectState: eject-unshaded
    denyState: deny-unshaded
    ejectDelay: 1.9
    initialStockQuality: 0.33
  - type: Advertise
    pack: RobustSoftdrinksAds
  - type: SpeakOnUIClosed
    pack: GenericVendGoodbyes
  - type: Speech
  - type: Sprite
    sprite: Structures/Machines/VendingMachines/pwrgame.rsi
    layers:
    - state: "off"
      map: ["enum.VendingMachineVisualLayers.Base"]
    - state: "off"
      map: ["enum.VendingMachineVisualLayers.BaseUnshaded"]
      shader: unshaded
    - state: panel
      map: ["enum.WiresVisualLayers.MaintenancePanel"]
  - type: PointLight
    radius: 1.5
    energy: 1.6
    color: "#6927C5"

- type: entity
  parent: VendingMachine
  id: VendingMachineDrGibb
  name: Dr. Gibb Vendor
  description: Canned explosion of different flavors in this very vendor!
  components:
  - type: VendingMachine
    pack: DrGibbInventory
    dispenseOnHitChance: 0.25
    dispenseOnHitThreshold: 2
    offState: off
    brokenState: broken
    normalState: normal-unshaded
    ejectState: eject-unshaded
    denyState: deny-unshaded
    ejectDelay: 1.9
    initialStockQuality: 0.33
  - type: Advertise
    pack: RobustSoftdrinksAds
  - type: SpeakOnUIClosed
    pack: GenericVendGoodbyes
  - type: Speech
  - type: Sprite
    sprite: Structures/Machines/VendingMachines/gib.rsi
    layers:
    - state: "off"
      map: ["enum.VendingMachineVisualLayers.Base"]
    - state: "off"
      map: ["enum.VendingMachineVisualLayers.BaseUnshaded"]
      shader: unshaded
    - state: panel
      map: ["enum.WiresVisualLayers.MaintenancePanel"]
  - type: PointLight
    radius: 1.5
    energy: 1.6
    color: "#D82929"

- type: entity
  parent: VendingMachine
  id: VendingMachineDinnerware
  name: Plasteel Chef's Dinnerware Vendor
  description: A kitchen and restaurant equipment vendor.
  components:
  - type: VendingMachine
    pack: DinnerwareInventory
    offState: off
    brokenState: broken
    normalState: normal-unshaded
    ejectState: eject-unshaded
  - type: Advertise
    pack: DinnerwareAds
  - type: SpeakOnUIClosed
    pack: GenericVendGoodbyes
  - type: Sprite
    sprite: Structures/Machines/VendingMachines/dinnerware.rsi
    layers:
    - state: "off"
      map: ["enum.VendingMachineVisualLayers.Base"]
    - state: "off"
      map: ["enum.VendingMachineVisualLayers.BaseUnshaded"]
      shader: unshaded
    - state: panel
      map: ["enum.WiresVisualLayers.MaintenancePanel"]
<<<<<<< HEAD
=======
  - type: AccessReader
    access: [["Kitchen"]]
>>>>>>> a7e29f28
  - type: PointLight
    radius: 1.5
    energy: 1.6
    color: "#4b93ad"
  - type: MarketModifier # Frontier
    mod: 5 # Frontier

- type: entity
  parent: VendingMachine
  id: VendingMachineMagivend
  name: MagiVend
  description: A magic vending machine.
  components:
  - type: VendingMachine
    pack: MagiVendInventory
    offState: off
    brokenState: broken
    normalState: normal-unshaded
  - type: Advertise
    pack: MagiVendAds
  - type: SpeakOnUIClosed
    pack: GenericVendGoodbyes
  - type: Sprite
    sprite: Structures/Machines/VendingMachines/magivend.rsi
    layers:
    - state: "off"
      map: ["enum.VendingMachineVisualLayers.Base"]
    - state: "off"
      map: ["enum.VendingMachineVisualLayers.BaseUnshaded"]
      shader: unshaded
    - state: panel
      map: ["enum.WiresVisualLayers.MaintenancePanel"]
  - type: PointLight
    radius: 1.5
    energy: 1.6
    color: "#9a18d6"

- type: entity
  parent: VendingMachine
  id: VendingMachineDiscount
  name: Discount Dan's
  description: A vending machine containing discount snacks from the infamous 'Discount Dan' franchise.
  components:
  - type: VendingMachine
    pack: DiscountDansInventory
    dispenseOnHitChance: 0.25
    dispenseOnHitThreshold: 2
    offState: off
    brokenState: broken
    normalState: normal-unshaded
    initialStockQuality: 0.33
  - type: Advertise
    pack: DiscountDansAds
  - type: SpeakOnUIClosed
    pack: DiscountDansGoodbyes
  - type: Speech
  - type: Sprite
    sprite: Structures/Machines/VendingMachines/discount.rsi
    layers:
    - state: "off"
      map: ["enum.VendingMachineVisualLayers.Base"]
    - state: "off"
      map: ["enum.VendingMachineVisualLayers.BaseUnshaded"]
      shader: unshaded
    - texture: Structures/Machines/VendingMachines/maintenance_panel.png
      map: ["enum.WiresVisualLayers.MaintenancePanel"]
  - type: PointLight
    radius: 1.5
    energy: 1.6
    color: "#6148c7"

- type: entity
  parent: VendingMachine
  id: VendingMachineEngivend
  name: Engi-Vend
  description: Spare tool vending. What? Did you expect some witty description?
  components:
  - type: VendingMachine
    pack: EngiVendInventory
    offState: off
    brokenState: broken
    normalState: normal-unshaded
    ejectState: eject-unshaded
    denyState: deny-unshaded
  - type: Sprite
    sprite: Structures/Machines/VendingMachines/engivend.rsi
    layers:
    - state: "off"
      map: ["enum.VendingMachineVisualLayers.Base"]
    - state: "off"
      map: ["enum.VendingMachineVisualLayers.BaseUnshaded"]
      shader: unshaded
    - state: panel
      map: ["enum.WiresVisualLayers.MaintenancePanel"]
  - type: PointLight
    radius: 1.5
    energy: 1.6
    color: "#b89e2a"
  - type: MarketModifier # Frontier
    mod: 10 # Frontier

- type: entity
  parent: VendingMachine
  id: VendingMachineMedical
  name: NanoMed Plus
  description: It's a medical drug dispenser. Natural chemicals only!
  components:
  - type: VendingMachine
    pack: NanoMedPlusInventory
    offState: off
    brokenState: broken
    normalState: normal-unshaded
    ejectState: eject-unshaded
    denyState: deny-unshaded
    ejectDelay: 0.6
  - type: Advertise
    pack: NanoMedAds
  - type: SpeakOnUIClosed
    pack: GenericVendGoodbyes
  - type: Sprite
    sprite: Structures/Machines/VendingMachines/medical.rsi
    layers:
    - state: "off"
      map: ["enum.VendingMachineVisualLayers.Base"]
    - state: "off"
      map: ["enum.VendingMachineVisualLayers.BaseUnshaded"]
      shader: unshaded
    - state: panel
      map: ["enum.WiresVisualLayers.MaintenancePanel"]
  - type: MarketModifier # Frontier
    mod: 5 # Frontier
  - type: PointLight
    radius: 1.5
    energy: 1.6
    color: "#9dc5c9"
  - type: GuideHelp
    guides:
    - Medical Doctor

- type: entity
  parent: VendingMachine
  id: VendingMachineNutri
  name: NutriMax
  description: A vending machine containing nutritional substances for plants and botanical tools.
  components:
  - type: VendingMachine
    pack: NutriMaxInventory
    offState: off
    brokenState: broken
    normalState: normal-unshaded
    ejectState: eject-unshaded
    denyState: deny-unshaded
  - type: Advertise
    pack: NutriMaxAds
  - type: SpeakOnUIClosed
    pack: NutriMaxGoodbyes
  - type: Sprite
    sprite: Structures/Machines/VendingMachines/nutri.rsi
    layers:
    - state: "off"
      map: ["enum.VendingMachineVisualLayers.Base"]
    - state: "off"
      map: ["enum.VendingMachineVisualLayers.BaseUnshaded"]
      shader: unshaded
    - state: panel
      map: ["enum.WiresVisualLayers.MaintenancePanel"]
  - type: MarketModifier # Frontier
    mod: 5 # Frontier
  - type: PointLight
    radius: 1.5
    energy: 1.6
    color: "#326e3f"

- type: entity
  parent: VendingMachine
  id: VendingMachineSec
  name: SecTech
  description: A vending machine containing Security equipment. A label reads SECURITY PERSONNEL ONLY.
  components:
  - type: VendingMachine
    pack: SecTechInventory
    offState: off
    brokenState: broken
    normalState: normal-unshaded
    ejectState: eject-unshaded
    denyState: deny-unshaded
  - type: Advertise
    pack: SecTechAds
  - type: SpeakOnUIClosed
    pack: SecTechGoodbyes
  - type: Sprite
    sprite: Structures/Machines/VendingMachines/sec.rsi
    layers:
    - state: "off"
      map: ["enum.VendingMachineVisualLayers.Base"]
    - state: "off"
      map: ["enum.VendingMachineVisualLayers.BaseUnshaded"]
      shader: unshaded
    - state: panel
      map: ["enum.WiresVisualLayers.MaintenancePanel"]
  - type: AccessReader
    access: [["Security"]]
  - type: MarketModifier # Frontier
    mod: 5 # Frontier
  - type: PointLight
    radius: 1
    energy: 1.2
    color: "#78645c"
  - type: GuideHelp
    guides:
    - Security
    # - Antagonists # Frontier: removed guidebook entry

- type: entity
  parent: VendingMachine
  id: VendingMachineSeedsUnlocked
  name: MegaSeed Servitor
  description: For when you need seeds fast. Hands down the best seed selection on the station!
  suffix: Unlocked
  components:
  - type: VendingMachine
    pack: MegaSeedServitorInventory
    offState: off
    brokenState: broken
    normalState: normal-unshaded
    ejectState: eject-unshaded
    denyState: deny-unshaded
  - type: Advertise
    pack: MegaSeedAds
  - type: SpeakOnUIClosed
    pack: GenericVendGoodbyes
  - type: Sprite
    sprite: Structures/Machines/VendingMachines/seeds.rsi
    layers:
    - state: "off"
      map: ["enum.VendingMachineVisualLayers.Base"]
    - state: "off"
      map: ["enum.VendingMachineVisualLayers.BaseUnshaded"]
      shader: unshaded
    - state: panel
      map: ["enum.WiresVisualLayers.MaintenancePanel"]
  - type: PointLight
    radius: 1.5
    energy: 1.6
    color: "#326e3f"
  - type: MarketModifier # Frontier
    mod: 5 # Frontier

- type: entity
  parent: VendingMachineSeedsUnlocked
  id: VendingMachineSeeds
  suffix: Hydroponics
  components:
  - type: MarketModifier # Frontier
    mod: 5 # Frontier

- type: entity
  parent: VendingMachine
  id: VendingMachineSnack
  name: Getmore Chocolate Corp
  description: A snack machine courtesy of the Getmore Chocolate Corporation, based out of Mars.
  components:
  - type: VendingMachine
    pack: GetmoreChocolateCorpInventory
    dispenseOnHitChance: 0.25
    dispenseOnHitThreshold: 2
    offState: off
    brokenState: broken
    normalState: normal-unshaded
    ejectState: eject-unshaded
    denyState: deny-unshaded
    initialStockQuality: 0.33
  - type: Advertise
    pack: GetmoreChocolateCorpAds
  - type: SpeakOnUIClosed
    pack: GetmoreChocolateCorpGoodbyes
  - type: Speech
  - type: Sprite
    sprite: Structures/Machines/VendingMachines/snack.rsi
    layers:
    - state: "off"
      map: ["enum.VendingMachineVisualLayers.Base"]
    - state: "off"
      map: ["enum.VendingMachineVisualLayers.BaseUnshaded"]
      shader: unshaded
    - state: panel
      map: ["enum.WiresVisualLayers.MaintenancePanel"]
  - type: PointLight
    radius: 1.5
    energy: 1.6
    color: "#c73434"

- type: entity
  parent: VendingMachineSnack
  id: VendingMachineSustenance
  name: Sustenance Vendor
  description: A vending machine which vends food, as required by section 47-C of the NT's Prisoner Ethical Treatment Agreement.
  components:
  - type: VendingMachine
    pack: SustenanceInventory
    dispenseOnHitChance: 0.25
    dispenseOnHitThreshold: 2
    offState: off
    brokenState: broken
    normalState: normal-unshaded
    ejectState: eject-unshaded
    denyState: deny-unshaded
  - type: Sprite
    sprite: Structures/Machines/VendingMachines/sustenance.rsi
    layers:
    - state: "off"
      map: ["enum.VendingMachineVisualLayers.Base"]
    - state: "off"
      map: ["enum.VendingMachineVisualLayers.BaseUnshaded"]
      shader: unshaded
    - state: panel
      map: ["enum.WiresVisualLayers.MaintenancePanel"]
  - type: PointLight
    radius: 1.5
    energy: 1.6
    color: "#737785"

- type: entity
  parent: VendingMachineSnack
  id: VendingMachineSnackBlue
  suffix: Blue
  components:
  - type: Sprite
    sprite: Structures/Machines/VendingMachines/snack-blue.rsi
    layers:
    - state: "off"
      map: ["enum.VendingMachineVisualLayers.Base"]
    - state: "off"
      map: ["enum.VendingMachineVisualLayers.BaseUnshaded"]
      shader: unshaded
    - state: panel
      map: ["enum.WiresVisualLayers.MaintenancePanel"]
  - type: PointLight
    radius: 1.5
    energy: 1.6
    color: "#3c5eb5"

- type: entity
  parent: VendingMachineSnack
  id: VendingMachineSnackOrange
  suffix: Orange
  components:
  - type: Sprite
    sprite: Structures/Machines/VendingMachines/snack-orange.rsi
    layers:
    - state: "off"
      map: ["enum.VendingMachineVisualLayers.Base"]
    - state: "off"
      map: ["enum.VendingMachineVisualLayers.BaseUnshaded"]
      shader: unshaded
    - state: panel
      map: ["enum.WiresVisualLayers.MaintenancePanel"]
  - type: PointLight
    radius: 1.5
    energy: 1.6
    color: "#CE3401"

- type: entity
  parent: VendingMachineSnack
  id: VendingMachineSnackGreen
  suffix: Green
  components:
  - type: Sprite
    sprite: Structures/Machines/VendingMachines/snack-green.rsi
    layers:
    - state: "off"
      map: ["enum.VendingMachineVisualLayers.Base"]
    - state: "off"
      map: ["enum.VendingMachineVisualLayers.BaseUnshaded"]
      shader: unshaded
    - state: panel
      map: ["enum.WiresVisualLayers.MaintenancePanel"]
  - type: PointLight
    radius: 1.5
    energy: 1.6
    color: "#5F6A1C"

- type: entity
  parent: VendingMachineSnack
  id: VendingMachineSnackTeal
  suffix: Teal
  components:
  - type: Sprite
    sprite: Structures/Machines/VendingMachines/snack-teal.rsi
    layers:
    - state: "off"
      map: ["enum.VendingMachineVisualLayers.Base"]
    - state: "off"
      map: ["enum.VendingMachineVisualLayers.BaseUnshaded"]
      shader: unshaded
    - state: panel
      map: ["enum.WiresVisualLayers.MaintenancePanel"]
  - type: PointLight
    radius: 1.5
    energy: 1.6
    color: "#207E79"

- type: entity
  parent: VendingMachine
  id: VendingMachineSovietSoda
  name: BODA
  description: An old vending machine containing sweet water.
  components:
  - type: VendingMachine
    pack: BodaInventory
    dispenseOnHitChance: 0.25
    dispenseOnHitThreshold: 2
    offState: off
    brokenState: broken
    normalState: normal-unshaded
    ejectState: eject-unshaded
    denyState: deny-unshaded
    initialStockQuality: 0.33
  - type: Advertise
    pack: BodaAds
  - type: SpeakOnUIClosed
    pack: BodaGoodbyes
  - type: Speech
  - type: Sprite
    sprite: Structures/Machines/VendingMachines/sovietsoda.rsi
    layers:
    - state: "off"
      map: ["enum.VendingMachineVisualLayers.Base"]
    - state: "off"
      map: ["enum.VendingMachineVisualLayers.BaseUnshaded"]
      shader: unshaded
    - state: panel
      map: ["enum.WiresVisualLayers.MaintenancePanel"]
  - type: PointLight
    radius: 1.5
    energy: 1.6
    color: "#389690"
  - type: MarketModifier # Frontier
    mod: 9.64 # Frontier

- type: entity
  parent: VendingMachine
  id: VendingMachineTheater
  name: AutoDrobe
  description: A vending machine containing costumes.
  components:
  - type: VendingMachine
    pack: AutoDrobeInventory
    offState: off
    brokenState: broken
    normalState: normal-unshaded
    ejectState: eject-unshaded
    denyState: deny-unshaded
    screenState: screen
  - type: Advertise
    pack: AutoDrobeAds
  - type: SpeakOnUIClosed
    pack: GenericVendGoodbyes
  - type: Speech
  - type: Sprite
    sprite: Structures/Machines/VendingMachines/theater.rsi
    layers:
    - state: "off"
      map: ["enum.VendingMachineVisualLayers.Base"]
    - state: "off"
      map: ["enum.VendingMachineVisualLayers.BaseUnshaded"]
      shader: unshaded
    - state: panel
      map: ["enum.WiresVisualLayers.MaintenancePanel"]
    - state: "screen"
      map: ["enum.VendingMachineVisualLayers.Screen"]
      shader: unshaded
  - type: PointLight
    radius: 1.5
    energy: 1.6
    color: "#c73434"

- type: entity
  parent: VendingMachine
  id: VendingMachineVendomat
  name: Vendomat
  description: Only the finest robust equipment in space!
  components:
  - type: VendingMachine
    pack: VendomatInventory
    offState: off
    brokenState: broken
    normalState: normal-unshaded
    ejectState: eject-unshaded
    denyState: deny-unshaded
  - type: Advertise
    pack: VendomatAds
  - type: SpeakOnUIClosed
    pack: GenericVendGoodbyes
  - type: Speech
  - type: Sprite
    sprite: Structures/Machines/VendingMachines/vendomat.rsi
    layers:
    - state: "off"
      map: ["enum.VendingMachineVisualLayers.Base"]
    - state: "off"
      map: ["enum.VendingMachineVisualLayers.BaseUnshaded"]
      shader: unshaded
    - state: panel
      map: ["enum.WiresVisualLayers.MaintenancePanel"]
  - type: PointLight
    radius: 1.5
    energy: 1.6
    color: "#9dc5c9"

- type: entity
  parent: VendingMachine
  id: VendingMachineRobotics
  name: Robotech Deluxe
  description: All the tools you need to create your own robot army.
  components:
  - type: VendingMachine
    pack: RoboticsInventory
    offState: off
    brokenState: broken
    normalState: normal-unshaded
    ejectState: eject-unshaded
    denyState: deny-unshaded
  - type: Advertise
    pack: VendomatAds
  - type: SpeakOnUIClosed
    pack: GenericVendGoodbyes
  - type: Speech
  - type: Sprite
    sprite: Structures/Machines/VendingMachines/robotics.rsi
    layers:
    - state: "off"
      map: ["enum.VendingMachineVisualLayers.Base"]
    - state: "off"
      map: ["enum.VendingMachineVisualLayers.BaseUnshaded"]
      shader: unshaded
    - state: panel
      map: ["enum.WiresVisualLayers.MaintenancePanel"]
  - type: MarketModifier # Frontier
    mod: 5 # Frontier
  - type: PointLight
    radius: 1.5
    energy: 1.6
    color: "#B0ADA9"
  - type: GuideHelp
    guides:
    - Robotics

- type: entity
  parent: VendingMachine
  id: VendingMachineYouTool
  name: YouTool
  description: "A vending machine containing standard tools. A label reads: Tools for tools."
  components:
  - type: VendingMachine
    pack: YouToolInventory
    offState: off
    brokenState: broken
    normalState: normal-unshaded
    ejectState: eject-unshaded
    denyState: deny-unshaded
  - type: Sprite
    sprite: Structures/Machines/VendingMachines/youtool.rsi
    layers:
    - state: "off"
      map: ["enum.VendingMachineVisualLayers.Base"]
    - state: "off"
      map: ["enum.VendingMachineVisualLayers.BaseUnshaded"]
      shader: unshaded
    - state: panel
      map: ["enum.WiresVisualLayers.MaintenancePanel"]
  - type: PointLight
    radius: 1.5
    energy: 1.6
    color: "#d4ab33"

- type: entity
  parent: VendingMachine
  id: VendingMachineGames
  name: Good Clean Fun
  description: Vends things that the station representatives are probably not going to appreciate you fiddling with instead of your job...
  components:
  - type: VendingMachine
    pack: GoodCleanFunInventory
    offState: off
    brokenState: broken
    normalState: normal-unshaded
    ejectState: eject-unshaded
    ejectDelay: 1.8
  - type: Advertise
    pack: GoodCleanFunAds
  - type: SpeakOnUIClosed
    pack: GoodCleanFunGoodbyes
  - type: Sprite
    sprite: Structures/Machines/VendingMachines/games.rsi
    layers:
    - state: "off"
      map: ["enum.VendingMachineVisualLayers.Base"]
    - state: "off"
      map: ["enum.VendingMachineVisualLayers.BaseUnshaded"]
      shader: unshaded
    - state: panel
      map: ["enum.WiresVisualLayers.MaintenancePanel"]
  - type: PointLight
    radius: 1.5
    energy: 1.6
    color: "#326e3f"

- type: entity
  parent: VendingMachine
  id: VendingMachineChang
  name: Mr. Chang
  description: A self-serving Chinese food machine, for all your Chinese food needs.
  components:
  - type: VendingMachine
    pack: ChangInventory
    dispenseOnHitChance: 0.25
    dispenseOnHitThreshold: 2
    offState: off
    brokenState: broken
    normalState: normal-unshaded
    initialStockQuality: 0.33
  - type: Advertise
    pack: ChangAds
  - type: SpeakOnUIClosed
    pack: ChangGoodbyes
  - type: Speech
  - type: Sprite
    sprite: Structures/Machines/VendingMachines/changs.rsi
    layers:
    - state: "off"
      map: ["enum.VendingMachineVisualLayers.Base"]
    - state: "off"
      map: ["enum.VendingMachineVisualLayers.BaseUnshaded"]
      shader: unshaded
    - state: panel
      map: ["enum.WiresVisualLayers.MaintenancePanel"]
  - type: PointLight
    radius: 1.5
    energy: 1.6
    color: "#ffe599"

- type: entity
  parent: VendingMachine
  id: VendingMachineSalvage
  name: Salvage Vendor
  description: A dwarf's best friend!
  components:
  - type: VendingMachine
    pack: SalvageEquipmentInventory
    offState: off
    brokenState: broken
    normalState: normal-unshaded
    denyState: deny-unshaded
  - type: Sprite
    sprite: Structures/Machines/VendingMachines/mining.rsi
    layers:
    - state: "off"
      map: ["enum.VendingMachineVisualLayers.Base"]
    - state: "off"
      map: ["enum.VendingMachineVisualLayers.BaseUnshaded"]
      shader: unshaded
    - state: panel
      map: ["enum.WiresVisualLayers.MaintenancePanel"]
  - type: PointLight
    radius: 1.5
    energy: 1.6
    color: "#b89f25"
  # - type: AccessReader # Frontier
  #   access: [["Salvage"]] # Frontier
  - type: MarketModifier # Frontier
    mod: 10 # Frontier
  # - type: GuideHelp # Frontier: removed guidebook entry
  #   guides: # Frontier: removed guidebook entry
  #   - Salvage # Frontier: removed guidebook entry

- type: entity
  parent: VendingMachine
  id: VendingMachineDonut
  name: Monkin' Donuts
  description: A donut vendor provided by Robust Industries, LLC.
  components:
  - type: VendingMachine
    pack: DonutInventory
    dispenseOnHitChance: 0.25
    dispenseOnHitThreshold: 2
    offState: off
    brokenState: broken
    normalState: normal-unshaded
    initialStockQuality: 0.33
  - type: Advertise
    pack: DonutAds
  - type: SpeakOnUIClosed
    pack: DonutGoodbyes
  - type: Speech
  - type: Sprite
    sprite: Structures/Machines/VendingMachines/donut.rsi
    layers:
    - state: "off"
      map: ["enum.VendingMachineVisualLayers.Base"]
    - state: "off"
      map: ["enum.VendingMachineVisualLayers.BaseUnshaded"]
      shader: unshaded
    - state: panel
      map: ["enum.WiresVisualLayers.MaintenancePanel"]
  - type: PointLight
    radius: 1.5
    energy: 1.6
    color: "#d4ab33"
  - type: MarketModifier # Frontier
    mod: 5 # Frontier

# wallmounted machines

- type: entity
  id: VendingMachineWallmount
  parent: VendingMachine
  name: vending machine
  abstract: true
  placement:
    mode: SnapgridCenter
    snap:
    - Wallmount
  components:
  - type: Sprite
    drawdepth: WallMountedItems
    snapCardinals: false
  - type: Rotatable
  - type: WallMount
    arc: 175
  - type: Transform
    noRot: false

- type: entity
  parent: VendingMachineWallmount
  id: VendingMachineWallMedical
  name: NanoMed
  description: "It's a wall-mounted medical equipment dispenser. Natural chemicals only!"
  components:
  - type: VendingMachine
    pack: NanoMedInventory
    offState: off
    brokenState: broken
    normalState: normal-unshaded
    denyState: deny-unshaded
  - type: Sprite
    sprite: Structures/Machines/VendingMachines/wallmed.rsi
    layers:
    - state: "off"
      map: ["enum.VendingMachineVisualLayers.Base"]
    - state: "off"
      map: ["enum.VendingMachineVisualLayers.BaseUnshaded"]
      shader: unshaded
    - texture: Structures/Machines/VendingMachines/maintenance_panel.png
      map: ["enum.WiresVisualLayers.MaintenancePanel"]
  - type: MarketModifier # Frontier
    mod: 5 # Frontier
  - type: PointLight
    radius: 1.3
    energy: 1.6
    color: "#43ccb5"
  # - type: AccessReader # Frontier
  #   access: [["Medical"]] # Frontier
  - type: GuideHelp
    guides:
    - Medical

# job clothing

- type: entity
  parent: VendingMachine
  id: VendingMachineHydrobe
  name: HyDrobe
  description: A machine with a catchy name. It dispenses botany related clothing and gear.
  components:
  - type: VendingMachine
    pack: HyDrobeInventory
    offState: off
    brokenState: broken
    normalState: normal-unshaded
  - type: Advertise
    pack: HyDrobeAds
  - type: SpeakOnUIClosed
    pack: GenericVendGoodbyes
  - type: Sprite
    sprite: Structures/Machines/VendingMachines/hydrobe.rsi
    layers:
    - state: "off"
      map: ["enum.VendingMachineVisualLayers.Base"]
    - state: "off"
      map: ["enum.VendingMachineVisualLayers.BaseUnshaded"]
      shader: unshaded
    - state: panel
      map: ["enum.WiresVisualLayers.MaintenancePanel"]
  - type: PointLight
    radius: 1.5
    energy: 1.6
    color: "#326e3f"
  # - type: AccessReader # Frontier
  #   access: [["Hydroponics"]] # Frontier

- type: entity
  parent: VendingMachine
  id: VendingMachineLawDrobe
  name: LawDrobe
  description: Objection! This wardrobe dispenses the rule of law... and lawyer clothing..
  components:
  - type: VendingMachine
    pack: LawDrobeInventory
    offState: off
    brokenState: broken
    normalState: normal-unshaded
  - type: Advertise
    pack: LawDrobeAds
  - type: SpeakOnUIClosed
    pack: LawDrobeGoodbyes
  - type: Sprite
    sprite: Structures/Machines/VendingMachines/lawdrobe.rsi
    layers:
    - state: "off"
      map: ["enum.VendingMachineVisualLayers.Base"]
    - state: "off"
      map: ["enum.VendingMachineVisualLayers.BaseUnshaded"]
      shader: unshaded
    - state: panel
      map: ["enum.WiresVisualLayers.MaintenancePanel"]

- type: entity
  parent: VendingMachine
  id: VendingMachineSecDrobe
  name: SecDrobe
  description: A vending machine for security and security-related clothing!
  components:
  - type: VendingMachine
    pack: SecDrobeInventory
    offState: off
    brokenState: broken
    normalState: normal-unshaded
  - type: Advertise
    pack: SecDrobeAds
  - type: SpeakOnUIClosed
    pack: GenericVendGoodbyes
  - type: Sprite
    sprite: Structures/Machines/VendingMachines/secdrobe.rsi
    layers:
    - state: "off"
      map: ["enum.VendingMachineVisualLayers.Base"]
    - state: "off"
      map: ["enum.VendingMachineVisualLayers.BaseUnshaded"]
      shader: unshaded
    - state: panel
      map: ["enum.WiresVisualLayers.MaintenancePanel"]
  - type: PointLight
    radius: 1.5
    energy: 1.6
    color: "#d82929"
  - type: AccessReader
    access: [["Security"]]

- type: entity
  parent: VendingMachine
  id: VendingBarDrobe
  name: BarDrobe
  description: A stylish vendor to dispense the most stylish bar clothing!
  components:
  - type: VendingMachine
    pack: BarDrobeInventory
    offState: off
    brokenState: broken
    normalState: normal-unshaded
  - type: Advertise
    pack: BarDrobeAds
  - type: SpeakOnUIClosed
    pack: GenericVendGoodbyes
  - type: Sprite
    sprite: Structures/Machines/VendingMachines/bardrobe.rsi
    layers:
    - state: "off"
      map: ["enum.VendingMachineVisualLayers.Base"]
    - state: "off"
      map: ["enum.VendingMachineVisualLayers.BaseUnshaded"]
      shader: unshaded
    - state: panel
      map: ["enum.WiresVisualLayers.MaintenancePanel"]

- type: entity
  parent: VendingMachine
  id: VendingMachineChapel
  name: PietyVend
  components:
  - type: VendingMachine
    pack: PietyVendInventory
    offState: off
    brokenState: broken
    normalState: normal-unshaded
    denyState: deny-unshaded
  - type: Sprite
    sprite: Structures/Machines/VendingMachines/chapdrobe.rsi
    layers:
    - state: "off"
      map: ["enum.VendingMachineVisualLayers.Base"]
    - state: "off"
      map: ["enum.VendingMachineVisualLayers.BaseUnshaded"]
      shader: unshaded
    - state: panel
      map: ["enum.WiresVisualLayers.MaintenancePanel"]
  - type: PointLight
    radius: 1.5
    energy: 1.6
    color: "#CCCCCC" #The holy C

- type: entity
  parent: VendingMachine
  id: VendingMachineCargoDrobe
  name: CargoDrobe
  description: A highly advanced vending machine for buying cargo related clothing for free.
  components:
  - type: VendingMachine
    pack: CargoDrobeInventory
    offState: off
    brokenState: broken
    normalState: normal-unshaded
  - type: Advertise
    pack: CargoDrobeAds
  - type: SpeakOnUIClosed
    pack: GenericVendGoodbyes
  - type: Sprite
    sprite: Structures/Machines/VendingMachines/cargodrobe.rsi
    layers:
    - state: "off"
      map: ["enum.VendingMachineVisualLayers.Base"]
    - state: "off"
      map: ["enum.VendingMachineVisualLayers.BaseUnshaded"]
      shader: unshaded
    - state: panel
      map: ["enum.WiresVisualLayers.MaintenancePanel"]
  - type: PointLight
    radius: 1.5
    energy: 1.6
    color: "#b89e2a"
  # - type: AccessReader # Frontier
  #   access: [["Cargo"]] # Frontier

- type: entity
  parent: VendingMachine
  id: VendingMachineMediDrobe
  name: MediDrobe
  description: A vending machine rumoured to be capable of dispensing clothing for medical personnel.
  components:
  - type: VendingMachine
    pack: MediDrobeInventory
    offState: off
    brokenState: broken
    normalState: normal-unshaded
  - type: Advertise
    pack: MediDrobeAds
  - type: SpeakOnUIClosed
    pack: GenericVendGoodbyes
  - type: Sprite
    sprite: Structures/Machines/VendingMachines/medidrobe.rsi
    layers:
    - state: "off"
      map: ["enum.VendingMachineVisualLayers.Base"]
    - state: "off"
      map: ["enum.VendingMachineVisualLayers.BaseUnshaded"]
      shader: unshaded
    - state: panel
      map: ["enum.WiresVisualLayers.MaintenancePanel"]

- type: entity
  parent: VendingMachine
  id: VendingMachineChemDrobe
  name: ChemDrobe
  description: A vending machine for dispensing chemistry related clothing.
  components:
  - type: VendingMachine
    pack: ChemDrobeInventory
    offState: off
    brokenState: broken
    normalState: normal-unshaded
  - type: Advertise
    pack: ChemDrobeAds
  - type: SpeakOnUIClosed
    pack: GenericVendGoodbyes
  - type: Sprite
    sprite: Structures/Machines/VendingMachines/chemdrobe.rsi
    layers:
    - state: "off"
      map: ["enum.VendingMachineVisualLayers.Base"]
    - state: "off"
      map: ["enum.VendingMachineVisualLayers.BaseUnshaded"]
      shader: unshaded
    - state: panel
      map: ["enum.WiresVisualLayers.MaintenancePanel"]

- type: entity
  parent: VendingMachine
  id: VendingMachineCuraDrobe
  name: CuraDrobe
  description: A lowstock vendor only capable of vending clothing for curators and librarians.
  components:
  - type: VendingMachine
    pack: CuraDrobeInventory
    offState: off
    brokenState: broken
    normalState: normal-unshaded
  - type: Advertise
    pack: CuraDrobeAds
  - type: SpeakOnUIClosed
    pack: GenericVendGoodbyes
  - type: Sprite
    sprite: Structures/Machines/VendingMachines/curadrobe.rsi
    layers:
    - state: "off"
      map: ["enum.VendingMachineVisualLayers.Base"]
    - state: "off"
      map: ["enum.VendingMachineVisualLayers.BaseUnshaded"]
      shader: unshaded
    - state: panel
      map: ["enum.WiresVisualLayers.MaintenancePanel"]
#  - type: AccessReader # Frontier
#    access: [["Service"]]

- type: entity
  parent: VendingMachine
  id: VendingMachineAtmosDrobe
  name: AtmosDrobe
  description: This relatively unknown vending machine delivers clothing for Atmospherics Technicians, an equally unknown job.
  components:
  - type: VendingMachine
    pack: AtmosDrobeInventory
    offState: off
    brokenState: broken
    normalState: normal-unshaded
  - type: Advertise
    pack: AtmosDrobeAds
  - type: SpeakOnUIClosed
    pack: GenericVendGoodbyes
  - type: Sprite
    sprite: Structures/Machines/VendingMachines/atmosdrobe.rsi
    layers:
    - state: "off"
      map: ["enum.VendingMachineVisualLayers.Base"]
    - state: "off"
      map: ["enum.VendingMachineVisualLayers.BaseUnshaded"]
      shader: unshaded
    - state: panel
      map: ["enum.WiresVisualLayers.MaintenancePanel"]
  - type: PointLight
    radius: 1.5
    energy: 1.6
    color: "#b89e2a"
  # - type: AccessReader # Frontier
  #   access: [["Engineering"]] # Frontier

- type: entity
  parent: VendingMachine
  id: VendingMachineEngiDrobe
  name: EngiDrobe
  description: A vending machine renowned for vending industrial grade clothing.
  components:
  - type: VendingMachine
    pack: EngiDrobeInventory
    offState: off
    brokenState: broken
    normalState: normal-unshaded
  - type: Advertise
    pack: EngiDrobeAds
  - type: SpeakOnUIClosed
    pack: GenericVendGoodbyes
  - type: Sprite
    sprite: Structures/Machines/VendingMachines/engidrobe.rsi
    layers:
    - state: "off"
      map: ["enum.VendingMachineVisualLayers.Base"]
    - state: "off"
      map: ["enum.VendingMachineVisualLayers.BaseUnshaded"]
      shader: unshaded
    - state: panel
      map: ["enum.WiresVisualLayers.MaintenancePanel"]
  - type: PointLight
    radius: 1.5
    energy: 1.6
    color: "#b89e2a"
  # - type: AccessReader # Frontier
  #   access: [["Engineering"]] # Frontier

- type: entity
  parent: VendingMachine
  id: VendingMachineChefDrobe
  name: ChefDrobe
  description: This vending machine might not dispense meat, but it certainly dispenses chef related clothing.
  components:
  - type: VendingMachine
    pack: ChefDrobeInventory
    offState: off
    brokenState: broken
    normalState: normal-unshaded
  - type: Advertise
    pack: ChefDrobeAds
  - type: SpeakOnUIClosed
    pack: GenericVendGoodbyes
  - type: Sprite
    sprite: Structures/Machines/VendingMachines/chefdrobe.rsi
    layers:
    - state: "off"
      map: ["enum.VendingMachineVisualLayers.Base"]
    - state: "off"
      map: ["enum.VendingMachineVisualLayers.BaseUnshaded"]
      shader: unshaded
    - state: panel
      map: ["enum.WiresVisualLayers.MaintenancePanel"]

- type: entity
  parent: VendingMachine
  id: VendingMachineDetDrobe
  name: DetDrobe
  description: A machine for all your detective needs, as long as you need clothes.
  components:
  - type: VendingMachine
    pack: DetDrobeInventory
    offState: off
    brokenState: broken
    normalState: normal-unshaded
  - type: Advertise
    pack: DetDrobeAds
  - type: SpeakOnUIClosed
    pack: GenericVendGoodbyes
  - type: Sprite
    sprite: Structures/Machines/VendingMachines/detdrobe.rsi
    layers:
    - state: "off"
      map: ["enum.VendingMachineVisualLayers.Base"]
    - state: "off"
      map: ["enum.VendingMachineVisualLayers.BaseUnshaded"]
      shader: unshaded
    - state: panel
      map: ["enum.WiresVisualLayers.MaintenancePanel"]

- type: entity
  parent: VendingMachine
  id: VendingMachineJaniDrobe
  name: JaniDrobe
  description: A self cleaning vending machine capable of dispensing clothing for janitors.
  components:
  - type: VendingMachine
    pack: JaniDrobeInventory
    offState: off
    brokenState: broken
    normalState: normal-unshaded
  - type: Advertise
    pack: JaniDrobeAds
  - type: SpeakOnUIClosed
    pack: GenericVendGoodbyes
  - type: Sprite
    sprite: Structures/Machines/VendingMachines/janidrobe.rsi
    layers:
    - state: "off"
      map: ["enum.VendingMachineVisualLayers.Base"]
    - state: "off"
      map: ["enum.VendingMachineVisualLayers.BaseUnshaded"]
      shader: unshaded
    - state: panel
      map: ["enum.WiresVisualLayers.MaintenancePanel"]
  - type: PointLight
    radius: 1.5
    energy: 1.6
    color: "#6927C5"
  # - type: AccessReader # Frontier
  #   access: [["Janitor"]] # Frontier

- type: entity
  parent: VendingMachine
  id: VendingMachineSciDrobe
  name: SciDrobe
  description: A simple vending machine suitable to dispense well tailored science clothing. Endorsed by Space Cubans.
  components:
  - type: VendingMachine
    pack: SciDrobeInventory
    offState: off
    brokenState: broken
    normalState: normal-unshaded
  - type: Advertise
    pack: SciDrobeAds
  - type: SpeakOnUIClosed
    pack: GenericVendGoodbyes
  - type: Sprite
    sprite: Structures/Machines/VendingMachines/scidrobe.rsi
    layers:
    - state: "off"
      map: ["enum.VendingMachineVisualLayers.Base"]
    - state: "off"
      map: ["enum.VendingMachineVisualLayers.BaseUnshaded"]
      shader: unshaded
    - state: panel
      map: ["enum.WiresVisualLayers.MaintenancePanel"]

- type: entity
  parent: [BaseStructureDisableAnchoring, VendingMachine] # Frontier
  id: VendingMachineSyndieDrobe
  name: SyndieDrobe
  description: Wardrobe machine encoded by the syndicate, contains elite outfits for various operations.
  components:
  - type: VendingMachine
    pack: SyndieDrobeInventory
    offState: off
    brokenState: broken
    normalState: normal-unshaded
  - type: Advertise
    pack: SyndieDrobeAds
  - type: SpeakOnUIClosed
    pack: SyndieDrobeGoodbyes
  - type: Sprite
    sprite: Structures/Machines/VendingMachines/syndiedrobe.rsi
    layers:
    - state: "off"
      map: ["enum.VendingMachineVisualLayers.Base"]
    - state: "off"
      map: ["enum.VendingMachineVisualLayers.BaseUnshaded"]
      shader: unshaded
    - state: panel
      map: ["enum.WiresVisualLayers.MaintenancePanel"]
  - type: PointLight
    radius: 1.5
    energy: 1.6
    color: "#d82929"
#  - type: AccessReader # Frontier
#    access: [["NuclearOperative"], ["SyndicateAgent"]]

- type: entity
  parent: VendingMachine
  id: VendingMachineRoboDrobe
  name: RoboDrobe
  description: A vending machine designed to dispense clothing known only to roboticists.
  components:
  - type: VendingMachine
    pack: RoboDrobeInventory
    offState: off
    brokenState: broken
    normalState: normal-unshaded
  - type: Advertise
    pack: RoboDrobeAds
  - type: SpeakOnUIClosed
    pack: GenericVendGoodbyes
  - type: Sprite
    sprite: Structures/Machines/VendingMachines/robodrobe.rsi
    layers:
    - state: "off"
      map: ["enum.VendingMachineVisualLayers.Base"]
    - state: "off"
      map: ["enum.VendingMachineVisualLayers.BaseUnshaded"]
      shader: unshaded
    - state: panel
      map: ["enum.WiresVisualLayers.MaintenancePanel"]

- type: entity
  parent: VendingMachine
  id: VendingMachineGeneDrobe
  name: GeneDrobe
  description: A machine for dispensing clothing related to genetics.
  components:
  - type: VendingMachine
    pack: GeneDrobeInventory
    offState: off
    brokenState: broken
    normalState: normal-unshaded
  - type: Advertise
    pack: GeneDrobeAds
  - type: SpeakOnUIClosed
    pack: GenericVendGoodbyes
  - type: Sprite
    sprite: Structures/Machines/VendingMachines/genedrobe.rsi
    layers:
    - state: "off"
      map: ["enum.VendingMachineVisualLayers.Base"]
    - state: "off"
      map: ["enum.VendingMachineVisualLayers.BaseUnshaded"]
      shader: unshaded
    - state: panel
      map: ["enum.WiresVisualLayers.MaintenancePanel"]

- type: entity
  parent: VendingMachine
  id: VendingMachineViroDrobe
  name: ViroDrobe
  description: An unsterilized machine for dispending virology related clothing.
  components:
  - type: VendingMachine
    pack: ViroDrobeInventory
    offState: off
    brokenState: broken
    normalState: normal-unshaded
  - type: Advertise
    pack: ViroDrobeAds
  - type: SpeakOnUIClosed
    pack: GenericVendGoodbyes
  - type: Sprite
    sprite: Structures/Machines/VendingMachines/virodrobe.rsi
    layers:
    - state: "off"
      map: ["enum.VendingMachineVisualLayers.Base"]
    - state: "off"
      map: ["enum.VendingMachineVisualLayers.BaseUnshaded"]
      shader: unshaded
    - state: panel
      map: ["enum.WiresVisualLayers.MaintenancePanel"]

- type: entity
  parent: [BaseStructureDisableAnchoring, VendingMachine] # Frontier
  id: VendingMachineCentDrobe
  name: CentDrobe
  description: A one-of-a-kind vending machine for all your centcomm aesthetic needs!
  components:
  - type: VendingMachine
    pack: CentDrobeInventory
    offState: off
    brokenState: broken
    normalState: normal-unshaded
  - type: Sprite
    sprite: Structures/Machines/VendingMachines/centdrobe.rsi
    layers:
    - state: "off"
      map: ["enum.VendingMachineVisualLayers.Base"]
    - state: "off"
      map: ["enum.VendingMachineVisualLayers.BaseUnshaded"]
      shader: unshaded
    - state: panel
      map: ["enum.WiresVisualLayers.MaintenancePanel"]
  - type: PointLight
    radius: 1.5
    energy: 1.6
    color: "#48CF48"
  - type: AccessReader
    access: [["CentralCommand"]]

- type: entity
  parent: VendingMachine
  id: VendingMachineHappyHonk
  name: Happy Honk Dispenser
  description: A happy honk meal box dispenser made by honk! co.
  components:
  - type: VendingMachine
    pack: HappyHonkDispenserInventory
    dispenseOnHitChance: 0.25
    dispenseOnHitThreshold: 2
    offState: off
    brokenState: broken
    normalState: normal-unshaded
    denyState: deny-unshaded
    ejectDelay: 1.9
    soundVend: /Audio/Items/bikehorn.ogg
    initialStockQuality: 1.0 # Nobody knows how Honk does it, but their vending machines always seem well-stocked...
  - type: Sprite
    sprite: Structures/Machines/VendingMachines/happyhonk.rsi
    layers:
    - state: "off"
      map: ["enum.VendingMachineVisualLayers.Base"]
    - state: "off"
      map: ["enum.VendingMachineVisualLayers.BaseUnshaded"]
      shader: unshaded
    - state: panel
      map: ["enum.WiresVisualLayers.MaintenancePanel"]
  - type: PointLight
    radius: 1.5
    energy: 1.6
    color: "#3c5eb5"
  - type: Advertise
    pack: HappyHonkAds
  - type: SpeakOnUIClosed
    pack: HappyHonkGoodbyes
#  - type: AccessReader # Frontier
#    access: [["Kitchen"], ["Theatre"]] # Frontier
  - type: MarketModifier # Frontier
    mod: 5 # Frontier

# Gas Tank Dispenser

- type: entity
  parent: VendingMachine
  id: VendingMachineTankDispenserEVA
  suffix: EVA [O2, N2]
  name: gas tank dispenser
  description: A vendor for dispensing gas tanks.
  components:
  - type: VendingMachine
    pack: TankDispenserEVAInventory
  - type: Sprite
    sprite: Structures/Machines/VendingMachines/tankdispenser.rsi #TODO add visualiser for remaining tanks as layers
    state: dispenser
  - type: MarketModifier # Frontier
    mod: 5 # Frontier

- type: entity
  parent: VendingMachine
  id: VendingMachineTankDispenserEngineering
  suffix: ENG [O2, Plasma]
  name: gas tank dispenser
  description: A vendor for dispensing gas tanks. This one has an engineering livery.
  components:
  - type: VendingMachine
    pack: TankDispenserEngineeringInventory
  - type: Sprite
    sprite: Structures/Machines/VendingMachines/tankdispenser.rsi #TODO add visualiser for remaining tanks as layers
    layers:
    - state: dispenser
    - state: dispensereng

- type: entity
  parent: VendingMachine
  id: VendingMachineChemicals
  name: ChemVend
  description: Probably not the coffee machine.
  components:
  - type: VendingMachine
    pack: ChemVendInventory
    offState: off
    brokenState: broken
    normalState: normal
    denyState: deny
    ejectDelay: 2
  - type: Sprite
    sprite: Structures/Machines/VendingMachines/chemvend.rsi
    layers:
    - state: "off"
      map: ["enum.VendingMachineVisualLayers.Base"]
    - state: "off"
      map: ["enum.VendingMachineVisualLayers.BaseUnshaded"]
    - state: panel
      map: ["enum.WiresVisualLayers.MaintenancePanel"]
  - type: GuideHelp
    guides:
    - Chemicals
    - Chemist

- type: entity
  parent: VendingMachineChemicals
  id: VendingMachineChemicalsSyndicate
  name: SyndieJuice
  description: Not made with freshly squeezed syndies I hope.
  components:
  - type: VendingMachine
    pack: ChemVendInventorySyndicate
    offState: off
    brokenState: broken
    normalState: normal
    denyState: deny
    ejectDelay: 2
#  - type: AccessReader # Frontier
#    access: [["SyndicateAgent"]] # Frontier
<|MERGE_RESOLUTION|>--- conflicted
+++ resolved
@@ -727,11 +727,8 @@
       shader: unshaded
     - state: panel
       map: ["enum.WiresVisualLayers.MaintenancePanel"]
-<<<<<<< HEAD
-=======
-  - type: AccessReader
-    access: [["Kitchen"]]
->>>>>>> a7e29f28
+  # - type: AccessReader # Frontier
+  #   access: [["Kitchen"]] # Frontier
   - type: PointLight
     radius: 1.5
     energy: 1.6
