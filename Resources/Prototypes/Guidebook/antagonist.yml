--- conflicted
+++ resolved
@@ -1,4 +1,3 @@
-<<<<<<< HEAD
 # Frontier: removed - irrelevant, at least for now.
 # - type: guideEntry
 #   id: Antagonists
@@ -6,27 +5,13 @@
 #   text: "/ServerInfo/Guidebook/Antagonist/Antagonists.xml"
 #   children:
 #   - Traitors
+#   - Thieves
+#   - Revolutionaries
 #   - NuclearOperatives
+#   - SpaceNinja
+#   - Wizard
 #   - Zombies
-#   - Revolutionaries
 #   - MinorAntagonists
-#   - SpaceNinja
-#   - Thieves
-=======
-- type: guideEntry
-  id: Antagonists
-  name: guide-entry-antagonists
-  text: "/ServerInfo/Guidebook/Antagonist/Antagonists.xml"
-  children:
-  - Traitors
-  - Thieves
-  - Revolutionaries
-  - NuclearOperatives
-  - SpaceNinja
-  - Wizard
-  - Zombies
-  - MinorAntagonists
->>>>>>> 4dfd3e57
 
 # - type: guideEntry
 #   id: Traitors
@@ -58,19 +43,12 @@
 #   name: guide-entry-space-ninja
 #   text: "/ServerInfo/Guidebook/Antagonist/SpaceNinja.xml"
 
-<<<<<<< HEAD
 # - type: guideEntry
 #   id: Thieves
 #   name: guide-entry-thieves
 #   text: "/ServerInfo/Guidebook/Antagonist/Thieves.xml"
-=======
-- type: guideEntry
-  id: Thieves
-  name: guide-entry-thieves
-  text: "/ServerInfo/Guidebook/Antagonist/Thieves.xml"
 
-- type: guideEntry
-  id: Wizard
-  name: guide-entry-wizard
-  text: "/ServerInfo/Guidebook/Antagonist/Wizard.xml"
->>>>>>> 4dfd3e57
+# - type: guideEntry
+#   id: Wizard
+#   name: guide-entry-wizard
+#   text: "/ServerInfo/Guidebook/Antagonist/Wizard.xml"