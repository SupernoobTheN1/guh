--- conflicted
+++ resolved
@@ -1,14 +1,12 @@
 - type: gameMapPool
   id: DefaultMapPool
   maps:
-<<<<<<< HEAD
   - Frontier
 
 # Frontier: below are the upstream map pools.
   # - Amber
   # - Bagel
   # - Box
-  # - Cog
   # - Convex
   # - Core
   # - Elkridge
@@ -22,23 +20,4 @@
   # - Packed
   # - Plasma
   # - Reach
-  # #- Train
-=======
-  - Amber
-  - Bagel
-  - Box
-  - Convex
-  - Core
-  - Elkridge
-  - Fland
-  #- Gate
-  - Loop
-  - Marathon
-  - Meta
-  - Oasis
-  - Omega
-  - Packed
-  - Plasma
-  - Reach
-  #- Train
->>>>>>> 7f8f1bfb
+  # #- Train