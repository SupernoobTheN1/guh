- type: entity
  name: high-frequency blade
  parent: [BaseC2ContrabandUnredeemable, Katana]
  id: WeaponHFKatana
  description: A high-frequency blade. It's incredibly powerful. # Why the glorp would a katana be modified to have a HF blade :nerd::point_up:
  components:
   - type: Sprite
     sprite: _Mono/Objects/Weapons/Melee/hfblade.rsi
   - type: MeleeWeapon
     attackRate: 1.25
     wideAnimationRotation: -60
     damage:
       types: # It's still incredibly strong, but -reasonable-
         Slash: 20
         Shock: 6
         Structural: 25 # Ion doesn't exist, according to Proto manager.
   - type: Item
     sprite: _Mono/Objects/Weapons/Melee/hfblade.rsi
   - type: Clothing
     sprite: _Mono/Objects/Weapons/Melee/hfblade.rsi
     slots:
     - Back
     - Belt
     - suitStorage
   - type: Reflect
     reflectProb: 0.35
   - type: DisarmMalus
     malus: 0.9
   - type: StaticPrice
     price: 5000 # YOU CALL THAT A BLADE.... I'LL SHOW YOU A BLADE...
   - type: Construction
     graph: GraphWeaponHFKatana
     node: WeaponHFKatana
   - type: PirateBountyItem
     id: TSFEnergyWeapon

- type: entity
  name: VT-7 high-frequency blade
  parent: [BaseC3SyndicateContraband, Katana] # we dont want the construction node, so we dont copy off the other HF katana
  id: WeaponVT7
  description: A high-frequency blade tuned with ill-advised modifications designed to sunder armor.
  components:
  - type: Sprite
    sprite: _Mono/Objects/Weapons/Melee/murasama.rsi
  - type: MeleeWeapon
    attackRate: 1.25
    wideAnimationRotation: -60
    damage:
<<<<<<< HEAD
      types: # admeme..
        Slash: 32.5
        Shock: 12.5
        Structural: 155
=======
      types:
        Slash: 20
        Heat: 12
        Shock: 6
        Structural: 40
>>>>>>> 10b75e75
  - type: Item
    sprite: _Mono/Objects/Weapons/Melee/murasama.rsi
  - type: Clothing
    sprite: _Mono/Objects/Weapons/Melee/murasama.rsi
    slots:
    - Back
    - Belt
    - suitStorage
  - type: Reflect
    reflectProb: 0.3
  - type: DisarmMalus
    malus: 0.9
  - type: StaticPrice
    price: 7500
  - type: Tag  # Mono
    tags:
    - VT7

- type: entity
  name: VT-7 HF blade "Murasama"
  parent: [BaseC3SyndicateContraband, Katana] # we dont want the construction node, so we dont copy off the other HF katana
  id: WeaponMurasama
  description: You're the boss.
  components:
  - type: Sprite
    sprite: _Mono/Objects/Weapons/Melee/murasama.rsi
  - type: MeleeWeapon
    attackRate: 2
    wideAnimationRotation: -60
    damage:
      types: # admeme..
        Slash: 35
        Shock: 15
        Structural: 55
  - type: Item
    sprite: _Mono/Objects/Weapons/Melee/murasama.rsi
  - type: Clothing
    sprite: _Mono/Objects/Weapons/Melee/murasama.rsi
    slots:
    - Back
    - Belt
    - suitStorage
  - type: Reflect
    reflectProb: 0.9
  - type: DisarmMalus
    malus: 0.9
  - type: StaticPrice
    price: 50000
  - type: Tag  # Mono
    tags:
    - VT7<|MERGE_RESOLUTION|>--- conflicted
+++ resolved
@@ -46,18 +46,11 @@
     attackRate: 1.25
     wideAnimationRotation: -60
     damage:
-<<<<<<< HEAD
-      types: # admeme..
-        Slash: 32.5
-        Shock: 12.5
-        Structural: 155
-=======
       types:
         Slash: 20
         Heat: 12
         Shock: 6
         Structural: 40
->>>>>>> 10b75e75
   - type: Item
     sprite: _Mono/Objects/Weapons/Melee/murasama.rsi
   - type: Clothing
