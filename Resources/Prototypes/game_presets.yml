--- conflicted
+++ resolved
@@ -157,7 +157,7 @@
   rules:
   - Zombie
   - BasicStationEventScheduler
-<<<<<<< HEAD
+  - GameRuleMeteorScheduler
   - BasicRoundstartVariation
 
 - type: gamePreset
@@ -170,8 +170,4 @@
   rules:
     - Adventure
     - BasicStationEventScheduler
-    - BasicRoundstartVariation
-=======
-  - GameRuleMeteorScheduler
-  - BasicRoundstartVariation
->>>>>>> 6829630d
+    - BasicRoundstartVariation