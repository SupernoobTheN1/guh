- type: cargoProduct
  id: ArtifactContainer
  icon:
    sprite: Structures/Storage/Crates/artifact.rsi
    state: artifact_container_icon
  product: CrateArtifactContainer
  cost: 500
  category: cargoproduct-category-name-science
  group: market

<<<<<<< HEAD
# - type: cargoProduct
  # id: RandomArtifact
  # icon:
    # sprite: Objects/Specific/Xenoarchaeology/xeno_artifacts.rsi
    # state: ano13
  # product: RandomArtifactSpawner
  # cost: 2000
  # category: Science
  # group: market

# - type: cargoProduct
  # id: ScienceBiosuit
  # icon:
    # sprite: Clothing/Head/Hoods/Bio/scientist.rsi
    # state: icon
  # product: CrateScienceBiosuit
  # cost: 1100
  # category: Science
  # group: market
=======
- type: cargoProduct
  id: RandomArtifact
  icon:
    sprite: Objects/Specific/Xenoarchaeology/xeno_artifacts.rsi
    state: ano13
  product: RandomArtifactSpawner
  cost: 2000
  category: cargoproduct-category-name-science
  group: market

- type: cargoProduct
  id: ScienceBiosuit
  icon:
    sprite: Clothing/Head/Hoods/Bio/scientist.rsi
    state: icon
  product: CrateScienceBiosuit
  cost: 800
  category: cargoproduct-category-name-science
  group: market
>>>>>>> 694ae001
<|MERGE_RESOLUTION|>--- conflicted
+++ resolved
@@ -8,29 +8,9 @@
   category: cargoproduct-category-name-science
   group: market
 
-<<<<<<< HEAD
-# - type: cargoProduct
-  # id: RandomArtifact
-  # icon:
-    # sprite: Objects/Specific/Xenoarchaeology/xeno_artifacts.rsi
-    # state: ano13
-  # product: RandomArtifactSpawner
-  # cost: 2000
-  # category: Science
-  # group: market
-
-# - type: cargoProduct
-  # id: ScienceBiosuit
-  # icon:
-    # sprite: Clothing/Head/Hoods/Bio/scientist.rsi
-    # state: icon
-  # product: CrateScienceBiosuit
-  # cost: 1100
-  # category: Science
-  # group: market
-=======
 - type: cargoProduct
   id: RandomArtifact
+  abstract: true # Frontier
   icon:
     sprite: Objects/Specific/Xenoarchaeology/xeno_artifacts.rsi
     state: ano13
@@ -41,11 +21,11 @@
 
 - type: cargoProduct
   id: ScienceBiosuit
+  abstract: true # Frontier
   icon:
     sprite: Clothing/Head/Hoods/Bio/scientist.rsi
     state: icon
   product: CrateScienceBiosuit
   cost: 800
   category: cargoproduct-category-name-science
-  group: market
->>>>>>> 694ae001
+  group: market