- type: cargoProduct
  id: LivestockBee
  icon:
    sprite: Mobs/Animals/bee.rsi
    state: 0
  product: CrateNPCBee
<<<<<<< HEAD
  cost: 5500
=======
  cost: 7000
>>>>>>> 535b013f
  category: Livestock
  group: market

- type: cargoProduct
  id: LivestockButterfly
  icon:
    sprite: Mobs/Animals/butterfly.rsi
    state: butterfly
  product: CrateNPCButterflies
<<<<<<< HEAD
  cost: 3500
=======
  cost: 4400
>>>>>>> 535b013f
  category: Livestock
  group: market

- type: cargoProduct
  id: LivestockCat
  icon:
    sprite: Mobs/Pets/cat.rsi
    state: cat
  product: CrateNPCCat
  cost: 1200
  category: Livestock
  group: market

- type: cargoProduct
  id: LivestockChicken
  icon:
    sprite: Mobs/Animals/chicken.rsi
    state: icon-1
  product: CrateNPCChicken
<<<<<<< HEAD
  cost: 1600
=======
  cost: 4000
>>>>>>> 535b013f
  category: Livestock
  group: market

- type: cargoProduct
  id: LivestockCrab
  icon:
    sprite: Mobs/Animals/crab.rsi
    state: crab
  product: CrateNPCCrab
<<<<<<< HEAD
  cost: 2200
=======
  cost: 3000
>>>>>>> 535b013f
  category: Livestock
  group: market

- type: cargoProduct
  id: LivestockDuck
  icon:
    sprite: Mobs/Animals/duck.rsi
    state: icon-0
  product: CrateNPCDuck
<<<<<<< HEAD
  cost: 4500
=======
  cost: 6000
>>>>>>> 535b013f
  category: Livestock
  group: market

- type: cargoProduct
  id: LivestockCorgi
  icon:
    sprite: Mobs/Pets/corgi.rsi
    state: corgi
  product: CrateNPCCorgi
  cost: 1200
  category: Livestock
  group: market

- type: cargoProduct
  id: LivestockCow
  icon:
    sprite: Mobs/Animals/cow.rsi
    state: cow
  product: CrateNPCCow
  cost: 3200
  category: Livestock
  group: market

- type: cargoProduct
  id: LivestockGoat
  icon:
    sprite: Mobs/Animals/goat.rsi
    state: goat
  product: CrateNPCGoat
  cost: 1200
  category: Livestock
  group: market

- type: cargoProduct
  id: LivestockGoose
  icon:
    sprite: Mobs/Animals/goose.rsi
    state: goose
  product: CrateNPCGoose
<<<<<<< HEAD
  cost: 2000
=======
  cost: 2100
>>>>>>> 535b013f
  category: Livestock
  group: market

- type: cargoProduct
  id: LivestockGorilla
  icon:
    sprite: Mobs/Animals/gorilla.rsi
    state: icon
  product: CrateNPCGorilla
  cost: 1100
  category: Livestock
  group: market

- type: cargoProduct
  id: LivestockMonkeyCube
  icon:
    sprite: Mobs/Animals/monkey.rsi
    state: monkey
  product: CrateNPCMonkeyCube
  cost: 900
  category: Livestock
  group: market

- type: cargoProduct
  id: LivestockMouse
  icon:
    sprite: Mobs/Animals/mouse.rsi
    state: icon-0
  product: CrateNPCMouse
<<<<<<< HEAD
  cost: 4500
=======
  cost: 4400
>>>>>>> 535b013f
  category: Livestock
  group: market

- type: cargoProduct
  id: LivestockParrot
  icon:
    sprite: Mobs/Animals/parrot.rsi
    state: parrot
  product: CrateNPCParrot
<<<<<<< HEAD
  cost: 2500
=======
  cost: 3000
>>>>>>> 535b013f
  category: Livestock
  group: market

- type: cargoProduct
  id: LivestockPenguin
  icon:
    sprite: Mobs/Animals/penguin.rsi
    state: penguin
  product: CrateNPCPenguin
<<<<<<< HEAD
  cost: 2000
=======
  cost: 2100
>>>>>>> 535b013f
  category: Livestock
  group: market

- type: cargoProduct
  id: LivestockPig
  icon:
    sprite: Mobs/Animals/pig.rsi
    state: pig
  product: CrateNPCPig
  cost: 1100
  category: Livestock
  group: market

- type: cargoProduct
  id: LivestockSnake
  icon:
    sprite: Mobs/Animals/snake.rsi
    state: snake
  product: CrateNPCSnake
  cost: 3000
  category: Livestock
  group: market

- type: cargoProduct
  id: LivestockHamster
  icon:
    sprite: Mobs/Animals/hamster.rsi
    state: icon-0
  product: CrateNPCHamster
  cost: 2800
  category: Livestock
  group: market

- type: cargoProduct
  id: LivestockLizard
  icon:
    sprite: Mobs/Animals/lizard.rsi
    state: lizard
  product: CrateNPCLizard
  cost: 1100
  category: Livestock
  group: market

- type: cargoProduct
  id: LivestockKangaroo
  icon:
    sprite: Mobs/Animals/kangaroo.rsi
    state: kangaroo
  product: CrateNPCKangaroo
  cost: 2800
  category: Livestock
  group: market<|MERGE_RESOLUTION|>--- conflicted
+++ resolved
@@ -4,11 +4,7 @@
     sprite: Mobs/Animals/bee.rsi
     state: 0
   product: CrateNPCBee
-<<<<<<< HEAD
-  cost: 5500
-=======
   cost: 7000
->>>>>>> 535b013f
   category: Livestock
   group: market
 
@@ -18,11 +14,7 @@
     sprite: Mobs/Animals/butterfly.rsi
     state: butterfly
   product: CrateNPCButterflies
-<<<<<<< HEAD
-  cost: 3500
-=======
   cost: 4400
->>>>>>> 535b013f
   category: Livestock
   group: market
 
@@ -42,11 +34,7 @@
     sprite: Mobs/Animals/chicken.rsi
     state: icon-1
   product: CrateNPCChicken
-<<<<<<< HEAD
-  cost: 1600
-=======
   cost: 4000
->>>>>>> 535b013f
   category: Livestock
   group: market
 
@@ -56,11 +44,7 @@
     sprite: Mobs/Animals/crab.rsi
     state: crab
   product: CrateNPCCrab
-<<<<<<< HEAD
-  cost: 2200
-=======
   cost: 3000
->>>>>>> 535b013f
   category: Livestock
   group: market
 
@@ -70,11 +54,7 @@
     sprite: Mobs/Animals/duck.rsi
     state: icon-0
   product: CrateNPCDuck
-<<<<<<< HEAD
-  cost: 4500
-=======
   cost: 6000
->>>>>>> 535b013f
   category: Livestock
   group: market
 
@@ -114,11 +94,7 @@
     sprite: Mobs/Animals/goose.rsi
     state: goose
   product: CrateNPCGoose
-<<<<<<< HEAD
-  cost: 2000
-=======
   cost: 2100
->>>>>>> 535b013f
   category: Livestock
   group: market
 
@@ -148,11 +124,7 @@
     sprite: Mobs/Animals/mouse.rsi
     state: icon-0
   product: CrateNPCMouse
-<<<<<<< HEAD
-  cost: 4500
-=======
   cost: 4400
->>>>>>> 535b013f
   category: Livestock
   group: market
 
@@ -162,11 +134,7 @@
     sprite: Mobs/Animals/parrot.rsi
     state: parrot
   product: CrateNPCParrot
-<<<<<<< HEAD
-  cost: 2500
-=======
   cost: 3000
->>>>>>> 535b013f
   category: Livestock
   group: market
 
@@ -176,11 +144,7 @@
     sprite: Mobs/Animals/penguin.rsi
     state: penguin
   product: CrateNPCPenguin
-<<<<<<< HEAD
-  cost: 2000
-=======
   cost: 2100
->>>>>>> 535b013f
   category: Livestock
   group: market
 
