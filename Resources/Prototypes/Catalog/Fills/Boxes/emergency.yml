- type: entity
  name: survival box
  parent: BoxCardboard
  id: BoxSurvival
  description: It's a box with basic internals inside.
  components:
  - type: StorageFill
    contents:
      - id: ClothingMaskBreath
      - id: EmergencyOxygenTankFilled
      - id: SpaceMedipen
      - id: EmergencyMedipen
      - id: Flare
<<<<<<< HEAD
      - id: FoodPSB
      - id: EncryptionKeyTraffic  # Frontier
=======
      - id: FoodTinMRE
      - id: DrinkWaterBottleFull
>>>>>>> dfbf47c3
  - type: Sprite
    layers:
      - state: internals
      - state: emergencytank

- type: entity
  name: extended-capacity survival box
  parent: BoxCardboard
  id: BoxSurvivalEngineering
  description: It's a box with basic internals inside. This one is labelled to contain an extended-capacity tank.
  components:
  - type: StorageFill
    contents:
      - id: ClothingMaskBreath
      - id: ExtendedEmergencyOxygenTankFilled
      - id: SpaceMedipen
      - id: EmergencyMedipen
      - id: Flare
<<<<<<< HEAD
      - id: FoodPSB
      - id: EncryptionKeyTraffic  # Frontier
=======
      - id: FoodTinMRE
      - id: DrinkWaterBottleFull
>>>>>>> dfbf47c3
  - type: Sprite
    layers:
      - state: internals
      - state: extendedtank

- type: entity
  name: survival box
  parent: BoxCardboard
  id: BoxSurvivalSecurity
  description: It's a box with basic internals inside. This one is labelled to contain an extended-capacity tank.
  suffix: Security
  components:
  - type: StorageFill
    contents:
      - id: ClothingMaskGasSecurity
#      - id: EmergencyOxygenTankFilled
      - id: ExtendedEmergencyOxygenTankFilled # Frontier
      - id: SpaceMedipen
      - id: EmergencyMedipen
      - id: Flare
<<<<<<< HEAD
      - id: FoodPSB
      - id: EncryptionKeyTraffic  # Frontier
  - type: Sprite
    layers:
      - state: internals
      - state: extendedtank # Frontier

- type: entity
  name: survival box
  parent: BoxCardboard
  id: BoxSurvivalBrigmedic
  description: It's a box with basic internals inside. This one is labelled to contain an extended-capacity tank.
  suffix: MedSec
  components:
  - type: StorageFill
    contents:
      - id: ClothingMaskBreathMedicalSecurity
#      - id: EmergencyOxygenTankFilled
      - id: ExtendedEmergencyOxygenTankFilled # Frontier
      - id: SpaceMedipen
      - id: EmergencyMedipen
      - id: EmergencyMedipen
      - id: FoodPSB
      - id: EncryptionKeyTraffic  # Frontier
=======
      - id: FoodTinMRE
      - id: DrinkWaterBottleFull
>>>>>>> dfbf47c3
  - type: Sprite
    layers:
      - state: internals
      - state: extendedtank # Frontier

- type: entity
  name: survival box
  parent: BoxCardboard
  id: BoxSurvivalMedical
  description: It's a box with basic internals inside.
  suffix: Medical
  components:
  - type: StorageFill
    contents:
      - id: ClothingMaskBreathMedical
      - id: EmergencyOxygenTankFilled
      - id: SpaceMedipen
      - id: EmergencyMedipen
      - id: Flare
<<<<<<< HEAD
      - id: FoodPSB
      - id: EncryptionKeyTraffic  # Frontier
=======
      - id: FoodTinMRE
      - id: DrinkWaterBottleFull
>>>>>>> dfbf47c3
  - type: Sprite
    layers:
      - state: internals
      - state: emergencytank

- type: entity
  name: box of hugs
  parent: BoxCardboard
  id: BoxHug
  description: A special box for sensitive people.
  components:
  - type: Sprite
    layers:
      - state: box_hug
      - state: heart
  - type: Item
    heldPrefix: hug
  - type: StorageFill
    contents:
      - id: ClothingMaskBreath
      - id: EmergencyFunnyOxygenTankFilled
      - id: SpaceMedipen
      - id: EmergencyMedipen
      - id: Flare
<<<<<<< HEAD
      - id: FoodPSB
      - id: EncryptionKeyTraffic  # Frontier
=======
      - id: FoodTinMRE
      - id: DrinkWaterBottleFull
>>>>>>> dfbf47c3
  - type: Tag
    tags:
      - BoxHug

- type: entity
  name: extended-capacity survival box
  parent: BoxCardboard
  id: BoxSurvivalSyndicate
  description: It's a box with basic internals inside. This one is labelled to contain an extended-capacity tank.
  components:
  - type: StorageFill
    contents:
      - id: ClothingMaskGasSyndicate
      - id: ExtendedEmergencyOxygenTankFilled
      - id: SpaceMedipen
      - id: EmergencyMedipen
      - id: Flare
      - id: FoodPSB
      - id: EncryptionKeyTraffic  # Frontier
  - type: Sprite
    layers:
      - state: internals
      - state: extendedtank<|MERGE_RESOLUTION|>--- conflicted
+++ resolved
@@ -11,13 +11,9 @@
       - id: SpaceMedipen
       - id: EmergencyMedipen
       - id: Flare
-<<<<<<< HEAD
       - id: FoodPSB
+      - id: DrinkWaterBottleFull
       - id: EncryptionKeyTraffic  # Frontier
-=======
-      - id: FoodTinMRE
-      - id: DrinkWaterBottleFull
->>>>>>> dfbf47c3
   - type: Sprite
     layers:
       - state: internals
@@ -36,13 +32,9 @@
       - id: SpaceMedipen
       - id: EmergencyMedipen
       - id: Flare
-<<<<<<< HEAD
       - id: FoodPSB
+      - id: DrinkWaterBottleFull
       - id: EncryptionKeyTraffic  # Frontier
-=======
-      - id: FoodTinMRE
-      - id: DrinkWaterBottleFull
->>>>>>> dfbf47c3
   - type: Sprite
     layers:
       - state: internals
@@ -63,8 +55,8 @@
       - id: SpaceMedipen
       - id: EmergencyMedipen
       - id: Flare
-<<<<<<< HEAD
       - id: FoodPSB
+      - id: DrinkWaterBottleFull
       - id: EncryptionKeyTraffic  # Frontier
   - type: Sprite
     layers:
@@ -87,11 +79,8 @@
       - id: EmergencyMedipen
       - id: EmergencyMedipen
       - id: FoodPSB
+      - id: DrinkWaterBottleFull
       - id: EncryptionKeyTraffic  # Frontier
-=======
-      - id: FoodTinMRE
-      - id: DrinkWaterBottleFull
->>>>>>> dfbf47c3
   - type: Sprite
     layers:
       - state: internals
@@ -111,13 +100,9 @@
       - id: SpaceMedipen
       - id: EmergencyMedipen
       - id: Flare
-<<<<<<< HEAD
       - id: FoodPSB
+      - id: DrinkWaterBottleFull
       - id: EncryptionKeyTraffic  # Frontier
-=======
-      - id: FoodTinMRE
-      - id: DrinkWaterBottleFull
->>>>>>> dfbf47c3
   - type: Sprite
     layers:
       - state: internals
@@ -142,13 +127,9 @@
       - id: SpaceMedipen
       - id: EmergencyMedipen
       - id: Flare
-<<<<<<< HEAD
       - id: FoodPSB
+      - id: DrinkWaterBottleFull
       - id: EncryptionKeyTraffic  # Frontier
-=======
-      - id: FoodTinMRE
-      - id: DrinkWaterBottleFull
->>>>>>> dfbf47c3
   - type: Tag
     tags:
       - BoxHug
@@ -167,6 +148,7 @@
       - id: EmergencyMedipen
       - id: Flare
       - id: FoodPSB
+      - id: DrinkWaterBottleFull
       - id: EncryptionKeyTraffic  # Frontier
   - type: Sprite
     layers:
