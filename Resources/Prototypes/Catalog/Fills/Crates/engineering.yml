- type: entity
  id: CrateEngineeringGear
  parent: CrateEngineering
  name: engineering gear crate
  description: Various engineering gear parts.
  components:
  - type: StorageFill
    contents:
      - id: ClothingBeltUtility
        amount: 2
      - id: ClothingEyesGlassesMeson
        amount: 2
      - id: ClothingHeadHatHardhatYellow
        amount: 2
      - id: ClothingHeadHatWelding
        amount: 2
      - id: ClothingOuterVestHazard
        amount: 3
      - id: ClothingHandsGlovesColorYellow
        amount: 2

- type: entity
  id: CrateEngineeringToolbox
  parent: CrateEngineering
  name: toolbox crate
  description: Two mechanical and two electrical toolboxes.
  components:
  - type: StorageFill
    contents:
      - id: ToolboxMechanicalFilled
        amount: 2
      - id: ToolboxElectricalFilled
        amount: 2

#- type: entity
#  id: CrateEngineeringPowercell
#  parent: CrateElectrical
#  name: AME crate
#  description: Three microcreactor powercells.
#  components:
#  - type: StorageFill
#    contents:
#      - id: PowerCellMicroreactor
#        amount: 3

- type: entity
  id: CrateEngineeringCableLV
  parent: CrateElectrical
  name: LV cable crate
  description: 3 coils of LV cables.
  components:
  - type: StorageFill
    contents:
      - id: CableApcStack
        amount: 3

- type: entity
  id: CrateEngineeringCableMV
  parent: CrateElectrical
  name: MV cable crate
  description: 3 coils of LV cables.
  components:
  - type: StorageFill
    contents:
      - id: CableMVStack
        amount: 3

- type: entity
  id: CrateEngineeringCableHV
  parent: CrateElectrical
  name: HV cable crate
  description: 3 coils of HV cables.
  components:
  - type: StorageFill
    contents:
      - id: CableHVStack
        amount: 3

- type: entity
  id: CrateEngineeringCableBulk
  parent: CrateElectrical
  name: bulk cable crate
  description: 2 coils each for every cable type.
  components:
  - type: StorageFill
    contents:
      - id: CableHVStack
        amount: 2
      - id: CableMVStack
        amount: 2
      - id: CableApcStack
        amount: 2

- type: entity
  id: CrateEngineeringElectricalSupplies
  parent: CrateElectrical
  name: electrical supplies crate
  description: NT is not responsible for any workplace infighting relating to the insulated gloves included within these crates.
  components:
  - type: StorageFill
    contents:
      - id: ToolboxElectricalFilled
        amount: 2
      - id: ClothingHandsGlovesColorYellow
        amount: 2

- type: entity
  id: CrateEngineeringStationBeaconBundle
  parent: CratePlastic
  name: station beacon bundle
  description: A crate containing 5 station beacon assemblies for modifying the station map.
  components:
  - type: StorageFill
    contents:
    - id: StationBeaconPart
      amount: 5

- type: entity
  id: CrateEngineeringJetpack
  parent: CrateGenericSteel
  name: jetpack crate
  description: Two jetpacks for those who don't know how to use fire extinguishers.
  components:
  - type: StorageFill
    contents:
      - id: JetpackBlue
        amount: 2

- type: entity
  id: CrateEngineeringMiniJetpack
  parent: CrateGenericSteel
  name: mini jetpack crate
  description: Two mini jetpacks for those who want an extra challenge.
  components:
  - type: StorageFill
    contents:
      - id: JetpackMini
        amount: 2

- type: entity
  id: CrateAirlockKit
  parent: CrateGenericSteel
  name: airlock kit
  description: A kit for building 6 airlocks, doesn't include tools.
  components:
  - type: StorageFill
    contents:
      - id: SheetSteel
      - id: CableApcStack
      - id: DoorElectronics
        amount: 6

- type: entity
  id: CrateEvaKit
<<<<<<< HEAD
  parent: CrateEngineeringSecure
=======
  parent: CrateCommandSecure
  name: EVA kit
  description: A set consisting of two prestigious EVA suits and helmets.
>>>>>>> 76823cc5
  components:
  - type: StorageFill
    contents:
      - id: ClothingHeadHelmetEVA
        amount: 2
      - id: ClothingOuterHardsuitEVA
        amount: 2

- type: entity
  id: CrateRCDAmmo
  parent: CrateEngineering
  name: RCD ammo crate
  description: 3 RCD ammo, each restoring 5 charges.
  components:
  - type: StorageFill
    contents:
    - id: RCDAmmo
      amount: 3

- type: entity
  id: CrateRCD
  parent: CrateEngineeringSecure
  name: RCD crate
  description: A crate containing a single Rapid Construction Device.
  components:
  - type: StorageFill
    contents:
    - id: RCD

- type: entity
  id: CrateParticleDecelerators
  parent: CrateEngineeringSecure
  name: particle decelerators crate
  description: A crate containing 3 Particle Decelerators.
  components:
  - type: StorageFill
    contents:
    - id: WeaponParticleDecelerator
      amount: 3<|MERGE_RESOLUTION|>--- conflicted
+++ resolved
@@ -152,13 +152,9 @@
 
 - type: entity
   id: CrateEvaKit
-<<<<<<< HEAD
   parent: CrateEngineeringSecure
-=======
-  parent: CrateCommandSecure
   name: EVA kit
   description: A set consisting of two prestigious EVA suits and helmets.
->>>>>>> 76823cc5
   components:
   - type: StorageFill
     contents:
