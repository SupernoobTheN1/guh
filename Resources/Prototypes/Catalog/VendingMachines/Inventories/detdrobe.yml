--- conflicted
+++ resolved
@@ -14,11 +14,7 @@
     ClothingHeadHatFedoraGrey: 2
     ClothingHandsGlovesColorBlack: 2
     ClothingHandsGlovesLatex: 2
-<<<<<<< HEAD
-    ClothingHeadsetSecurityCommon: 2 # Ask SR or Sheriff for keys
+    ClothingHeadsetSecurityCommon: 2 # Frontier: Security<SecurityCommon - Ask SR or Sheriff for keys
     trayScanner: 2 # Frontier
-=======
-    ClothingHeadsetSecurity: 2
   contrabandInventory:
-    ToyFigurineDetective: 1
->>>>>>> 7f8f1bfb
+    ToyFigurineDetective: 1