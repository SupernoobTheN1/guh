- type: vendingMachineInventory
  id: ChefvendInventory
  startingInventory:
    ReagentContainerFlour: 5 # Frontier - 2<5
    ReagentContainerCornmeal: 5 # Frontier - 2<5
    ReagentContainerSugar: 5 # Frontier - 2<5
    ReagentContainerRice: 5 # Frontier - 2<5
    ReagentContainerRaisin: 5 # Frontier
    ReagentContainerChocolate: 5 # Frontier
#    FoodCondimentPacketSalt: 4 # Frontier - Replaced with big salt
    ReagentContainerSalt: 5 # Frontier
    ReagentContainerPepper: 5 # Frontier
    DrinkKegPlasticKetchup: 1 # Frontier - Refills
    DrinkKegPlasticMustard: 1 # Frontier - Refills
    FoodCondimentBottleEnzyme: 5 # Frontier 2<5
    FoodCondimentBottleHotsauce: 2
    FoodCondimentBottleKetchup: 2
    FoodCondimentBottleBBQ: 2
    FoodCondimentBottleVinegar: 5  # Frontier 2<5
#    ReagentContainerOliveoil: 2 # Frontier - Replaced with OilJarOlive
    OilJarOlive: 3
    OilJarCorn: 3
    OilJarGhee: 3
    ReagentContainerMayo: 2
    VariantCubeBox: 3
    FoodContainerEgg: 3
    DrinkMilkCarton: 2
<<<<<<< HEAD
    DrinkSoyMilkCarton: 2
    FoodButter: 4
    FoodCheese: 2
    FoodMeat: 6
=======
    DrinkSoyMilkCarton: 1
    FoodButter: 3
    FoodCheese: 1
    FoodMeat: 6
    
>>>>>>> 9a68cf0b
<|MERGE_RESOLUTION|>--- conflicted
+++ resolved
@@ -25,15 +25,7 @@
     VariantCubeBox: 3
     FoodContainerEgg: 3
     DrinkMilkCarton: 2
-<<<<<<< HEAD
-    DrinkSoyMilkCarton: 2
-    FoodButter: 4
-    FoodCheese: 2
-    FoodMeat: 6
-=======
     DrinkSoyMilkCarton: 1
     FoodButter: 3
-    FoodCheese: 1
-    FoodMeat: 6
-    
->>>>>>> 9a68cf0b
+    FoodCheese: 2 # Frontier: 1<2
+    FoodMeat: 6