--- conflicted
+++ resolved
@@ -18,17 +18,10 @@
     FoodCondimentBottleBBQ: 2
     FoodCondimentBottleVinegar: 2
     ReagentContainerOliveoil: 2
-<<<<<<< HEAD
-    MonkeyCubeBox: 3
+    VariantCubeBox: 3
     FoodContainerEgg: 2
-    ReagentContainerMilk: 2
-    ReagentContainerMilkSoy: 2
-=======
-    VariantCubeBox: 1
-    FoodContainerEgg: 1
     DrinkMilkCarton: 2
-    DrinkSoyMilkCarton: 1
->>>>>>> dfbf47c3
+    DrinkSoyMilkCarton: 2
     FoodButter: 4
     FoodCheese: 2
     FoodMeat: 6