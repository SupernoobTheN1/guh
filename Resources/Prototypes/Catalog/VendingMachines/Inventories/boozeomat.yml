--- conflicted
+++ resolved
@@ -4,31 +4,19 @@
     DrinkGlass: 40 #Kept glasses at top for ease to differentiate from booze.
     DrinkShotGlass: 20
     DrinkGlassCoupeShaped: 10
-<<<<<<< HEAD
     DrinkVacuumFlask: 15
     DrinkFlaskBar: 15
     DrinkShaker: 15
     DrinkKegSteel: 4 # Frontier: kegs
     DrinkKegWood: 4 # Frontier: kegs
     DrinkKegPlastic: 4 # Frontier: kegs
+    CustomDrinkJug: 2 #to allow for custom drinks in the soda/booze dispensers
     DrinkAbsintheBottleFull: 4
     DrinkAleBottleFull: 15
     DrinkBeerBottleFull: 15
     DrinkBlueCuracaoBottleFull: 4
     DrinkCognacBottleFull: 6
     DrinkColaBottleFull: 10
-=======
-    DrinkVacuumFlask: 5
-    DrinkFlaskBar: 5
-    DrinkShaker: 5
-    CustomDrinkJug: 2 #to allow for custom drinks in the soda/booze dispensers
-    DrinkAbsintheBottleFull: 2
-    DrinkAleBottleFull: 5
-    DrinkBeerBottleFull: 5
-    DrinkBlueCuracaoBottleFull: 2
-    DrinkCognacBottleFull: 4
-    DrinkColaBottleFull: 4
->>>>>>> 76823cc5
     DrinkCreamCarton: 5
     DrinkGinBottleFull: 5
     DrinkGildlagerBottleFull: 2 #if champagne gets less because its premium, then gildlager should match this and have two
@@ -47,16 +35,10 @@
     DrinkTonicWaterCan: 8
     DrinkVermouthBottleFull: 5
     DrinkVodkaBottleFull: 5
-<<<<<<< HEAD
-    DrinkWhiskeyBottleFull: 8
-    DrinkWineBottleFull: 8
-    DrinkChampagneBottleFull: 2
-=======
     DrinkWhiskeyBottleFull: 5
     DrinkWineBottleFull: 5
     DrinkChampagneBottleFull: 2 #because the premium drink
     DrinkBeerCan: 5
     DrinkWineCan: 5
   emaggedInventory:
-    DrinkPoisonWinebottleFull: 2
->>>>>>> 76823cc5
+    DrinkPoisonWinebottleFull: 2