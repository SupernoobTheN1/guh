- type: vendingMachineInventory
  id: GoodCleanFunInventory
  startingInventory:
    DiceBag: 6
    Paper: 80
    d6Dice: 8
    ChessBoard: 2
    BackgammonBoard: 2
    ParchisBoard: 2
    CheckerBoard: 2
    ShipBattlemap: 2
    SnowBattlemap: 2
    SandBattlemap: 2
    MoonBattlemap: 2
    GrassBattlemap: 2
    PaperCNCSheet: 6
<<<<<<< HEAD
    MysteryFigureBox: 5
    BooksBag: 3
    CardBoxBlack: 5
=======
    MysteryFigureBox: 2
    BooksBag: 3
  contrabandInventory:
    Basketball: 1
    FoodSnackBoritos: 3
    DrinkSpaceMountainWindCan: 3
>>>>>>> 7f8f1bfb
<|MERGE_RESOLUTION|>--- conflicted
+++ resolved
@@ -14,15 +14,11 @@
     MoonBattlemap: 2
     GrassBattlemap: 2
     PaperCNCSheet: 6
-<<<<<<< HEAD
     MysteryFigureBox: 5
     BooksBag: 3
     CardBoxBlack: 5
-=======
-    MysteryFigureBox: 2
-    BooksBag: 3
   contrabandInventory:
     Basketball: 1
-    FoodSnackBoritos: 3
+    # FoodSnackBoritos: 3 # Frontier
     DrinkSpaceMountainWindCan: 3
->>>>>>> 7f8f1bfb
+    CardBoxNanotrasen: 1 # Frontier