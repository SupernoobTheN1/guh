- type: vendingMachineInventory
  id: JaniDrobeInventory
  startingInventory:
    ClothingBackpackMessengerJanitor: 2 # Frontier
    ClothingUniformJumpsuitJanitor: 2
    ClothingUniformJumpskirtJanitor: 2
    ClothingHandsGlovesJanitor: 2
    ClothingShoesColorBlack: 2
    ClothingHeadHatPurplesoft: 2
    ClothingBeltJanitor: 2
#    ClothingHeadsetService: 2 # Frontier
    ClothingOuterWinterJani: 2
    ClothingShoesBootsWinterJani: 2 #Delta V: Add departmental winter boots
    ClothingNeckScarfStripedPurple: 3
<<<<<<< HEAD
    ClothingHeadHatHoodBioJanitor: 1 # Frontier - Bio suit
    ClothingOuterBioJanitor: 1 # Frontier - Bio suit
    ClothingOuterEVASuitJanitor: 1 # Frontier - EVA
  contrabandInventory: # Frontier - Hidden inventory
=======
  contrabandInventory:
    ToyFigurineJanitor: 1
  emaggedInventory:
>>>>>>> 7f8f1bfb
    ClothingUniformJumpskirtJanimaid: 2
    ClothingUniformJumpskirtJanimaidmini: 1
    UniformMaid: 1
  emaggedInventory: # Frontier - Emagged inventory
    ClothingHeadHatTacticalMaidHeadband: 1
    ClothingUniformJumpskirtTacticalMaid: 1
    ClothingHandsTacticalMaidGloves: 1<|MERGE_RESOLUTION|>--- conflicted
+++ resolved
@@ -12,18 +12,13 @@
     ClothingOuterWinterJani: 2
     ClothingShoesBootsWinterJani: 2 #Delta V: Add departmental winter boots
     ClothingNeckScarfStripedPurple: 3
-<<<<<<< HEAD
     ClothingHeadHatHoodBioJanitor: 1 # Frontier - Bio suit
     ClothingOuterBioJanitor: 1 # Frontier - Bio suit
     ClothingOuterEVASuitJanitor: 1 # Frontier - EVA
-  contrabandInventory: # Frontier - Hidden inventory
-=======
   contrabandInventory:
     ToyFigurineJanitor: 1
-  emaggedInventory:
->>>>>>> 7f8f1bfb
-    ClothingUniformJumpskirtJanimaid: 2
-    ClothingUniformJumpskirtJanimaidmini: 1
+    ClothingUniformJumpskirtJanimaid: 2 # Frontier
+    ClothingUniformJumpskirtJanimaidmini: 1 # Frontier
     UniformMaid: 1
   emaggedInventory: # Frontier - Emagged inventory
     ClothingHeadHatTacticalMaidHeadband: 1
