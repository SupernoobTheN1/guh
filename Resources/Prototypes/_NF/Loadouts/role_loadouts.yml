--- conflicted
+++ resolved
@@ -114,11 +114,8 @@
 - type: roleLoadout
   id: JobStationTrafficController
   groups:
-<<<<<<< HEAD
-  - GroupTankHarness
-=======
+  - GroupTankHarness
   - StcHead
->>>>>>> 30b7d5d1
   - ContractorNeck
   - StcJumpsuit
   - ContractorGloves
