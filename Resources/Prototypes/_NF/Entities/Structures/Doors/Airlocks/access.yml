# Airlocks
- type: entity
  parent: AirlockCommandLocked
  id: AirlockFrontierLocked
  suffix: Frontier, Locked
  components:
  - type: ContainerFill
    containers:
      board: [ DoorElectronicsFrontier ]

- type: entity
  parent: AirlockServiceLocked
  id: AirlockSeviceFrontierLocked
  suffix: Frontier, Locked
  components:
  - type: ContainerFill
    containers:
      board: [ DoorElectronicsFrontier ]

- type: entity
  parent: AirlockCommandLocked
  id: AirlockFrontierBridgeLocked
  suffix: Frontier Bridge, Locked
  components:
  - type: ContainerFill
    containers:
      board: [ DoorElectronicsFrontierBridge ]

- type: entity
  parent: AirlockMaintCommandLocked
  id: AirlockMaintFrontierBridgeLocked
  suffix: Frontier Bridge, Locked
  components:
  - type: ContainerFill
    containers:
      board: [ DoorElectronicsFrontierBridge ]

- type: entity
  parent: AirlockCommandLocked
  id: AirlockFrontierCommandLocked
  suffix: Frontier Command, Locked
  components:
  - type: ContainerFill
    containers:
      board: [ DoorElectronicsFrontierCommand ]

- type: entity
  parent: HighSecDoor
  id: HighSecFrontierCommandLocked
  suffix: Frontier Command, Locked
  components:
  - type: ContainerFill
    containers:
      board: [ DoorElectronicsFrontierCommand ]

- type: entity
  parent: AirlockServiceLocked
  id: AirlockMailCarrierLocked
  suffix: Mail, Locked
  components:
  - type: ContainerFill
    containers:
      board: [ DoorElectronicsMailCarrier ]

- type: entity
  parent: AirlockMercenary
  id: AirlockMercenaryLocked
  suffix: Mercenary, Locked
  components:
  - type: ContainerFill
    containers:
      board: [ DoorElectronicsMercenary ]

- type: entity
  parent: AirlockNFSDGlass
  id: AirlockNFSDGlassLocked
  suffix: NFSD, Locked
  components:
  - type: ContainerFill
    containers:
      board: [ DoorElectronicsSecurity ]
  - type: Wires
    layoutId: AirlockSecurity

# Glass Airlocks
- type: entity
  parent: AirlockCommandGlassLocked
  id: AirlockFrontierGlassLocked
  suffix: Frontier, Locked
  components:
  - type: ContainerFill
    containers:
      board: [ DoorElectronicsFrontier ]

- type: entity
  parent: AirlockCommandGlassLocked
  id: AirlockFrontierBridgeGlassLocked
  suffix: Frontier Bridge, Locked
  components:
  - type: ContainerFill
    containers:
      board: [ DoorElectronicsFrontierBridge ]

- type: entity
  parent: AirlockCommandGlassLocked
  id: AirlockFrontierCommandGlassLocked
  suffix: Frontier Command, Locked
  components:
  - type: ContainerFill
    containers:
      board: [ DoorElectronicsFrontierCommand ]

- type: entity
  parent: AirlockGlass
  id: AirlockMailCarrierGlassLocked
  suffix: Mail, Locked
  components:
  - type: ContainerFill
    containers:
      board: [ DoorElectronicsMailCarrier ]

- type: entity
  parent: AirlockMercenaryGlass
  id: AirlockMercenaryGlassLocked
  suffix: Mercenary, Locked
  components:
<<<<<<< HEAD
  - type: ContainerFill
    containers:
      board: [ DoorElectronicsMercenary ]
=======
  - type: AccessReader
    access: [["Captain"], ["Mercenary"]]
    
- type: entity
  parent: AirlockGlassShuttle
  id: AirlockExternalGlassShuttleTransit
  suffix: External, PubTrans, Glass, Docking
  components:
    - type: PriorityDock
      tag: DockTransit

- type: entity
  parent: AirlockNfsdGlass
  id: AirlockNfsdGlassLocked
  suffix: NFSD, Locked
  components:
  - type: AccessReader
    access: [["Security"]]
  - type: Wires
    layoutId: AirlockSecurity

- type: entity
  parent: AirlockNfsd
  id: AirlockNfsdLocked
  suffix: NFSD, Locked
  components:
  - type: AccessReader
    access: [["Security"]]
  - type: Wires
    layoutId: AirlockSecurity
>>>>>>> f2f7c475
<|MERGE_RESOLUTION|>--- conflicted
+++ resolved
@@ -72,8 +72,18 @@
       board: [ DoorElectronicsMercenary ]
 
 - type: entity
-  parent: AirlockNFSDGlass
-  id: AirlockNFSDGlassLocked
+  parent: AirlockNfsdGlass
+  id: AirlockNfsdGlassLocked
+  suffix: NFSD, Locked
+  components:
+  - type: AccessReader
+    access: [["Security"]]
+  - type: Wires
+    layoutId: AirlockSecurity
+
+- type: entity
+  parent: AirlockNfsd
+  id: AirlockNfsdLocked
   suffix: NFSD, Locked
   components:
   - type: ContainerFill
@@ -124,39 +134,6 @@
   id: AirlockMercenaryGlassLocked
   suffix: Mercenary, Locked
   components:
-<<<<<<< HEAD
   - type: ContainerFill
     containers:
-      board: [ DoorElectronicsMercenary ]
-=======
-  - type: AccessReader
-    access: [["Captain"], ["Mercenary"]]
-    
-- type: entity
-  parent: AirlockGlassShuttle
-  id: AirlockExternalGlassShuttleTransit
-  suffix: External, PubTrans, Glass, Docking
-  components:
-    - type: PriorityDock
-      tag: DockTransit
-
-- type: entity
-  parent: AirlockNfsdGlass
-  id: AirlockNfsdGlassLocked
-  suffix: NFSD, Locked
-  components:
-  - type: AccessReader
-    access: [["Security"]]
-  - type: Wires
-    layoutId: AirlockSecurity
-
-- type: entity
-  parent: AirlockNfsd
-  id: AirlockNfsdLocked
-  suffix: NFSD, Locked
-  components:
-  - type: AccessReader
-    access: [["Security"]]
-  - type: Wires
-    layoutId: AirlockSecurity
->>>>>>> f2f7c475
+      board: [ DoorElectronicsMercenary ]