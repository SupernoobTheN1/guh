--- conflicted
+++ resolved
@@ -38,20 +38,14 @@
   # id: Behonker
   # background: /Textures/LobbyScreens/behonker.webp
 
-<<<<<<< HEAD
 # - type: lobbyBackground
-  # id: TerminalStation
-  # background: /Textures/LobbyScreens/terminalstation.webp
-=======
-- type: lobbyBackground
-  id: TerminalStation
-  background: /Textures/LobbyScreens/terminalstation.webp
+#   id: TerminalStation
+#   background: /Textures/LobbyScreens/terminalstation.webp
 
-- type: lobbyBackground
-  id: JustAWeekAway
-  background: /Textures/LobbyScreens/justaweekaway.webp
+# - type: lobbyBackground
+#   id: JustAWeekAway
+#   background: /Textures/LobbyScreens/justaweekaway.webp
 
-- type: lobbyBackground
-  id: JaniShootout
-  background: /Textures/LobbyScreens/janishootout.webp
->>>>>>> 6829630d
+# - type: lobbyBackground
+#   id: JaniShootout
+#   background: /Textures/LobbyScreens/janishootout.webp