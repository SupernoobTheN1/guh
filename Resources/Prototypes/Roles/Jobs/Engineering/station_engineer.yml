--- conflicted
+++ resolved
@@ -17,13 +17,8 @@
   id: StationEngineerGear
   equipment:
     eyes: ClothingEyesGlassesMeson
-<<<<<<< HEAD
 #    belt: ClothingBeltUtilityEngineering # Frontier - Moved to locker
-    ears: ClothingHeadsetEngineering
-=======
-    belt: ClothingBeltUtilityEngineering
     ears: ClothingHeadsetEngineering
   storage:
     back:
-    - BoxSurvivalEngineering
->>>>>>> 6829630d
+    - BoxSurvivalEngineering