--- conflicted
+++ resolved
@@ -26,11 +26,7 @@
   id: ResearchDirectorGear
   equipment:
     id: RnDPDA
-<<<<<<< HEAD
-    ears: ClothingHeadsetRD
-=======
     ears: ClothingHeadsetRD
   storage:
     back:
-    - Flash
->>>>>>> 5543689c
+    - Flash