- type: antag
  id: Thief
  name: roles-antag-thief-name
  antagonist: true
<<<<<<< HEAD
  setPreference: false
  objective: roles-antag-thief-objective
=======
  setPreference: true
  objective: roles-antag-thief-objective

- type: startingGear
  id: ThiefGear
  storage:
    back:
    - ToolboxThief
    - ClothingHandsChameleonThief
>>>>>>> 6829630d
<|MERGE_RESOLUTION|>--- conflicted
+++ resolved
@@ -2,11 +2,7 @@
   id: Thief
   name: roles-antag-thief-name
   antagonist: true
-<<<<<<< HEAD
   setPreference: false
-  objective: roles-antag-thief-objective
-=======
-  setPreference: true
   objective: roles-antag-thief-objective
 
 - type: startingGear
@@ -14,5 +10,4 @@
   storage:
     back:
     - ToolboxThief
-    - ClothingHandsChameleonThief
->>>>>>> 6829630d
+    - ClothingHandsChameleonThief