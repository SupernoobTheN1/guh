- type: entity
  id: BaseGameRule
  abstract: true
  components:
  - type: GameRule

- type: entity
  parent: BaseGameRule
  id: RespawnDeadRule
  components:
  - type: RespawnDeadRule
    alwaysRespawnDead: true
  - type: RespawnTracker
    respawnDelay: 10
    deleteBody: false

- type: entity
  parent: BaseGameRule
  id: SubGamemodesRule
  components:
  - type: SubGamemodes
    rules:
    - id: Thief
      prob: 0.5

- type: entity
  id: DeathMatch31
  parent: BaseGameRule
  components:
  - type: DeathMatchRule
    rewardSpawns:
    - id: HealingToolbox
    - id: ClothingOuterArmorBasicSlim
      orGroup: loot
    - id: ClothingHeadHelmetBasic
      orGroup: loot
    - id: SoapNT
      orGroup: loot
    - id: Bola
      orGroup: loot
    - id: Spear
      orGroup: loot
    - id: ClothingShoesGaloshes
      orGroup: loot
    - id: FoodPieBananaCream
      orGroup: loot
    - id: Stimpack
      orGroup: loot
  - type: KillCalloutRule
  - type: PointManager
  - type: RespawnDeadRule
  - type: RespawnTracker
    respawnDelay: 5

- type: entity
  id: InactivityTimeRestart
  parent: BaseGameRule
  components:
  - type: InactivityRule
    inactivityMaxTime: 600
    roundEndDelay: 10

- type: entity
  id: MaxTimeRestart
  parent: BaseGameRule
  components:
  - type: MaxTimeRestartRule
    roundMaxTime: 300
    roundEndDelay: 10

- type: entity
  abstract: true
  parent: BaseGameRule
  id: BaseNukeopsRule
  components:
  - type: RandomMetadata #this generates the random operation name cuz it's cool.
    nameSegments:
    - operationPrefix
    - operationSuffix
  - type: NukeopsRule
  - type: RuleGrids
  - type: AntagSelection
  - type: AntagLoadProfileRule
    speciesOverride: Human
    speciesOverrideBlacklist:
    #Species that do not work with nukies should be included in this list.
    #Once the issues are fixed the species should be removed from this list to be enabled.
    #Balance concerns are not a valid reason to disable a species, except for high-impact Nukie-specific exploits.
    #- Vox

- type: entity
  parent: BaseNukeopsRule
  id: Nukeops
  components:
  - type: GameRule
    minPlayers: 20
  - type: LoadMapRule
    mapPath: /Maps/Nonstations/nukieplanet.yml
  - type: AntagSelection
    selectionTime: PrePlayerSpawn
    definitions:
    - prefRoles: [ NukeopsCommander ]
      fallbackRoles: [ Nukeops, NukeopsMedic ]
      spawnerPrototype: SpawnPointNukeopsCommander
      startingGear: SyndicateCommanderGearFull
      roleLoadout:
      - RoleSurvivalNukie
      components:
      - type: NukeOperative
      - type: RandomMetadata
        nameSegments:
        - nukeops-role-commander
        - SyndicateNamesElite
      - type: NpcFactionMember
        factions:
        - Syndicate
      mindRoles:
      - MindRoleNukeopsCommander
    - prefRoles: [ NukeopsMedic ]
      fallbackRoles: [ Nukeops, NukeopsCommander ]
      spawnerPrototype: SpawnPointNukeopsMedic
      startingGear: SyndicateOperativeMedicFull
      roleLoadout:
      - RoleSurvivalNukie
      components:
      - type: NukeOperative
      - type: RandomMetadata
        nameSegments:
        - nukeops-role-agent
        - SyndicateNamesNormal
      - type: NpcFactionMember
        factions:
        - Syndicate
      mindRoles:
      - MindRoleNukeopsMedic
    - prefRoles: [ Nukeops ]
      fallbackRoles: [ NukeopsCommander, NukeopsMedic ]
      spawnerPrototype: SpawnPointNukeopsOperative
      max: 3
      playerRatio: 10
      startingGear: SyndicateOperativeGearFull
      roleLoadout:
      - RoleSurvivalNukie
      components:
      - type: NukeOperative
      - type: RandomMetadata
        nameSegments:
        - nukeops-role-operator
        - SyndicateNamesNormal
      - type: NpcFactionMember
        factions:
        - Syndicate
      mindRoles:
      - MindRoleNukeops

- type: entity
  abstract: true
  parent: BaseGameRule
  id: BaseTraitorRule
  components:
  - type: TraitorRule
  # TODO: codewords in yml
  # TODO: uplink in yml
  - type: AntagRandomObjectives
    sets:
    - groups: TraitorObjectiveGroups
    maxDifficulty: 5
  - type: AntagSelection
    agentName: traitor-round-end-agent-name

- type: entity
  parent: BaseTraitorRule
  id: Traitor
  components:
  - type: GameRule
    minPlayers: 5
    delay:
      min: 240
      max: 420
  - type: AntagSelection
    definitions:
    - prefRoles: [ Traitor ]
      max: 8
      playerRatio: 10
      blacklist:
        components:
        - AntagImmune
      lateJoinAdditional: true
      mindRoles:
      - MindRoleTraitor

- type: entity
  id: TraitorReinforcement
  parent: BaseTraitorRule
  components:
  - type: TraitorRule
    giveUplink: false
    giveCodewords: false # It would actually give them a different set of codewords than the regular traitors, anyway
    giveBriefing: false
  - type: AntagSelection
    definitions:
    - prefRoles: [ Traitor ]
      mindRoles:
      - MindRoleTraitor

- type: entity
  id: Revolutionary
  parent: BaseGameRule
  components:
  - type: GameRule
    minPlayers: 15
  - type: RevolutionaryRule
  - type: AntagSelection
    definitions:
    - prefRoles: [ HeadRev ]
      max: 3
      playerRatio: 15
      briefing:
        text: head-rev-role-greeting
        color: CornflowerBlue
        sound: "/Audio/Ambience/Antag/headrev_start.ogg"
      startingGear: HeadRevGear
      components:
      - type: Revolutionary
      - type: HeadRevolutionary
      mindRoles:
      - MindRoleHeadRevolutionary

- type: entity
  id: Sandbox
  parent: BaseGameRule
  components:
  - type: SandboxRule

- type: entity
  id: Secret
  parent: BaseGameRule
  components:
  - type: SecretRule

- type: entity
  id: Zombie
  parent: BaseGameRule
  components:
  - type: GameRule
    minPlayers: 20
    delay:
      min: 600
      max: 900
  - type: ZombieRule
  - type: AntagSelection
    definitions:
    - prefRoles: [ InitialInfected ]
      max: 6
      playerRatio: 10
      blacklist:
        components:
        - ZombieImmune
        - AntagImmune
      briefing:
        text: zombie-patientzero-role-greeting
        color: Plum
        sound: "/Audio/Ambience/Antag/zombie_start.ogg"
      components:
      - type: PendingZombie
      - type: ZombifyOnDeath
      - type: IncurableZombie
      - type: InitialInfected
      mindRoles:
      - MindRoleInitialInfected

# event schedulers

- type: entityTable
  id: BasicGameRulesTable
  table: !type:AllSelector # we need to pass a list of rules, since rules have further restrictions to consider via StationEventComp
    children:
      - !type:NestedSelector
        tableId: BasicCalmEventsTable
      # - !type:NestedSelector
      #   tableId: BasicAntagEventsTable
      # - !type:NestedSelector # Frontier
      #   tableId: CargoGiftsTable # Frontier
      - !type:NestedSelector
        tableId: CalmPestEventsTable
<<<<<<< HEAD
      # - !type:NestedSelector # Frontier
      #   tableId: SpicyPestEventsTable # Frontier

=======
      - !type:NestedSelector
        tableId: SpicyPestEventsTable
>>>>>>> 895648aa

- type: entityTable
  id: SpaceTrafficControlTable
  table: !type:AllSelector # we need to pass a list of rules, since rules have further restrictions to consider via StationEventComp
    children:
      - !type:NestedSelector
        tableId: UnknownShuttlesFriendlyTable
      - !type:NestedSelector
        tableId: UnknownShuttlesFreelanceTable
      - !type:NestedSelector
        tableId: UnknownShuttlesHostileTable

- type: entity
  id: BasicStationEventScheduler
  parent: BaseGameRule
  components:
  - type: BasicStationEventScheduler
    scheduledGameRules: !type:NestedSelector
      tableId: BasicGameRulesTable

- type: entity
  id: RampingStationEventScheduler
  parent: BaseGameRule
  components:
  - type: RampingStationEventScheduler
    scheduledGameRules: !type:NestedSelector
      tableId: BasicGameRulesTable

- type: entity
  id: SpaceTrafficControlEventScheduler # iff we make a selector for EntityTables that can respect StationEventComp restrictions, or somehow impliment them otherwise in said tables,
  parent: BaseGameRule                  # we can remerge this with the other schedulers, but it will silently fail due to that limitation without a separate scheduler to balance atm.
  components:
  - type: BasicStationEventScheduler
    minimumTimeUntilFirstEvent: 2700 # 45 mins #shows up like half way through shift.
    minMaxEventTiming:
      min: 1200 # 20 mins
      max: 7200 # 120 mins # you probably arent getting a second visitor shuttle in one round, but it is possible.
    scheduledGameRules: !type:NestedSelector
      tableId: SpaceTrafficControlTable

- type: entity
  id: SpaceTrafficControlFriendlyEventScheduler
  parent: BaseGameRule
  components:
  - type: BasicStationEventScheduler
    minimumTimeUntilFirstEvent: 1200 # 20 mins
    minMaxEventTiming:
      min: 600 # 10 mins
      max: 1800 # 30 mins
    scheduledGameRules: !type:NestedSelector
      tableId: UnknownShuttlesFriendlyTable

# variation passes
- type: entity
  id: BasicRoundstartVariation
  parent: BaseGameRule
  components:
  - type: RoundstartStationVariationRule
    rules:
    - id: BasicPoweredLightVariationPass
    - id: BasicTrashVariationPass
#    - id: SolidWallRustingVariationPass # Frontier - disabled becuase mismatched types and sprites
#    - id: ReinforcedWallRustingVariationPass # Frontier
    - id: BasicPuddleMessVariationPass
      prob: 0.99
      orGroup: puddleMess
#    - id: BloodbathPuddleMessVariationPass # Frontier
#      prob: 0.01 # Frontier
#      orGroup: puddleMess # Frontier<|MERGE_RESOLUTION|>--- conflicted
+++ resolved
@@ -283,14 +283,9 @@
       #   tableId: CargoGiftsTable # Frontier
       - !type:NestedSelector
         tableId: CalmPestEventsTable
-<<<<<<< HEAD
       # - !type:NestedSelector # Frontier
       #   tableId: SpicyPestEventsTable # Frontier
 
-=======
-      - !type:NestedSelector
-        tableId: SpicyPestEventsTable
->>>>>>> 895648aa
 
 - type: entityTable
   id: SpaceTrafficControlTable
