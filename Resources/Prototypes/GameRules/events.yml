- type: entity
  id: AnomalySpawn
  parent: BaseGameRule
  noSpawn: true
  components:
  - type: StationEvent
    weight: 10
    startDelay: 30
    duration: 35
    minimumPlayers: 55
  - type: AnomalySpawnRule

# - type: entity
  # id: BluespaceArtifact
  # parent: BaseGameRule
  # noSpawn: true
  # components:
  # - type: StationEvent
    # weight: 5
    # startDelay: 30
    # duration: 35
  # - type: BluespaceArtifactRule

- type: entity
  id: BluespaceLocker
  parent: BaseGameRule
  noSpawn: true
  components:
  - type: StationEvent
    weight: 0
    reoccurrenceDelay: 5
    earliestStart: 1
    duration: 1
  - type: BluespaceLockerRule

- type: entity
  id: BreakerFlip
  parent: BaseGameRule
  noSpawn: true
  components:
  - type: StationEvent
    weight: 10
    duration: 1
    minimumPlayers: 15
  - type: BreakerFlipRule

# - type: entity
 # id: BureaucraticError
 # parent: BaseGameRule
 # noSpawn: true
 # components:
 # - type: StationEvent
   # startAnnouncement: station-event-bureaucratic-error-announcement
   # minimumPlayers: 25
   # weight: 5
   # duration: 1
 # - type: BureaucraticErrorRule

# - type: entity
 # parent: BaseGameRule
 # id: ClosetSkeleton
 # noSpawn: true
 # components:
 # - type: StationEvent
   # weight: 10
   # duration: 1
 # - type: RandomEntityStorageSpawnRule
   # prototype: MobSkeletonCloset

# - type: entity
 # parent: BaseGameRule
 # id: DragonSpawn
 # noSpawn: true
 # components:
 # - type: StationEvent
   # weight: 5
   # duration: 1
   # earliestStart: 45
   # reoccurrenceDelay: 60
   # minimumPlayers: 20
 # - type: RandomSpawnRule
   # prototype: SpawnPointGhostDragon

# - type: entity
  # parent: BaseGameRule
  # id: NinjaSpawn
  # noSpawn: true
  # components:
  # - type: StationEvent
    # weight: 10
    # duration: 1
    # earliestStart: 30
    # reoccurrenceDelay: 60
    # minimumPlayers: 40
  # - type: NinjaSpawnRule

# - type: entity
  # parent: BaseGameRule
  # id: RevenantSpawn
  # noSpawn: true
  # components:
  # - type: StationEvent
    # weight: 7.5
    # duration: 1
    # earliestStart: 45
    # minimumPlayers: 20
  # - type: RandomSpawnRule
    # prototype: MobRevenant

- type: entity
  id: FalseAlarm
  parent: BaseGameRule
  noSpawn: true
  components:
  - type: StationEvent
    weight: 15
    duration: 1
  - type: FalseAlarmRule

- type: entity
  id: GasLeak
  parent: BaseGameRule
  noSpawn: true
  components:
  - type: StationEvent
    startAnnouncement: station-event-gas-leak-start-announcement
    startAudio:
      path: /Audio/Announcements/attention.ogg
    endAnnouncement: station-event-gas-leak-end-announcement
    earliestStart: 10
    minimumPlayers: 5
    weight: 5
    startDelay: 20
  - type: GasLeakRule

# - type: entity
  # id: KudzuGrowth
  # parent: BaseGameRule
  # noSpawn: true
  # components:
  # - type: StationEvent
    # earliestStart: 15
    # minimumPlayers: 15
    # weight: 5
    # startDelay: 50
    # duration: 240
  # - type: KudzuGrowthRule

# - type: entity
  # id: MeteorSwarm
  # parent: BaseGameRule
  # noSpawn: true
  # components:
  # - type: StationEvent
    # earliestStart: 30
    # weight: 5
    # minimumPlayers: 20
    # startAnnouncement: station-event-meteor-swarm-start-announcement
    # endAnnouncement: station-event-meteor-swarm-end-announcement
    # startAudio:
      # path: /Audio/Announcements/meteors.ogg
      # params:
        # volume: -4
    # duration: null #ending is handled by MeteorSwarmRule
    # startDelay: 30
  # - type: MeteorSwarmRule

- type: entity
  id: MouseMigration
  parent: BaseGameRule
  noSpawn: true
  components:
  - type: StationEvent
    startAnnouncement: station-event-vent-creatures-start-announcement
    startAudio:
      path: /Audio/Announcements/attention.ogg
    startDelay: 10
    earliestStart: 30
    minimumPlayers: 15
    weight: 5
    duration: 50
  - type: VentCrittersRule
    entries:
    - id: MobMouse
      prob: 0.015
    - id: MobMouse1
      prob: 0.015
    - id: MobMouse2
      prob: 0.015
#    - id: MobRatServant
#      prob: 0.015
#    specialEntries:
#    - id: SpawnPointGhostRatKing
#      prob: 0.005

- type: entity
  id: CockroachMigration
  parent: BaseGameRule
  noSpawn: true
  components:
  - type: StationEvent
    startAnnouncement: station-event-vent-creatures-start-announcement
    startAudio:
      path: /Audio/Announcements/attention.ogg
    startDelay: 10
    weight: 5
    duration: 50
  - type: VentCrittersRule
    entries:
    - id: MobCockroach
      prob: 0.03
    - id: MobMothroach
      prob: 0.008

- type: entity
  id: PowerGridCheck
  parent: BaseGameRule
  noSpawn: true
  components:
  - type: StationEvent
    weight: 10
    startAnnouncement: station-event-power-grid-check-start-announcement
    endAnnouncement: station-event-power-grid-check-end-announcement
    startAudio:
      path: /Audio/Announcements/power_off.ogg
      params:
       volume: -4
    startDelay: 12
    duration: 60
    maxDuration: 60 # Frontier 120<60
  - type: PowerGridCheckRule

- type: entity
  id: RandomSentience
  parent: BaseGameRule
  noSpawn: true
  components:
  - type: StationEvent
    weight: 10
    duration: 1
    startAudio:
      path: /Audio/Announcements/attention.ogg
  - type: RandomSentienceRule

- type: entity
  parent: BaseGameRule
  id: SolarFlare
  noSpawn: true
  components:
  - type: StationEvent
    weight: 10
    minimumPlayers: 25
    startAnnouncement: station-event-solar-flare-start-announcement
    endAnnouncement: station-event-solar-flare-end-announcement
    startAudio:
      path: /Audio/Announcements/attention.ogg
    duration: 120
    maxDuration: 240
  - type: SolarFlareRule
    onlyJamHeadsets: true
    affectedChannels:
    - Common
    - Service
    - Traffic # Frontier
    lightBreakChancePerSecond: 0.0003
    doorToggleChancePerSecond: 0.001

# - type: entity
 # parent: BaseGameRule
 # id: TerminatorSpawn
 # noSpawn: true
 # components:
 # - type: StationEvent
   # weight: 8
   # duration: 1
   # earliestStart: 30
   # minimumPlayers: 20
 # - type: RandomSpawnRule
   # prototype: SpawnPointGhostTerminator

- type: entity
  id: VentClog
  parent: BaseGameRule
  noSpawn: true
  components:
  - type: StationEvent
    startAnnouncement: station-event-vent-clog-start-announcement
    startAudio:
      path: /Audio/Announcements/attention.ogg
    earliestStart: 15
    minimumPlayers: 15
    weight: 5
    startDelay: 50
    duration: 60
  - type: VentClogRule

- type: entity
  id: VentCritters
  parent: BaseGameRule
  noSpawn: true
  components:
  - type: StationEvent
    startAnnouncement: station-event-vent-creatures-start-announcement
    startAudio:
      path: /Audio/Announcements/attention.ogg
    startDelay: 10
    earliestStart: 15
    minimumPlayers: 15
    weight: 5
    duration: 60
  - type: VentCrittersRule
    entries:
    - id: MobMouse
      prob: 0.02
    - id: MobMouse1
      prob: 0.02
    - id: MobMouse2
      prob: 0.02
    - id: MobMothroach
      prob: 0.015

<<<<<<< HEAD
# - type: entity
  # id: SlimesSpawn
  # parent: BaseGameRule
  # noSpawn: true
  # components:
  # - type: StationEvent
    # earliestStart: 20
    # minimumPlayers: 35
    # weight: 5
    # duration: 60
  # - type: VentCrittersRule
    # entries:
    # - id: MobAdultSlimesBlueAngry
      # prob: 0.02
    # - id: MobAdultSlimesGreenAngry
      # prob: 0.02
    # - id: MobAdultSlimesYellowAngry
      # prob: 0.02

# - type: entity
  # id: SpiderSpawn
  # parent: BaseGameRule
  # noSpawn: true
  # components:
  # - type: StationEvent
    # earliestStart: 20
    # minimumPlayers: 15
    # weight: 5
    # duration: 60
  # - type: VentCrittersRule
    # entries:
    # - id: MobGiantSpiderAngry
      # prob: 0.05

# - type: entity
  # id: SpiderClownSpawn
  # parent: BaseGameRule
  # noSpawn: true
  # components:
  # - type: StationEvent
    # earliestStart: 20
    # minimumPlayers: 15
    # weight: 2
    # duration: 60
  # - type: VentCrittersRule
    # entries:
    # - id: MobClownSpider
      # prob: 0.05

# - type: entity
 # id: ZombieOutbreak
 # parent: BaseGameRule
 # noSpawn: true
 # components:
 # - type: StationEvent
   # earliestStart: 50
   # weight: 2.5
   # duration: 1
 # - type: ZombieRule
   # minStartDelay: 0 #let them know immediately
   # maxStartDelay: 10
   # maxInitialInfected: 3 #fewer zombies
   # minInitialInfectedGrace: 300 #less time to prepare
   # maxInitialInfectedGrace: 450
=======
- type: entity
  id: SlimesSpawn
  parent: BaseGameRule
  noSpawn: true
  components:
  - type: StationEvent
    startAnnouncement: station-event-vent-creatures-start-announcement
    startAudio:
      path: /Audio/Announcements/attention.ogg
    startDelay: 10
    earliestStart: 20
    minimumPlayers: 15
    weight: 5
    duration: 60
  - type: VentCrittersRule
    entries:
    - id: MobAdultSlimesBlueAngry
      prob: 0.02
    - id: MobAdultSlimesGreenAngry
      prob: 0.02
    - id: MobAdultSlimesYellowAngry
      prob: 0.02

- type: entity
  id: SpiderSpawn
  parent: BaseGameRule
  noSpawn: true
  components:
  - type: StationEvent
    startAnnouncement: station-event-vent-creatures-start-announcement
    startAudio:
      path: /Audio/Announcements/attention.ogg
    startDelay: 10
    earliestStart: 20
    minimumPlayers: 15
    weight: 5
    duration: 60
  - type: VentCrittersRule
    entries:
    - id: MobGiantSpiderAngry
      prob: 0.05

- type: entity
  id: SpiderClownSpawn
  parent: BaseGameRule
  noSpawn: true
  components:
  - type: StationEvent
    startAnnouncement: station-event-vent-creatures-start-announcement
    startAudio:
      path: /Audio/Announcements/attention.ogg
    startDelay: 10
    earliestStart: 20
    minimumPlayers: 15
    weight: 1
    duration: 60
  - type: VentCrittersRule
    entries:
    - id: MobClownSpider
      prob: 0.05

- type: entity
  id: ZombieOutbreak
  parent: BaseGameRule
  noSpawn: true
  components:
  - type: StationEvent
    earliestStart: 50
    minimumPlayers: 15
    weight: 5
    duration: 1
  - type: ZombieRule
    minStartDelay: 0 #let them know immediately
    maxStartDelay: 10
    maxInitialInfected: 3 #fewer zombies
    minInitialInfectedGrace: 300 #less time to prepare
    maxInitialInfectedGrace: 450
>>>>>>> 76823cc5

# - type: entity
 # id: LoneOpsSpawn
 # parent: BaseGameRule
 # noSpawn: true
 # components:
 # - type: StationEvent
   # earliestStart: 55
   # weight: 5
   # minimumPlayers: 10
   # reoccurrenceDelay: 25
   # duration: 1
 # - type: LoneOpsSpawnRule

- type: entity
  id: MassHallucinations
  parent: BaseGameRule
  noSpawn: true
  components:
  - type: StationEvent
    weight: 10
    duration: 150
    maxDuration: 300
  - type: MassHallucinationsRule
    minTimeBetweenIncidents: 0.1
    maxTimeBetweenIncidents: 300
    maxSoundDistance: 7
    sounds:
      collection: Paracusia

# - type: entity
  # id: ImmovableRodSpawn
  # parent: BaseGameRule
  # noSpawn: true
  # components:
  # - type: StationEvent
    # startAnnouncement: station-event-immovable-rod-start-announcement
    # startAudio:
      # path: /Audio/Announcements/attention.ogg
    # weight: 1
    # duration: 1
    # earliestStart: 45
    # minimumPlayers: 20
  # - type: ImmovableRodRule

- type: entity
  noSpawn: true
  parent: BaseGameRule
  id: IonStorm
  components:
  - type: StationEvent
    weight: 10
    earliestStart: 20
<<<<<<< HEAD
    reoccurrenceDelay: 60
    startAnnouncement: station-event-ion-storm-start-announcement
    startAudio:
      path: /Audio/Announcements/ion_storm.ogg
=======
    reoccurrenceDelay: 20
>>>>>>> 76823cc5
    duration: 1
  - type: IonStormRule<|MERGE_RESOLUTION|>--- conflicted
+++ resolved
@@ -319,7 +319,6 @@
     - id: MobMothroach
       prob: 0.015
 
-<<<<<<< HEAD
 # - type: entity
   # id: SlimesSpawn
   # parent: BaseGameRule
@@ -384,85 +383,6 @@
    # maxInitialInfected: 3 #fewer zombies
    # minInitialInfectedGrace: 300 #less time to prepare
    # maxInitialInfectedGrace: 450
-=======
-- type: entity
-  id: SlimesSpawn
-  parent: BaseGameRule
-  noSpawn: true
-  components:
-  - type: StationEvent
-    startAnnouncement: station-event-vent-creatures-start-announcement
-    startAudio:
-      path: /Audio/Announcements/attention.ogg
-    startDelay: 10
-    earliestStart: 20
-    minimumPlayers: 15
-    weight: 5
-    duration: 60
-  - type: VentCrittersRule
-    entries:
-    - id: MobAdultSlimesBlueAngry
-      prob: 0.02
-    - id: MobAdultSlimesGreenAngry
-      prob: 0.02
-    - id: MobAdultSlimesYellowAngry
-      prob: 0.02
-
-- type: entity
-  id: SpiderSpawn
-  parent: BaseGameRule
-  noSpawn: true
-  components:
-  - type: StationEvent
-    startAnnouncement: station-event-vent-creatures-start-announcement
-    startAudio:
-      path: /Audio/Announcements/attention.ogg
-    startDelay: 10
-    earliestStart: 20
-    minimumPlayers: 15
-    weight: 5
-    duration: 60
-  - type: VentCrittersRule
-    entries:
-    - id: MobGiantSpiderAngry
-      prob: 0.05
-
-- type: entity
-  id: SpiderClownSpawn
-  parent: BaseGameRule
-  noSpawn: true
-  components:
-  - type: StationEvent
-    startAnnouncement: station-event-vent-creatures-start-announcement
-    startAudio:
-      path: /Audio/Announcements/attention.ogg
-    startDelay: 10
-    earliestStart: 20
-    minimumPlayers: 15
-    weight: 1
-    duration: 60
-  - type: VentCrittersRule
-    entries:
-    - id: MobClownSpider
-      prob: 0.05
-
-- type: entity
-  id: ZombieOutbreak
-  parent: BaseGameRule
-  noSpawn: true
-  components:
-  - type: StationEvent
-    earliestStart: 50
-    minimumPlayers: 15
-    weight: 5
-    duration: 1
-  - type: ZombieRule
-    minStartDelay: 0 #let them know immediately
-    maxStartDelay: 10
-    maxInitialInfected: 3 #fewer zombies
-    minInitialInfectedGrace: 300 #less time to prepare
-    maxInitialInfectedGrace: 450
->>>>>>> 76823cc5
 
 # - type: entity
  # id: LoneOpsSpawn
@@ -514,15 +434,11 @@
   id: IonStorm
   components:
   - type: StationEvent
-    weight: 10
+    weight: 5
     earliestStart: 20
-<<<<<<< HEAD
     reoccurrenceDelay: 60
     startAnnouncement: station-event-ion-storm-start-announcement
     startAudio:
       path: /Audio/Announcements/ion_storm.ogg
-=======
-    reoccurrenceDelay: 20
->>>>>>> 76823cc5
     duration: 1
   - type: IonStormRule