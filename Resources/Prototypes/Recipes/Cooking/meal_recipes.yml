- type: microwaveMealRecipe
  id: RecipeBun
  name: bun recipe
  result: FoodBreadBun
  time: 5
  group: Breads
  solids:
    FoodDoughSlice: 1 # one third of a standard bread dough recipe
  recipeType: Oven # Frontier

#Bagels
- type: microwaveMealRecipe
  id: RecipeBagel
  name: bagel recipe
  result: FoodBagel
  time: 5
  group: Breads
  solids:
    FoodDoughRope: 1 # created by rolling a dough slice.
  recipeType: Oven # Frontier

- type: microwaveMealRecipe
  id: RecipeBagelPoppy
  name: poppyseed bagel recipe
  result: FoodBagelPoppy
  time: 5
  group: Breads
  solids:
    FoodDoughRope: 1
    PoppySeeds: 1
  recipeType: Oven # Frontier

- type: microwaveMealRecipe
  id: RecipeBagelCotton
  name: cotton bagel recipe
  result: FoodBagelCotton
  time: 5
  group: Moth
  solids:
    FoodDoughCottonRope: 1
  recipeType: Oven # Frontier

#Burgers

- type: microwaveMealRecipe
  id: RecipeAppendixBurger
  name: appendix burger recipe
  result: FoodBurgerAppendix
  time: 10
  group: Savory
  solids:
    FoodBreadBun: 1
    OrganHumanAppendix: 1
  recipeType: Oven # Frontier

- type: microwaveMealRecipe
  id: RecipeBaconBurger
  name: bacon burger recipe
  result: FoodBurgerBacon
  time: 10
  group: Savory
  solids:
    FoodBreadBun: 1
    FoodMeatBacon: 1
    FoodCheeseSlice: 2
  recipeType: Oven # Frontier

- type: microwaveMealRecipe
  id: RecipeBaseballBurger
  name: baseball burger recipe
  result: FoodBurgerBaseball
  time: 10
  group: Savory
  solids:
    FoodBreadBun: 1
    BaseBallBat: 1
  recipeType: Oven # Frontier

- type: microwaveMealRecipe
  id: RecipeBearger
  name: bearger recipe
  result: FoodBurgerBear
  time: 10
  group: Savory
  solids:
    FoodBreadBun: 1
    FoodMeatBear: 1
  recipeType: Oven # Frontier

- type: microwaveMealRecipe
  id: RecipeBigBiteBurger
  name: big bite burger recipe
  result: FoodBurgerBig
  time: 15
  group: Savory
  solids:
    FoodBreadBun: 1
    FoodMeat: 2
    FoodCheeseSlice: 1
    FoodTomato: 1
    FoodOnionSlice: 2
  recipeType: Oven # Frontier

- type: microwaveMealRecipe #Added to metamorph recipes
  id: RecipeBrainBurger
  name: brain burger recipe
  result: FoodBurgerBrain
  time: 10
  group: Savory
  solids:
    FoodBreadBun: 1
    OrganHumanBrain: 1
  recipeType: Oven # Frontier

- type: microwaveMealRecipe
  id: RecipeCatBurger
  name: cat burger recipe
  result: FoodBurgerCat
  time: 10
  group: Savory
  solids:
    FoodBreadBun: 1
    FoodMeat: 1
    ClothingHeadHatCatEars: 1
  recipeType: Oven # Frontier

- type: microwaveMealRecipe #Added to metamorph recipes
  id: RecipeCheeseburger
  name: cheeseburger recipe
  result: FoodBurgerCheese
  time: 10
  group: Savory
  solids:
    FoodBreadBun: 1
    FoodMeat: 1
    FoodCheeseSlice: 1
  recipeType: Oven # Frontier

- type: microwaveMealRecipe #Added to metamorph recipes
  id: RecipeChickenSandwich
  name: chicken sandwich recipe
  result: FoodBurgerChicken
  time: 10
  group: Savory
  reagents:
    Mayo: 5
  solids:
    FoodBreadBun: 1
    FoodMeatChicken: 1
  recipeType: Oven # Frontier

- type: microwaveMealRecipe
  id: RecipeClownBurger
  name: clownburger recipe
  result: FoodBurgerClown
  time: 10
  group: Savory
  solids:
    FoodBreadBun: 1
    ClothingMaskClown: 1
  recipeType: Oven # Frontier

- type: microwaveMealRecipe
  id: RecipeCorgiBurger
  name: corgi burger recipe
  result: FoodBurgerCorgi
  time: 10
  group: Savory
  solids:
    FoodBreadBun: 1
    FoodMeatCorgi: 1
  recipeType: Oven # Frontier

- type: microwaveMealRecipe #Added to metamorph recipes
  id: RecipeCrabBurger
  name: crab burger recipe
  result: FoodBurgerCrab
  time: 10
  group: Savory
  solids:
    FoodBreadBun: 1
    FoodMeatCrab: 2
  recipeType: Oven # Frontier

- type: microwaveMealRecipe
  id: RecipeCrazyHamburger
  name: crazy hamburger recipe
  result: FoodBurgerCrazy
  time: 15
  group: Savory
  reagents:
    OilOlive: 15
  solids:
    FoodBreadBun: 1
    FoodMeat: 2
    FoodCheeseSlice: 2
    FoodChiliPepper: 1
    FoodCabbage: 1
    CrayonGreen: 1
    Flare: 1
  recipeType: Oven # Frontier

- type: microwaveMealRecipe #Added to metamorph recipes
  id: RecipeDuckBurger
  name: duck sandwich recipe
  result: FoodBurgerDuck
  time: 10
  group: Savory
  solids:
    FoodBreadBun: 1
    FoodMeatDuck: 1
    FoodCheeseSlice: 1
  recipeType: Oven # Frontier

- type: microwaveMealRecipe
  id: RecipeEmpoweredBurger
  name: empowered burger recipe
  result: FoodBurgerEmpowered
  time: 10
  group: Savory
  solids:
    FoodBreadBun: 1
    SheetPlasma1: 2
  recipeType: Oven # Frontier

- type: microwaveMealRecipe
  id: RecipeCarpBurger
  name: fillet-o-carp burger recipe
  result: FoodBurgerCarp
  time: 10
  group: Savory
  solids:
    FoodBreadBun: 1
    FoodMeatFish: 1
    FoodCheeseSlice: 1
  recipeType: Oven # Frontier

- type: microwaveMealRecipe
  id: RecipeFiveBurger
  name: five alarm burger recipe
  result: FoodBurgerFive
  time: 10
  group: Savory
  solids:
    FoodBreadBun: 1
    FoodMeat: 1
    FoodChiliPepper: 3
  recipeType: Oven # Frontier

- type: microwaveMealRecipe
  id: RecipeGhostBurger
  name: ghost burger recipe
  result: FoodBurgerGhost
  time: 10
  group: Savory
  solids:
    FoodBreadBun: 1
    Ectoplasm: 1
  recipeType: Oven # Frontier

- type: microwaveMealRecipe
  id: RecipeHumanBurger
  name: human burger recipe
  result: FoodBurgerHuman
  time: 10
  group: Savory
  solids:
    FoodBreadBun: 1
    FoodMeatHuman: 1
  recipeType: Oven # Frontier

- type: microwaveMealRecipe
  id: RecipeJellyBurger
  name: jelly burger recipe
  result: FoodBurgerJelly
  time: 10
  group: Savory
  solids:
    FoodBreadBun: 1
    FoodJellyAmanita: 1
  recipeType: Oven # Frontier

- type: microwaveMealRecipe
  id: RecipeBurgerMcguffin
  name: McGuffin recipe
  result: FoodBurgerMcguffin
  time: 10
  group: Savory
  reagents:
    Egg: 12
  solids:
    FoodBreadBun: 1
    FoodCheeseSlice: 1
<<<<<<< HEAD
    FoodEgg: 2
  recipeType: Oven # Frontier
=======
>>>>>>> 4dfd3e57

- type: microwaveMealRecipe
  id: RecipeBurgerMcrib
  name: BBQ rib sandwich recipe
  result: FoodBurgerMcrib
  time: 10
  group: Savory
  solids:
    FoodBreadBun: 1
    FoodMealRibs: 1
    FoodOnionSlice: 1
  recipeType: Oven # Frontier

- type: microwaveMealRecipe
  id: RecipeMimeBurger
  name: mime burger recipe
  result: FoodBurgerMime
  time: 10
  group: Savory
  solids:
    FoodBreadBun: 1
    ClothingMaskMime: 1
  recipeType: Oven # Frontier

- type: microwaveMealRecipe
  id: RecipePlainBurger
  name: plain burger recipe
  result: FoodBurgerPlain
  time: 10
  group: Savory
  solids:
    FoodBreadBun: 1
    FoodMeat: 1
  recipeType: Oven # Frontier

- type: microwaveMealRecipe
  id: RecipeRatBurger
  name: rat burger recipe
  result: FoodBurgerRat
  time: 10
  group: Savory
  solids:
    FoodBreadBun: 1
    FoodMeatRat: 1
  recipeType: Oven # Frontier

- type: microwaveMealRecipe
  id: RecipeRobotBurger
  name: roburger recipe
  result: FoodBurgerRobot
  time: 10
  group: Savory
  solids:
    FoodBreadBun: 1
    CapacitorStockPart: 2
    # i would add steel to this recipe but the microwave explodes
  recipeType: Oven # Frontier

- type: microwaveMealRecipe
  id: RecipeSoylentBurger
  name: soylent burger recipe
  result: FoodBurgerSoy
  time: 10
  group: Savory
  solids:
    FoodBreadBun: 1
    FoodCheeseSlice: 2
    FoodSoybeans: 2 #replace with soylent green when those become craftable
  recipeType: Oven # Frontier

- type: microwaveMealRecipe
  id: RecipeSpellBurger
  name: spell burger recipe
  result: FoodBurgerSpell
  time: 10
  group: Savory
  solids:
    FoodBreadBun: 1
    ClothingHeadHatWizard: 1
  recipeType: Oven # Frontier

- type: microwaveMealRecipe
  id: RecipeSuperBiteBurger
  name: super bite burger recipe
  result: FoodBurgerSuper
  time: 25
  group: Savory
  reagents:
    TableSalt: 5
    Egg: 12
  solids:
    FoodBreadBun: 1
    FoodMeat: 2
    FoodCheeseSlice: 2
    FoodTomato: 2
<<<<<<< HEAD
    FoodEgg: 2
  recipeType: Oven # Frontier
=======
>>>>>>> 4dfd3e57

- type: microwaveMealRecipe
  id: RecipeTofuBurger
  name: tofu burger recipe
  result: FoodBurgerTofu
  time: 10
  group: Savory
  solids:
    FoodBreadBun: 1
    FoodTofuSlice: 1
  recipeType: Oven # Frontier

- type: microwaveMealRecipe
  id: RecipeXenoburger
  name: xenoburger recipe
  result: FoodBurgerXeno
  time: 10
  group: Savory
  solids:
    FoodBreadBun: 1
    FoodMeatXeno: 1
  recipeType: Oven # Frontier

- type: microwaveMealRecipe
  id: RecipeMothRoachburger
  name: mothroachburger recipe
  result: FoodBurgerMothRoach
  group: Savory
  solids:
    FoodBreadBun: 1
    MobMothroach: 1
  recipeType: Oven # Frontier

#Breads & Sandwiches

- type: microwaveMealRecipe
  id: RecipeBananaBread
  name: banana bread recipe
  result: FoodBreadBanana
  time: 15
  group: LoafCakes
  solids:
    FoodDough: 1
    FoodBanana: 1
  recipeType: Oven # Frontier

- type: microwaveMealRecipe
  id: RecipeCornbread
  name: cornbread recipe
  result: FoodBreadCorn
  time: 10
  group: Breads
  solids:
    FoodDoughCornmeal: 1
  recipeType: Oven # Frontier

- type: microwaveMealRecipe
  id: RecipeCreamCheeseBread
  name: cream cheese bread recipe
  result: FoodBreadCreamcheese
  time: 15
  group: Breads
  reagents:
    Milk: 5
  solids:
    FoodDough: 1
    FoodCheeseSlice: 2
  recipeType: Oven # Frontier

- type: microwaveMealRecipe
  id: RecipeMeatBread
  name: meat bread recipe
  result: FoodBreadMeat
  time: 15
  group: Breads
  solids:
    FoodDough: 1
    FoodMeatCutlet: 2
    FoodCheeseSlice: 2
  recipeType: Oven # Frontier

- type: microwaveMealRecipe
  id: RecipeMimanaBread
  name: mimana bread recipe
  result: FoodBreadMimana
  time: 15
  group: Breads
  reagents:
    Nothing: 5
  solids:
    FoodDough: 1
    FoodMimana: 1
  recipeType: Oven # Frontier

- type: microwaveMealRecipe
  id: RecipeBread
  name: bread recipe
  result: FoodBreadPlain
  time: 10
  group: Breads
  solids:
    FoodDough: 1
  recipeType: Oven # Frontier

- type: microwaveMealRecipe
  id: RecipeBreadCotton
  name: cotton bread recipe
  result: FoodBreadCotton
  time: 10
  group: Moth
  solids:
    FoodDoughCotton: 1
  recipeType: # Frontier
  - Oven # Frontier

- type: microwaveMealRecipe
  id: RecipeSausageBread
  name: sausage bread recipe
  result: FoodBreadSausage
  time: 15
  group: Breads
  solids:
    FoodDough: 1
    FoodMeat: 1 #replace with sausage
  recipeType: Oven # Frontier

- type: microwaveMealRecipe
  id: RecipeSpiderMeatBread
  name: spider meat bread recipe
  result: FoodBreadMeatSpider
  time: 15
  group: Breads
  solids:
    FoodDough: 1
    FoodMeatSpiderCutlet: 2
    FoodCheeseSlice: 2
  recipeType: Oven # Frontier

- type: microwaveMealRecipe
  id: RecipeTofuBread
  name: tofu bread recipe
  result: FoodBreadTofu
  time: 15
  group: Breads
  solids:
    FoodDough: 1
    FoodTofu: 1
  recipeType: Oven # Frontier

- type: microwaveMealRecipe
  id: RecipeXenoMeatBread
  name: xeno meat bread recipe
  result: FoodBreadMeatXeno
  time: 15
  group: Breads
  solids:
    FoodDough: 1
    FoodMeatXenoCutlet: 2
    FoodCheeseSlice: 2
  recipeType: Oven # Frontier

#Slices Only

- type: microwaveMealRecipe
  id: RecipeBaguette
  name: baguette recipe
  result: FoodBreadBaguette
  time: 15
  group: Breads
  reagents:
    TableSalt: 5
    Blackpepper: 5
  solids:
    FoodDough: 1
  recipeType: Oven # Frontier

- type: microwaveMealRecipe
  id: RecipeBaguetteCotton
  name: baguette recipe
  result: FoodBreadBaguetteCotton
  time: 15
  group: Moth
  reagents:
    TableSalt: 5
    Blackpepper: 5
  solids:
    FoodDoughCotton: 1
  recipeType: Oven # Frontier

- type: microwaveMealRecipe
  id: RecipeBaguetteSword
  name: baguette sword recipe
  result: WeaponBaguette
  secretRecipe: true
  time: 15
  group: Secret
  reagents:
    TableSalt: 5
    Blackpepper: 5
  solids:
    FoodDough: 1
    PartRodMetal1: 1
  recipeType: Oven # Frontier

- type: microwaveMealRecipe
  id: RecipeButteredToast
  name: buttered toast recipe
  result: FoodBreadButteredToast
  time: 5
  group: Breads
  solids:
    FoodBreadPlainSlice: 1
    FoodButterSlice: 1
  recipeType: Oven # Frontier

- type: microwaveMealRecipe
  id: RecipeFrenchToast
  name: french toast recipe
  result: FoodBreadFrenchToast
  time: 5
  group: Breakfast
  reagents:
    Milk: 5
    Egg: 12
  solids:
    FoodBreadPlainSlice: 1
  recipeType: Oven # Frontier

- type: microwaveMealRecipe
  id: RecipeGarlicBread
  name: garlic bread slice recipe
  result: FoodBreadGarlicSlice
  time: 5
  group: Breads
  solids:
    FoodBreadPlainSlice: 1
    FoodGarlic: 1
    FoodButterSlice: 1
  recipeType: Oven # Frontier

- type: microwaveMealRecipe
  id: RecipeJellyToast
  name: jelly toast recipe
  result: FoodBreadJellySlice
  time: 5
  group: Breads
  solids:
    FoodBreadPlainSlice: 1
    FoodJellyAmanita: 1 #replace with jelly
  recipeType: Oven # Frontier

- type: microwaveMealRecipe
  id: RecipeMoldyBreadSlice
  name: moldy bread slice recipe
  result: FoodBreadMoldySlice
  time: 5
  group: Breads
  solids:
    FoodBreadPlainSlice: 1
    FoodFlyAmanita: 1
  recipeType: Microwave # Frontier

- type: microwaveMealRecipe
  id: RecipeTwoBreadSlice
  name: two slice recipe
  result: FoodBreadTwoSlice
  time: 5
  group: Breads
  reagents:
    Wine: 5
  solids:
    FoodBreadPlainSlice: 2
  recipeType: Microwave # Frontier

- type: microwaveMealRecipe
  id: RecipeOnionRings
  name: onion rings recipe
  result: FoodOnionRings
  time: 15
  group: Savory
  solids:
    FoodOnionSlice: 1
  recipeType: Oven # Frontier

#Pizzas TODO: contruction graph based pizza
- type: microwaveMealRecipe
  id: RecipeMargheritaPizza
  name: margherita pizza recipe
  result: FoodPizzaMargherita
  time: 30
  group: Pizza
  solids:
    FoodDoughFlat: 1
    FoodCheeseSlice: 1
    FoodTomato: 4
  recipeType: Oven # Frontier

- type: microwaveMealRecipe
  id: RecipeMushroomPizza
  name: mushroom pizza recipe
  result: FoodPizzaMushroom
  time: 30
  group: Pizza
  solids:
    FoodDoughFlat: 1
    FoodMushroom: 5
  recipeType: Oven # Frontier

- type: microwaveMealRecipe
  id: RecipeMeatPizza
  name: meat pizza recipe
  result: FoodPizzaMeat
  time: 30
  group: Pizza
  solids:
    FoodDoughFlat: 1
    FoodMeat: 3
    FoodCheeseSlice: 1
    FoodTomato: 1
  recipeType: Oven # Frontier

- type: microwaveMealRecipe
  id: RecipeVegetablePizza
  name: vegetable pizza recipe
  result: FoodPizzaVegetable
  time: 30
  group: Pizza
  solids:
    FoodDoughFlat: 1
    FoodEggplant: 1
    FoodCarrot: 1
    FoodCorn: 1
    FoodTomato: 1
  recipeType: Oven # Frontier

- type: microwaveMealRecipe
  id: RecipeHawaiianPizza
  name: Hawaiian pizza recipe
  result: FoodPizzaPineapple
  time: 30
  group: Pizza
  solids:
    FoodDoughFlat: 1
    FoodMeatChickenCutlet: 3
    FoodPineappleSlice: 5
  recipeType: Oven # Frontier

- type: microwaveMealRecipe
  id: RecipeDankPizza
  name: dank pizza recipe
  result: FoodPizzaDank
  time: 30
  group: Pizza
  solids:
    FoodDoughFlat: 1
    LeavesCannabis: 2
    FoodCheeseSlice: 1
    FoodTomato: 1
  recipeType: Oven # Frontier

- type: microwaveMealRecipe
  id: RecipeDonkpocketPizza
  name: donk-pocket pizza recipe
  result: FoodPizzaDonkpocket
  time: 30
  group: Pizza
  solids:
    FoodDoughFlat: 1
    FoodDonkpocketWarm: 3
    FoodCheeseSlice: 1
    FoodTomato: 1
  recipeType: Oven # Frontier

- type: microwaveMealRecipe
  id: RecipeUraniumPizza
  name: spicy rock pizza recipe
  result: FoodPizzaUranium
  time: 30
  group: Pizza
  solids:
    FoodDoughFlat: 1
    FoodChiliPepper: 2
    FoodTomato: 2
    SheetUranium1: 2
  recipeType: Oven # Frontier

- type: microwaveMealRecipe
  id: RecipeCottonPizza
  name: cotton pizza recipe
  result: FoodPizzaCotton
  time: 30
  group: Moth
  solids:
    FoodDoughCottonFlat: 1
    CottonBol: 4
  recipeType: Oven # Frontier

#Italian
- type: microwaveMealRecipe
  id: RecipeBoiledSpaghetti
  name: boiled spaghetti recipe
  result: FoodNoodlesBoiled
  time: 15
  group: Pasta
  reagents:
    Flour: 15
    Egg: 6
    OilOlive: 5
  recipeType: Microwave # Frontier

- type: microwaveMealRecipe
  id: RecipePastaTomato
  name: pasta tomato recipe
  result: FoodNoodles
  time: 10
  group: Pasta
  solids:
    FoodNoodlesBoiled: 1
    FoodTomato: 2
  recipeType: Oven # Frontier

- type: microwaveMealRecipe
  id: RecipeMeatballSpaghetti
  name: spaghetti & meatballs recipe
  result: FoodNoodlesMeatball
  time: 10
  group: Pasta
  solids:
    FoodNoodlesBoiled: 1
    FoodMeatMeatball: 2
  recipeType: Oven # Frontier

- type: microwaveMealRecipe
  id: RecipeButterNoodles
  name: butter noodles recipe
  result: FoodNoodlesButter
  time: 10
  group: Pasta
  solids:
    FoodNoodlesBoiled: 1
    FoodButter: 1
  recipeType: Oven # Frontier

- type: microwaveMealRecipe
  id: RecipeChowMein
  name: chow mein recipe
  result: FoodNoodlesChowmein
  time: 10
  group: Pasta
  reagents:
    Egg: 6
  solids:
    FoodNoodlesBoiled: 1
    FoodEggplant: 1
    FoodCarrot: 1
    FoodCorn: 1
  recipeType: Oven # Frontier

- type: microwaveMealRecipe
  id: RecipeOatmeal
  name: oatmeal recipe
  result: FoodOatmeal
  time: 15
  group: Savory
  reagents:
    Oats: 15
    Water: 10
  solids:
    FoodBowlBig: 1
  recipeType: Microwave # Frontier

- type: microwaveMealRecipe
  id: RecipeBoiledRice
  name: boiled rice recipe
  result: FoodRiceBoiled
  time: 15
  group: Savory
  reagents:
    Rice: 15
    Water: 10
  solids:
    FoodBowlBig: 1
  recipeType: Microwave # Frontier

- type: microwaveMealRecipe
  id: RecipeRicePudding
  name: rice pudding recipe
  result: FoodRicePudding
  time: 15
  group: Dessert
  reagents:
    Rice: 15
    Milk: 10
    Sugar: 5
  solids:
    FoodBowlBig: 1
  recipeType: Microwave # Frontier

- type: microwaveMealRecipe
  id: RecipeRicePork
  name: rice and pork recipe
  result: FoodRicePork
  time: 15
  group: Savory
  solids:
    FoodRiceBoiled: 1
    FoodMeatCutlet: 3
  recipeType: Oven # Frontier

- type: microwaveMealRecipe
  id: RecipeRiceGumbo
  name: black-eyed gumbo recipe
  result: FoodRiceGumbo
  time: 15
  group: Savory
  solids:
    FoodRiceBoiled: 1
    FoodMeatCutlet: 3
    FoodChiliPepper: 2
  recipeType: Oven # Frontier

- type: microwaveMealRecipe
  id: RecipeEggRice
  name: egg-fried rice recipe
  result: FoodRiceEgg
  time: 15
  group: Savory
  reagents:
    Egg: 6
  solids:
    FoodRiceBoiled: 1
    FoodCarrot: 1
  recipeType: Oven # Frontier

- type: microwaveMealRecipe
  id: RecipeCopypasta
  name: copypasta recipe
  result: FoodNoodlesCopy
  time: 10
  group: Pasta
  solids:
    FoodNoodles: 2
  recipeType: Oven # Frontier

#Soups & Stew
- type: microwaveMealRecipe
  id: RecipeBisque
  name: bisque recipe
  result: FoodSoupBisque
  time: 10
  group: Soup
  reagents:
    Water: 10
  solids:
    FoodBowlBig: 1
    FoodTomato: 1
    FoodMushroom: 1
    FoodMeatFish: 1
  recipeType: Oven # Frontier

- type: microwaveMealRecipe
  id: RecipeMeatballSoup
  name: meatball soup recipe
  result: FoodSoupMeatball
  time: 10
  group: Soup
  reagents:
    Water: 10
  solids:
    FoodBowlBig: 1
    FoodMeatMeatball: 1
    FoodCarrot: 1
    FoodPotato: 1
  recipeType: Oven # Frontier

- type: microwaveMealRecipe
  id: RecipeNettleSoup
  name: nettle soup recipe
  result: FoodSoupNettle
  time: 10
  group: Soup
  reagents:
    Water: 10
    Egg: 6
  solids:
    FoodBowlBig: 1
    Nettle: 1
    FoodPotato: 1
  recipeType: Oven # Frontier

- type: microwaveMealRecipe
  id: RecipeEyeballSoup
  name: eyeball soup recipe
  result: FoodSoupEyeball
  time: 10
  group: Soup
  reagents:
    Water: 10
  solids:
    FoodBowlBig: 1
    OrganHumanEyes: 1
    FoodCarrot: 1
    FoodPotato: 1
  recipeType: Oven # Frontier

- type: microwaveMealRecipe
  id: RecipeAmanitaJelly
  name: amanita jelly recipe
  result: FoodJellyAmanita
  time: 10
  group: Savory
  reagents:
    Water: 5
    Vodka: 5
  solids:
    FoodFlyAmanita: 3
  recipeType: Microwave # Frontier

- type: microwaveMealRecipe
  id: RecipeOnionSoup
  name: onion soup recipe
  result: FoodSoupOnion
  time: 10
  group: Soup
  reagents:
    Water: 10
  solids:
    FoodBowlBig: 1
    FoodOnionSlice: 5
    FoodCheeseSlice: 1
  recipeType: Oven # Frontier

- type: microwaveMealRecipe
  id: RecipeMushroomSoup
  name: mushroom soup recipe
  result: FoodSoupMushroom
  time: 10
  group: Soup
  reagents:
    Water: 5
    Milk: 5
  solids:
    FoodBowlBig: 1
    FoodMushroom: 2
  recipeType: Oven # Frontier

- type: microwaveMealRecipe
  id: RecipeStewSoup
  name: stew recipe
  result: FoodSoupStew
  time: 10
  group: Soup
  reagents:
    Water: 10
  solids:
    FoodBowlBig: 1
    FoodMeatCutlet: 3
    FoodTomato: 1
    FoodPotato: 1
    FoodCarrot: 1
    FoodEggplant: 1
    FoodMushroom: 1
  recipeType: Oven # Frontier

- type: microwaveMealRecipe
  id: RecipeTomatoSoup
  name: tomato soup recipe
  result: FoodSoupTomato
  time: 10
  group: Soup
  reagents:
    Water: 10
  solids:
    FoodBowlBig: 1
    FoodTomato: 2
  recipeType: Oven # Frontier

- type: microwaveMealRecipe
  id: RecipeTomatoBloodSoup
  name: tomato blood soup recipe
  result: FoodSoupTomatoBlood
  time: 10
  group: Soup
  reagents:
    Blood: 10
  solids:
    FoodBowlBig: 1
    FoodBloodTomato: 2
  recipeType: Oven # Frontier

- type: microwaveMealRecipe
  id: RecipeWingFangChuSoup
  name: wing fang chu recipe
  result: FoodSoupWingFangChu
  time: 10
  group: Soup
  reagents:
    Soysauce: 5
  solids:
    FoodBowlBig: 1
    FoodMeatXenoCutlet: 2
  recipeType: Oven # Frontier

- type: microwaveMealRecipe
  id: RecipeWingFangChuSoupSpider
  name: wing fang chu recipe
  result: FoodSoupWingFangChu
  time: 10
  group: Soup
  reagents:
    Soysauce: 5
  solids:
    FoodBowlBig: 1
    FoodMeatSpider: 2
  recipeType: Oven # Frontier

- type: microwaveMealRecipe
  id: RecipeVegetableSoup
  name: vegetable soup recipe
  result: FoodSoupVegetable
  time: 10
  group: Soup
  reagents:
    Water: 5
  solids:
    FoodBowlBig: 1
    FoodCorn: 1
    FoodCarrot: 1
    FoodPotato: 1
    FoodEggplant: 1
  recipeType: Oven # Frontier

- type: microwaveMealRecipe
  id: RecipeClownTearsSoup
  name: clown tears soup recipe
  result: FoodSoupClown
  time: 10
  group: Soup
  reagents:
    Water: 10
  solids:
    FoodBowlBig: 1
    FoodBanana: 1
    ShardGlass: 1
    #idk probably replace shard with someting bananium when #14663 merged
  recipeType: Oven # Frontier

- type: microwaveMealRecipe
  id: RecipeMonkeysDelightSoup
  name: monkeys delight recipe
  result: FoodSoupMonkey
  time: 10
  group: Soup
  reagents:
    Flour: 5
    TableSalt: 1
    Blackpepper: 1
  solids:
    FoodBowlBig: 1
    FoodBanana: 1
    MonkeyCube: 1
  recipeType: Oven # Frontier

- type: microwaveMealRecipe
  id: RecipeBungoSoup
  name: bungo soup recipe
  result: FoodSoupBungo
  time: 10
  group: Soup
  reagents:
    Water: 5
  solids:
    FoodBowlBig: 1
    FoodBungo: 2
    FoodChiliPepper: 1
  recipeType: Oven # Frontier

- type: microwaveMealRecipe
  id: RecipeBoiledSnail
  name: boiled snail recipe
  result: FoodMeatSnailCooked
  time: 5
  group: Savory
  reagents:
    Water: 10
  solids:
    FoodMeatSnail: 1
  recipeType: # Frontier
  - Microwave # Frontier

- type: microwaveMealRecipe
  id: RecipeEscargotSoup
  name: escargot recipe
  result: FoodSoupEscargot
  time: 10
  group: Soup
  reagents:
    Water: 5
  solids:
    FoodBowlBig: 1
    FoodOnionSlice: 1
    FoodButter: 1
    FoodMeatSnailCooked: 1
  recipeType: Oven # Frontier

#Pies

- type: microwaveMealRecipe
  id: RecipeAmanitaPie
  name: amanita pie recipe
  result: FoodPieAmanita
  time: 15
  group: Pie
  solids:
    FoodDoughPie: 1
    FoodFlyAmanita: 1
    FoodPlateTin: 1
  recipeType: Oven # Frontier

- type: microwaveMealRecipe
  id: RecipeApplePie
  name: apple pie recipe
  result: FoodPieApple
  time: 15
  group: Pie
  solids:
    FoodDoughPie: 1
    FoodApple: 3
    FoodPlateTin: 1
  recipeType: Oven # Frontier

- type: microwaveMealRecipe
  id: RecipeBaklava
  name: baklava recipe
  result: FoodPieBaklava
  time: 15
  group: BarsAndCookies
  solids:
    FoodDoughPie: 1
    FoodSnackPistachios: 1 #i'd rather use a botany crop but we don't have nuts yet
    FoodPlateTin: 1
  recipeType: Oven # Frontier

- type: microwaveMealRecipe
  id: RecipeBananaCreamPie
  name: banana cream pie recipe
  result: FoodPieBananaCream
  time: 15
  group: Pie
  solids:
    FoodDoughPie: 1
    FoodBanana: 3
    FoodPlateTin: 1
  recipeType: Oven # Frontier

- type: microwaveMealRecipe
  id: RecipeBerryClafoutis
  name: berry clafoutis recipe
  result: FoodPieClafoutis
  time: 15
  group: Pie
  solids:
    FoodDoughPie: 1
    FoodBerries: 3
    FoodPlateTin: 1
  recipeType: Oven # Frontier

- type: microwaveMealRecipe
  id: RecipeCherryPie
  name: cherry pie recipe
  result: FoodPieCherry
  time: 15
  group: Pie
  solids:
    FoodDoughPie: 1
    FoodCherry: 5
    FoodPlateTin: 1
  recipeType: Oven # Frontier

- type: microwaveMealRecipe
  id: RecipeFrostyPie
  name: frosty pie recipe
  result: FoodPieFrosty
  time: 15
  group: Pie
  solids:
    FoodDoughPie: 1
    FoodChillyPepper: 3
    FoodPlateTin: 1
  recipeType: Oven # Frontier

- type: microwaveMealRecipe
  id: RecipeMeatPie
  name: meat pie recipe
  result: FoodPieMeat
  time: 15
  group: Pie
  solids:
    FoodDoughPie: 1
    FoodMeat: 3
    FoodPlateTin: 1
  recipeType: Oven # Frontier

- type: microwaveMealRecipe
  id: RecipePumpkinPie
  name: pumpkin pie recipe
  result: FoodPiePumpkin
  time: 15
  group: Pie
  solids:
    FoodDoughPie: 1
    FoodPumpkin: 1
    FoodPlateTin: 1
  recipeType: Oven # Frontier

#- type: microwaveMealRecipe
#  id: RecipePlumpPie
#  name: plump pie recipe
#  result: FoodPiePlump
#  time: 15
#  solids:
#    FoodDoughPie: 1
#    FoodPlumpHelmet: 3 #a big part of me wants to veto this because the item description is a dick joke but i'll write the placeholder anyway
#    FoodPlateTin: 1
#  recipeType: Oven # Frontier

- type: microwaveMealRecipe
  id: RecipeXenoPie
  name: xeno pie recipe
  result: FoodPieXeno
  time: 15
  group: Pie
  solids:
    FoodDoughPie: 1
    FoodMeatXeno: 3
    FoodPlateTin: 1
  recipeType: Oven # Frontier

#Tarts

- type: microwaveMealRecipe
  id: RecipeCocoTart
  name: chocolate lava tart recipe
  result: FoodTartCoco
  time: 15
  group: Pie
  reagents:
    Sugar: 5
    Milk: 5
  solids:
    FoodDoughPie: 1
    FoodSnackChocolateBar: 3
    FoodPlateTin: 1
  recipeType: Oven # Frontier

- type: microwaveMealRecipe
  id: RecipeGappleTart
  name: golden apple streusel tart recipe
  result: FoodTartGapple
  time: 15
  group: Pie
  reagents:
    Gold: 10
    Sugar: 5
    Milk: 5
  solids:
    FoodDoughPie: 1
    FoodApple: 2 #in absence of the real gapple i'm substituting one apple with 10u gold (one ingot)
    FoodPlateTin: 1
  recipeType: Oven # Frontier

- type: microwaveMealRecipe
  id: RecipeGrapeTart
  name: grape tart recipe
  result: FoodTartGrape
  time: 15
  group: Pie
  reagents:
    Sugar: 5
    Milk: 5
  solids:
    FoodDoughPie: 1
    FoodGrape: 3
    FoodPlateTin: 1
  recipeType: Oven # Frontier

- type: microwaveMealRecipe
  id: RecipeMimeTart
  name: mime tart recipe
  result: FoodTartMime
  time: 15
  group: Pie
  reagents:
    Sugar: 5
    Milk: 5
  solids:
    FoodDoughPie: 1
    FoodMimana: 3
    FoodPlateTin: 1
  recipeType: Oven # Frontier

#Other

- type: microwaveMealRecipe
  id: RecipeCubanCarp
  name: Cuban carp recipe
  result: FoodMealCubancarp
  time: 15
  group: Savory
  solids:
    FoodDough: 1
    FoodCheeseSlice: 2
    FoodChiliPepper: 1
    FoodMeatFish: 2
  recipeType: Oven # Frontier

- type: microwaveMealRecipe
  id: RecipeSashimi
  name: sashimi recipe
  result: FoodMealSashimi
  time: 15
  group: Savory
  reagents:
    TableSalt: 1
  solids:
    FoodMeatFish: 2
  recipeType: Assembler # Frontier

- type: microwaveMealRecipe
  id: RecipeMisoColaSoup
  name: salty sweet misocola soup recipe
  result: DisgustingSweptSoup
  time: 15
  group: Savory
  reagents:
    Cola: 5
  solids:
    FoodSoupMiso: 1
  recipeType: Oven # Frontier

- type: microwaveMealRecipe
  id: RecipeLoadedBakedPotato
  name: loaded baked potato recipe
  result: FoodMealPotatoLoaded
  time: 15
  group: Savory
  solids:
    FoodPotato: 1
    FoodCheeseSlice: 1
  recipeType: Oven # Frontier

- type: microwaveMealRecipe
  id: RecipeFries
  name: space fries recipe
  result: FoodMealFries
  time: 15
  group: Savory
  reagents:
    TableSalt: 5
  solids:
    FoodPotato: 1
  recipeType: Oven # Frontier

- type: microwaveMealRecipe
  id: RecipeCheesyFries
  name: cheesy fries recipe
  result: FoodMealFriesCheesy
  time: 15
  group: Savory
  reagents:
    TableSalt: 5
  solids:
    FoodPotato: 1
    FoodCheeseSlice: 1
  recipeType: Oven # Frontier

- type: microwaveMealRecipe
  id: RecipeCarrotFries
  name: carrot fries recipe
  result: FoodMealFriesCarrot
  time: 15
  group: Savory
  reagents:
    TableSalt: 5
  solids:
    FoodCarrot: 1
  recipeType: Oven # Frontier

- type: microwaveMealRecipe
  id: RecipeNachos
  name: nachos recipe
  result: FoodMealNachos
  time: 10
  group: Savory
  reagents:
    TableSalt: 1
  solids:
    FoodDoughTortillaFlat: 1
    FoodPlateSmall: 1

- type: microwaveMealRecipe
  id: RecipeNachosCheesy
  name: cheesy nachos recipe
  result: FoodMealNachosCheesy
  time: 10
  group: Savory
  reagents:
    TableSalt: 1
  solids:
    FoodCheeseSlice: 1
    FoodDoughTortillaFlat: 1
    FoodPlateSmall: 1

- type: microwaveMealRecipe
  id: RecipeNachosCuban
  name: cuban nachos recipe
  result: FoodMealNachosCuban
  time: 10
  group: Savory
  reagents:
    Ketchup: 5
  solids:
    FoodChiliPepper: 1
    FoodDoughTortillaFlat: 1
    FoodPlateSmall: 1

- type: microwaveMealRecipe
  id: RecipePopcorn
  name: popcorn recipe
  result: FoodSnackPopcorn
  time: 20
  group: Savory
  solids:
    FoodCorn: 1
  recipeType: # Frontier
  - Oven # Frontier
  - Microwave # Frontier

- type: microwaveMealRecipe
  id: RecipePancake
  name: pancake recipe
  result: FoodBakedPancake
  time: 5
  group: Breakfast
  reagents:
    Flour: 5
    Milk: 5
    Egg: 6
  recipeType: Oven # Frontier

- type: microwaveMealRecipe
  id: RecipeBlueberryPancake
  name: blueberry pancake recipe
  result: FoodBakedPancakeBb
  time: 5
  group: Breakfast
  reagents:
    Flour: 5
    Milk: 5
    Egg: 6
  solids:
    FoodBerries: 2
  recipeType: Oven # Frontier

- type: microwaveMealRecipe
  id: RecipeWaffles
  name: waffle recipe
  result: FoodBakedWaffle
  time: 10
  group: Breakfast
  reagents:
    Flour: 5
    Milk: 5
    Egg: 6
    SodaWater: 5
  recipeType: Oven # Frontier

- type: microwaveMealRecipe
  id: RecipeWaffleSoy
  name: soy waffle recipe
  result: FoodBakedWaffleSoy
  time: 10
  group: Breakfast
  reagents:
    Flour: 5
    MilkSoy: 5
    Egg: 6
    SodaWater: 5
  recipeType: Oven # Frontier

- type: microwaveMealRecipe
  id: RecipeCookie
  name: cookie recipe
  result: FoodBakedCookie
<<<<<<< HEAD
  resultCount: 3 # Frontier
  time: 10 # Frontier - 5<10
=======
  time: 5
  group: BarsAndCookies
>>>>>>> 4dfd3e57
  reagents:
    Flour: 5
    Sugar: 5
  solids:
    FoodButterSlice: 1
    FoodSnackChocolateBar: 1
  recipeType: Oven # Frontier

- type: microwaveMealRecipe
  id: RecipeSugarCookie
  name: sugar cookie recipe
  result: FoodBakedCookieSugar
<<<<<<< HEAD
  resultCount: 2 # Frontier
  time: 10 # Frontier - 5<10
=======
  time: 5
  group: BarsAndCookies
>>>>>>> 4dfd3e57
  reagents:
    Flour: 5
    Sugar: 10
  solids:
    FoodButterSlice: 1
  recipeType: Oven # Frontier

- type: microwaveMealRecipe
  id: RecipeRaisinCookie
  name: raisin cookie recipe
  result: FoodBakedCookieRaisin
<<<<<<< HEAD
  resultCount: 2 # Frontier
  time: 10 # Frontier - 5<10
=======
  time: 5
  group: BarsAndCookies
>>>>>>> 4dfd3e57
  reagents:
    Flour: 5
    Sugar: 5
    Raisins: 10 # Frontier
  # solids: # Frontier
    # FoodSnackRaisins: 1 # Frontier
  recipeType: Oven # Frontier

- type: microwaveMealRecipe
  id: RecipeCookieOatmeal
  name: oatmeal cookie recipe
  result: FoodBakedCookieOatmeal
<<<<<<< HEAD
  resultCount: 2 # Frontier
  time: 10 # Frontier - 5<10
=======
  time: 5
  group: BarsAndCookies
>>>>>>> 4dfd3e57
  reagents:
    Oats: 5
    Sugar: 5
  solids:
    FoodButterSlice: 1
  recipeType: Oven # Frontier

- type: microwaveMealRecipe
  id: RecipeChocolateChipPancake
  name: chocolate chip pancake recipe
  result: FoodBakedPancakeCc
  time: 5
  group: BarsAndCookies
  reagents:
    Flour: 5
    Milk: 5
    Egg: 6
  solids:
    FoodSnackChocolateBar: 1
  recipeType: Oven # Frontier

- type: microwaveMealRecipe
  id: RecipeAppleCake
  name: apple cake recipe
  result: FoodCakeApple
  time: 5
  group: Cake
  solids:
    FoodCakePlain: 1
    FoodApple: 3
  recipeType: Assembler # Frontier

- type: microwaveMealRecipe
  id: RecipeCarrotCake
  name: carrot cake recipe
  result: FoodCakeCarrot
  time: 5
  group: Cake
  solids:
    FoodCakePlain: 1
    FoodCarrot: 3
  recipeType: Assembler # Frontier

- type: microwaveMealRecipe
  id: RecipeLemonCake
  name: lemon cake recipe
  result: FoodCakeLemon
  time: 5
  group: Cake
  solids:
    FoodCakePlain: 1
    FoodLemon: 3
  recipeType: Assembler # Frontier

- type: microwaveMealRecipe
  id: RecipeLemoonCake
  name: lemoon cake recipe
  result: FoodCakeLemoon
  time: 5
  group: Cake
  solids:
    FoodCakePlain: 1
    FoodLemoon: 2
    FoodBerries: 1 #dark colouring
  recipeType: Assembler # Frontier

- type: microwaveMealRecipe
  id: RecipeOrangeCake
  name: orange cake recipe
  result: FoodCakeOrange
  time: 5
  group: Cake
  solids:
    FoodCakePlain: 1
    FoodOrange: 3
  recipeType: Assembler # Frontier

- type: microwaveMealRecipe
  id: RecipeBlueberryCake
  name: blueberry cake recipe
  result: FoodCakeBlueberry
  time: 5
  group: Cake
  solids:
    FoodCakePlain: 1
    FoodBerries: 3
  recipeType: Assembler # Frontier

- type: microwaveMealRecipe
  id: RecipeLimeCake
  name: lime cake recipe
  result: FoodCakeLime
  time: 5
  group: Cake
  solids:
    FoodCakePlain: 1
    FoodLime: 3
  recipeType: Assembler # Frontier

- type: microwaveMealRecipe
  id: RecipeCheeseCake
  name: cheese cake recipe
  result: FoodCakeCheese
  time: 5
  group: Cake
  reagents:
    Cream: 10
  solids:
    FoodCakePlain: 1
    FoodCheeseSlice: 3
  recipeType: Assembler # Frontier

- type: microwaveMealRecipe
  id: RecipePumpkinCake
  name: pumpkin cake recipe
  result: FoodCakePumpkin
  time: 5
  group: Cake
  solids:
    FoodCakePlain: 1
    FoodPumpkin: 1
  recipeType: Assembler # Frontier

- type: microwaveMealRecipe
  id: RecipeClownCake
  name: clown cake recipe
  result: FoodCakeClown
  time: 5
  group: Cake
  solids:
    ClothingMaskClown: 1
    FoodCakePlain: 1
  recipeType: Assembler # Frontier

- type: microwaveMealRecipe
  id: RecipeCake
  name: cake recipe
  result: FoodCakePlain
  time: 15
  group: Cake
  solids:
    FoodCakeBatter: 1
  recipeType: Oven # Frontier

- type: microwaveMealRecipe
  id: RecipeBirthdayCake
  name: birthday cake recipe
  result: FoodCakeBirthday
  time: 5
  group: Cake
  reagents:
    Cream: 5
  solids:
    FoodCakePlain: 1
  recipeType: Assembler # Frontier

- type: microwaveMealRecipe
  id: RecipeChocolateCake
  name: chocolate cake recipe
  result: FoodCakeChocolate
  time: 5
  group: Cake
  solids:
    FoodCakePlain: 1
    FoodSnackChocolateBar: 2
  recipeType: Assembler # Frontier

- type: microwaveMealRecipe
  id: RecipeBrainCake
  name: brain cake recipe
  result: FoodCakeBrain
  time: 15
  group: Cake
  solids:
    FoodCakePlain: 1
    OrganHumanBrain: 1
  recipeType: Assembler # Frontier

- type: microwaveMealRecipe
  id: RecipeSlimeCake
  name: slime cake recipe
  result: FoodCakeSlime
  time: 5
  group: Cake
  reagents:
    Slime: 15
  solids:
    FoodCakePlain: 1
  recipeType: Assembler # Frontier

- type: microwaveMealRecipe
  id: RecipeCatCake
  name: cat cake recipe
  result: MobCatCake
  time: 15
  group: Cake
  reagents:
    Milk: 15
    Raisins: 10 # Frontier
    Cognizine: 5
  solids:
    FoodCakePlain: 1
    # FoodSnackRaisins: 1 # Frontier
    OrganAnimalHeart: 1
  recipeType: Assembler # Frontier

- type: microwaveMealRecipe
  id: RecipeBreadDog
  name: bread dog recipe
  result: MobBreadDog
  time: 15
  group: Breads
  reagents:
    Cognizine: 5
  solids:
    FoodBreadSausage: 1
    OrganAnimalHeart: 1
    FoodSpaceshroomCooked: 1
  recipeType: Assembler # Frontier

- type: microwaveMealRecipe
  id: RecipeDumplings
  name: dumplings recipe
  result: FoodBakedDumplings
  time: 15
  group: Savory
  reagents:
    Water: 10
    UncookedAnimalProteins: 6
  solids:
    FoodDoughSlice: 3
  recipeType: Microwave # Frontier

- type: microwaveMealRecipe
  id: RecipeBrownies
  name: brownie recipe
  result: FoodBakedBrownieBatch
  time: 25
  group: BarsAndCookies
  reagents:
    Flour: 15
    Sugar: 30
    Egg: 18
  solids:
    FoodButter: 2
    FoodSnackChocolateBar: 2
  recipeType: Oven # Frontier

#Donks i guess
- type: microwaveMealRecipe
  id: RecipeWarmDonkpocket
  name: warm donk pocket recipe
  result: FoodDonkpocketWarm
  time: 5
  group: Savory
  solids:
    FoodDonkpocket: 1
  recipeType: Microwave # Frontier

- type: microwaveMealRecipe
  id: RecipeWarmDankpocket
  name: warm dank pocket recipe
  result: FoodDonkpocketDankWarm
  time: 5
  group: Savory
  solids:
    FoodDonkpocketDank: 1
  recipeType: Microwave # Frontier

- type: microwaveMealRecipe
  id: RecipeWarmDonkpocketSpicy
  name: warm spicy donk-pocket recipe
  result: FoodDonkpocketSpicyWarm
  time: 5
  group: Savory
  solids:
    FoodDonkpocketSpicy: 1
  recipeType: Microwave # Frontier

- type: microwaveMealRecipe
  id: RecipeWarmDonkpocketTeriyaki
  name: warm teriyaki-pocket recipe
  result: FoodDonkpocketTeriyakiWarm
  time: 5
  group: Savory
  solids:
    FoodDonkpocketTeriyaki: 1
  recipeType: Microwave # Frontier

- type: microwaveMealRecipe
  id: RecipeWarmDonkpocketPizza
  name: warm pizza-pocket recipe
  result: FoodDonkpocketPizzaWarm
  time: 5
  group: Savory
  solids:
    FoodDonkpocketPizza: 1
  recipeType: Microwave # Frontier

- type: microwaveMealRecipe
  id: RecipeDonkpocketHonk
  name: warm honk-pocket recipe
  result: FoodDonkpocketHonkWarm
  time: 5
  group: Savory
  solids:
    FoodDonkpocketHonk: 1
  recipeType: Microwave # Frontier

- type: microwaveMealRecipe
  id: RecipeDonkpocketBerry
  name: warm berry-pocket recipe
  result: FoodDonkpocketBerryWarm
  time: 5
  group: Savory
  solids:
    FoodDonkpocketBerry: 1
  recipeType: Microwave # Frontier

- type: microwaveMealRecipe
  id: RecipeDonkpocketStonk
  name: warm stonk-pocket recipe
  result: FoodDonkpocketStonkWarm
  time: 5
  group: Savory
  solids:
    FoodDonkpocketStonk: 1
  recipeType: Microwave # Frontier

- type: microwaveMealRecipe
  id: RecipeDonkpocketCarp
  name: warm carp-pocket recipe
  result: FoodDonkpocketCarpWarm
  time: 5
  group: Savory
  solids:
    FoodDonkpocketCarp: 1
  recipeType: Microwave # Frontier


- type: microwaveMealRecipe
  id: RecipeHotChili
  name: hot chili recipe
  result: FoodSoupChiliHot
  time: 20
  group: Soup
  solids:
    FoodBowlBig: 1
    FoodChiliPepper: 1
    FoodMeatCutlet: 1
    FoodOnionSlice: 1
    FoodTomato: 1
  recipeType: Oven # Frontier

- type: microwaveMealRecipe
  id: RecipeColdChili
  name: cold chili recipe
  result: FoodSoupChiliCold
  time: 5
  group: Soup
  reagents:
    Nitrogen: 5
  solids:
    FoodSoupChiliHot: 1
  recipeType: Assembler # Frontier

- type: microwaveMealRecipe
  id: RecipeClownTears
  name: clown's tears recipe
  result: FoodSoupClown
  time: 15
  group: Soup
  solids:
    FoodBowlBig: 1
    FoodOnionSlice: 1
    FoodTomato: 1
    BikeHorn: 1
  recipeType: Oven # Frontier

- type: microwaveMealRecipe
  id: RecipeChiliClown
  name: chili con carnival recipe
  result: FoodSoupChiliClown
  time: 30
  group: Soup
  solids:
    FoodBowlBig: 1
    FoodChiliPepper: 1
    FoodMeatCutlet: 1
    FoodOnionSlice: 1
    FoodTomato: 1
    ClothingShoesClown: 1
  recipeType: Oven # Frontier

- type: microwaveMealRecipe
  id: RecipeQueso
  name: queso recipe
  result: FoodMealQueso
  time: 15
  group: Soup
  #todo Add blackpepper
  #reagents:
    #blackpepper: 5
  solids:
    FoodChiliPepper: 1
    FoodCheeseSlice: 2
  recipeType: Oven # Frontier

- type: microwaveMealRecipe
  id: RecipeRibs
  name: BBQ ribs recipe
  result: FoodMealRibs
  time: 15
  group: Savory
  reagents:
    BbqSauce: 5
  solids:
    FoodMeat: 2
    FoodKebabSkewer: 1
  recipeType: Oven # Frontier

- type: microwaveMealRecipe
  id: RecipeEnchiladas
  name: enchiladas recipe
  result: FoodMealEnchiladas
  time: 20
  group: Savory
  solids:
    FoodChiliPepper: 2
    FoodMeatCutlet: 1
    FoodCorn: 1
  recipeType: Oven # Frontier

# SALADS: These should be moved out of the microwave as soon as possible
- type: microwaveMealRecipe
  id: RecipeHerbSalad
  name: herb salad recipe
  result: FoodSaladHerb
  time: 5
  group: Salad
  solids:
    FoodBowlBig: 1
    FoodAmbrosiaVulgaris: 3
    FoodApple: 1
  recipeType: Assembler # Frontier

- type: microwaveMealRecipe
  id: RecipeValidSalad
  name: valid salad recipe
  result: FoodSaladValid
  time: 5
  group: Salad
  solids:
    FoodBowlBig: 1
    FoodAmbrosiaVulgaris: 3
    FoodPotato: 1
    FoodMeatMeatball: 1
  recipeType: Assembler # Frontier

- type: microwaveMealRecipe
  id: RecipeColeslaw
  name: coleslaw recipe
  result: FoodSaladColeslaw
  time: 5
  group: Salad
  reagents:
    Vinaigrette: 5
  solids:
    FoodBowlBig: 1
    FoodOnionRed: 1
    FoodCabbage: 1
  recipeType: Assembler # Frontier

- type: microwaveMealRecipe
  id: RecipeCaesarSalad
  name: caesar salad recipe
  result: FoodSaladCaesar
  time: 5
  group: Salad
  reagents:
    OilOlive: 5
  solids:
    FoodBowlBig: 1
    FoodOnionRedSlice: 1
    FoodBreadPlainSlice: 1
    FoodCheeseSlice: 1
    FoodCabbage: 1
  recipeType: Assembler # Frontier

- type: microwaveMealRecipe
  id: RecipeCitrusSalad
  name: citrus salad recipe
  result: FoodSaladCitrus
  time: 5
  group: Salad
  solids:
    FoodBowlBig: 1
    FoodOrange: 1
    FoodLemon: 1
    FoodLime: 1
  recipeType: Assembler # Frontier

- type: microwaveMealRecipe
  id: RecipeKimchiSalad
  name: kimchi salad recipe
  result: FoodSaladKimchi
  time: 5
  group: Salad
  reagents:
    Vinegar: 5
  solids:
    FoodBowlBig: 1
    FoodCarrot: 1
    FoodCabbage: 1
    FoodGarlic: 1
  recipeType: Assembler # Frontier

- type: microwaveMealRecipe
  id: RecipeFruitSalad
  name: fruit salad recipe
  result: FoodSaladFruit
  time: 5
  group: Salad
  solids:
    FoodBowlBig: 1
    FoodOrange: 1
    FoodApple: 1
    FoodGrape: 1
    FoodWatermelonSlice: 2
  recipeType: Assembler # Frontier

- type: microwaveMealRecipe
  id: RecipeJungleSalad
  name: jungle salad recipe
  result: FoodSaladJungle
  time: 5
  group: Salad
  solids:
    FoodBowlBig: 1
    FoodBanana: 1
    FoodApple: 1
    FoodGrape: 1
    FoodWatermelonSlice: 2
  recipeType: Assembler # Frontier

- type: microwaveMealRecipe
  id: RecipeWatermelonFruitBowlSalad
  name: watermelon fruit bowl recipe
  result: FoodSaladWatermelonFruitBowl
  time: 5
  group: Salad
  solids:
    FoodWatermelon: 1
    FoodApple: 1
    FoodBanana: 1
    FoodLemon: 1
    FoodOrange: 1
    FoodAmbrosiaVulgaris: 1
  recipeType: Assembler # Frontier

# Muffins

- type: microwaveMealRecipe
  id: RecipeMuffin
  name: muffin recipe
  result: FoodBakedMuffin
  time: 15
  group: Dessert
  solids:
    FoodPlateMuffinTin: 1
    FoodDoughSlice: 1
  reagents:
    Sugar: 10
  recipeType: Oven # Frontier

- type: microwaveMealRecipe
  id: RecipeMuffinChocolate
  name: chocolate muffin recipe
  result: FoodBakedMuffinChocolate
  time: 15
  group: Dessert
  solids:
    FoodPlateMuffinTin: 1
    FoodDoughSlice: 1
    FoodSnackChocolateBar: 1
  reagents:
    Sugar: 10
  recipeType: Oven # Frontier

- type: microwaveMealRecipe
  id: RecipeMuffinBerry
  name: berry muffin recipe
  result: FoodBakedMuffinBerry
  time: 15
  group: Dessert
  solids:
    FoodPlateMuffinTin: 1
    FoodDoughSlice: 1
    FoodBerries: 1
  reagents:
    Sugar: 10
  recipeType: Oven # Frontier

- type: microwaveMealRecipe
  id: RecipeMuffinBanana
  name: banana muffin recipe
  result: FoodBakedMuffinBanana
  time: 15
  group: Dessert
  solids:
    FoodPlateMuffinTin: 1
    FoodDoughSlice: 1
    FoodBanana: 1
  reagents:
    Sugar: 10
  recipeType: Oven # Frontier

- type: microwaveMealRecipe
  id: RecipeMuffinCherry
  name: cherry muffin recipe
  result: FoodBakedMuffinCherry
  time: 15
  group: Dessert
  solids:
    FoodPlateMuffinTin: 1
    FoodDoughSlice: 1
    FoodCherry: 3
  reagents:
    Sugar: 10
  recipeType: Oven # Frontier

# NOT ACTUAL FOOD

- type: microwaveMealRecipe
  id: RecipeDriedTeaLeaves
  name: dried tea leaves recipe
  result: LeavesTeaDried
  time: 10
  solids:
    LeavesTea: 1
  recipeType: # Frontier
  - Oven # Frontier
  - Microwave # Frontier

- type: microwaveMealRecipe
  id: RecipeDriedTobacco
  name: dried tobacco leaves recipe
  result: LeavesTobaccoDried
  time: 10
  group: Medicinal
  solids:
    LeavesTobacco: 1
  recipeType: # Frontier
  - Oven # Frontier
  - Microwave # Frontier

- type: microwaveMealRecipe
  id: RecipeDriedCannabis
  name: dried cannabis leaves recipe
  result: LeavesCannabisDried
  time: 10
  group: Medicinal
  solids:
    LeavesCannabis: 1
  recipeType: # Frontier
  - Oven # Frontier
  - Microwave # Frontier

- type: microwaveMealRecipe
  id: RecipeDriedCannabisRainbow
  name: dried rainbow cannabis leaves recipe
  result: LeavesCannabisRainbowDried
  time: 10
  group: Medicinal
  solids:
    LeavesCannabisRainbow: 1
  recipeType: # Frontier
  - Oven # Frontier
  - Microwave # Frontier

- type: microwaveMealRecipe
  id: RecipeTrashBakedBananaPeel
  name: baked banana peel recipe
  result: TrashBakedBananaPeel
  time: 5
  solids:
    TrashBananaPeel: 1
  recipeType: # Frontier
  - Oven # Frontier
  - Microwave # Frontier

# Suppermatter
- type: microwaveMealRecipe
  id: RecipeSuppermatter
  name: suppermatter recipe
  result: FoodCakeSuppermatter
  time: 30
  solids:
    FoodCakeBatter: 2
  reagents:
    Sugar: 30
    Nitrogen: 10
    Plasma: 10
  recipeType: # Frontier
  - Oven # Frontier

- type: microwaveMealRecipe
  id: RecipeFoodBakedChevreChaud
  name: chevre chaud recipe
  result: FoodBakedChevreChaud
  time: 5
  group: Savory
  solids:
    FoodChevreSlice: 1
    FoodBreadBaguetteSlice: 1
  recipeType: # Frontier
  - Oven # Frontier
  - Microwave # Frontier

- type: microwaveMealRecipe
  id: RecipeCookedSpaceshroom
  name: cooked spaceshroom recipe
  result: FoodSpaceshroomCooked
  time: 5
  group: Moth
  solids:
    FoodSpaceshroom: 1
  recipeType: # Frontier
  - Oven # Frontier
  - Microwave # Frontier

- type: microwaveMealRecipe
  id: RecipeCannabisButter
  name: cannabis butter recipe
  result: FoodCannabisButter
  time: 15
  solids:
    FoodButter: 1
    LeavesCannabis: 6
  recipeType: # Frontier
  - Microwave # Frontier

- type: microwaveMealRecipe
  id: RecipeCannabisBrownies
  name: cannabis brownie recipe
  result: FoodBakedCannabisBrownieBatch
  time: 25
  group: BarsAndCookies
  reagents:
    Flour: 15
    Sugar: 30
    Egg: 18
  solids:
    FoodCannabisButter: 2
    FoodSnackChocolateBar: 2
  recipeType: Oven # Frontier

- type: microwaveMealRecipe
  id: RecipeCornInButter
  name: corn in butter recipe
  result: FoodMealCornInButter
  time: 10
  group: Savory
  solids:
    FoodCorn: 1
    FoodPlate: 1
    FoodButter: 1
  recipeType: # Frontier
  - Oven # Frontier
  - Microwave # Frontier

- type: microwaveMealRecipe
  id: RecipePeaSoup
  name: pea soup recipe
  result: FoodSoupPea
  time: 10
  group: Soup
  solids:
    FoodPeaPod: 2
    FoodBowlBig: 1
  reagents:
    Water: 10
  recipeType: # Frontier
  - Oven # Frontier
  - Microwave # Frontier

- type: microwaveMealRecipe
  id: RecipeTacoShell
  name: taco shell recipe
  result: FoodTacoShell
  time: 5
  group: Breads
  solids:
    FoodDoughTortillaFlat: 1 # one third of a standard bread dough recipe
  recipeType: # Frontier
  - Oven # Frontier
  - Microwave # Frontier

- type: microwaveMealRecipe
  id: RecipeTacoBeef
  name: beef taco recipe
  result: FoodTacoBeef
  time: 10
  group: Savory
  solids:
    FoodTacoShell: 1
    FoodMeatCutlet: 1
    FoodCheeseSlice: 1
  recipeType: # Frontier
  - Oven # Frontier

- type: microwaveMealRecipe
  id: RecipeTacoChicken
  name: chicken taco recipe
  result: FoodTacoChicken
  time: 10
  group: Savory
  solids:
    FoodTacoShell: 1
    FoodMeatChickenCutlet: 1
    FoodCheeseSlice: 1
  recipeType: # Frontier
  - Oven # Frontier

- type: microwaveMealRecipe
  id: RecipeTacoFish
  name: fish taco recipe
  result: FoodTacoFish
  time: 10
  group: Savory
  solids:
    FoodTacoShell: 1
    FoodMeatFish: 1
    FoodOnionSlice: 2
    FoodTomato: 1
    FoodCabbage: 1
  recipeType: # Frontier
  - Oven # Frontier

- type: microwaveMealRecipe
  id: RecipeTacoRat
  name: rat taco recipe
  result: FoodTacoRat
  time: 10
  group: Savory
  solids:
    FoodTacoShell: 1
    FoodCheeseSlice: 1
    FoodMeatRat: 1
  recipeType: # Frontier
  - Oven # Frontier

- type: microwaveMealRecipe
  id: RecipeTacoBeefSupreme
  name: beef taco supreme recipe
  result: FoodTacoBeefSupreme
  time: 10
  group: Savory
  solids:
    FoodTacoShell: 1
    FoodCheeseSlice: 1
    FoodMeatCutlet: 1
    FoodTomato: 1
    FoodCabbage: 1
    FoodOnionSlice: 2
  recipeType: # Frontier
  - Oven # Frontier

- type: microwaveMealRecipe
  id: RecipeTacoChickenSupreme
  name: beef taco supreme recipe
  result: FoodTacoChickenSupreme
  time: 10
  group: Savory
  solids:
    FoodTacoShell: 1
    FoodCheeseSlice: 1
    FoodMeatChickenCutlet: 1
    FoodTomato: 1
    FoodCabbage: 1
    FoodOnionSlice: 2
  recipeType: # Frontier
  - Oven # Frontier

- type: microwaveMealRecipe
  id: RecipeCroissant
  name: croissant recipe
  result: FoodBakedCroissant
  time: 5
  group: Dessert
  solids:
    FoodCroissantRaw: 1
    FoodButterSlice: 1
  recipeType: # Frontier
  - Oven # Frontier

- type: microwaveMealRecipe
  id: RecipeCroissantCotton
  name: cotton croissant recipe
  result: FoodBakedCroissantCotton
  time: 5
  group: Moth
  solids:
    FoodCroissantRawCotton: 1
    FoodButterSlice: 1
  recipeType: Oven # Frontier

- type: microwaveMealRecipe
  id: RecipeThrowingCroissant
  name: throwing croissant recipe
  result: WeaponCroissant
  secretRecipe: true
  time: 5
  group: Secret
  solids:
    FoodCroissantRaw: 1
    FoodButterSlice: 1
    ShardGlass: 1
  recipeType: Oven # Frontier


- type: microwaveMealRecipe
  id: RecipeInertAnomalyMeat
  name: inert meat anomaly recipe
  result: FoodMeatAnomaly
  time: 5
  group: Savory
  solids:
    AnomalyCoreFleshInert: 1
  recipeType: # Frontier
  - Microwave # Frontier
  - Oven # Frontier

- type: microwaveMealRecipe
  id: RecipeAnomalyMeat
  name: meat anomaly recipe
  result: FoodMeatAnomaly
  time: 5
  group: Savory
  solids:
    AnomalyCoreFlesh: 1
  recipeType: # Frontier
  - Microwave # Frontier
  - Oven # Frontier

- type: microwaveMealRecipe
  id: RecipeAnomalyMeatCooked
  name: cooked meat anomaly recipe
  result: FoodMeatAnomalyCooked
  time: 5
  group: Savory
  solids:
    FoodMeatAnomaly: 1
  recipeType: # Frontier
  - Microwave # Frontier
  - Oven # Frontier

- type: microwaveMealRecipe
  id: RecipeGrilledCheeseSandwich
  name: grilled cheese sandwich recipe
  result: FoodBakedGrilledCheeseSandwich
  time: 10
  solids:
    FoodBreadPlainSlice: 2
    FoodCheeseSlice: 1
    FoodButterSlice: 1
  recipeType: Oven # Frontier
<|MERGE_RESOLUTION|>--- conflicted
+++ resolved
@@ -291,11 +291,7 @@
   solids:
     FoodBreadBun: 1
     FoodCheeseSlice: 1
-<<<<<<< HEAD
-    FoodEgg: 2
-  recipeType: Oven # Frontier
-=======
->>>>>>> 4dfd3e57
+  recipeType: Oven # Frontier
 
 - type: microwaveMealRecipe
   id: RecipeBurgerMcrib
@@ -391,11 +387,7 @@
     FoodMeat: 2
     FoodCheeseSlice: 2
     FoodTomato: 2
-<<<<<<< HEAD
-    FoodEgg: 2
-  recipeType: Oven # Frontier
-=======
->>>>>>> 4dfd3e57
+  recipeType: Oven # Frontier
 
 - type: microwaveMealRecipe
   id: RecipeTofuBurger
@@ -1590,13 +1582,9 @@
   id: RecipeCookie
   name: cookie recipe
   result: FoodBakedCookie
-<<<<<<< HEAD
   resultCount: 3 # Frontier
   time: 10 # Frontier - 5<10
-=======
-  time: 5
   group: BarsAndCookies
->>>>>>> 4dfd3e57
   reagents:
     Flour: 5
     Sugar: 5
@@ -1609,13 +1597,9 @@
   id: RecipeSugarCookie
   name: sugar cookie recipe
   result: FoodBakedCookieSugar
-<<<<<<< HEAD
   resultCount: 2 # Frontier
   time: 10 # Frontier - 5<10
-=======
-  time: 5
   group: BarsAndCookies
->>>>>>> 4dfd3e57
   reagents:
     Flour: 5
     Sugar: 10
@@ -1627,13 +1611,9 @@
   id: RecipeRaisinCookie
   name: raisin cookie recipe
   result: FoodBakedCookieRaisin
-<<<<<<< HEAD
   resultCount: 2 # Frontier
   time: 10 # Frontier - 5<10
-=======
-  time: 5
   group: BarsAndCookies
->>>>>>> 4dfd3e57
   reagents:
     Flour: 5
     Sugar: 5
@@ -1646,13 +1626,9 @@
   id: RecipeCookieOatmeal
   name: oatmeal cookie recipe
   result: FoodBakedCookieOatmeal
-<<<<<<< HEAD
   resultCount: 2 # Frontier
   time: 10 # Frontier - 5<10
-=======
-  time: 5
   group: BarsAndCookies
->>>>>>> 4dfd3e57
   reagents:
     Oats: 5
     Sugar: 5
