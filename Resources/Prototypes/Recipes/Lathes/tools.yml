- type: latheRecipe
  id: Wirecutter
  icon:
    sprite: Objects/Tools/wirecutters.rsi
    state: cutters-map
  result: Wirecutter
  category: Tools
  completetime: 2
  materials:
    Steel: 200
    Plastic: 50

- type: latheRecipe
  id: Screwdriver
  icon:
    sprite: Objects/Tools/screwdriver.rsi
    state: screwdriver-map
  result: Screwdriver
  category: Tools
  completetime: 2
  materials:
    Steel: 200
    Plastic: 50

- type: latheRecipe
  id: Welder
  result: WelderEmpty # Frontier Welder<WelderEmpty
  category: Tools
  completetime: 2
  materials:
    Steel: 400

- type: latheRecipe
  id: Wrench
  result: Wrench
  category: Tools
  completetime: 2
  materials:
    Steel: 200

- type: latheRecipe
  id: CableStack
  result: CableApcStack1
  category: Parts
  completetime: 2
  materials:
    Steel: 30

- type: latheRecipe
  id: CableMVStack
  result: CableMVStack1
  category: Parts
  completetime: 2
  materials:
    Steel: 30

- type: latheRecipe
  id: CableHVStack
  result: CableHVStack1
  category: Parts
  completetime: 2
  materials:
    Steel: 30

- type: latheRecipe
  id: CrowbarGreen
  result: CrowbarGreen
  category: Tools
  completetime: 2
  materials:
    Steel: 200

- type: latheRecipe
  id: Pickaxe
  result: Pickaxe
  category: Tools
  completetime: 4
  materials:
    Steel: 1000
    Wood: 500

- type: latheRecipe
  id: Shovel
  result: Shovel
  category: Tools
  completetime: 2
  materials:
    Steel: 200
    Wood: 100

- type: latheRecipe
  id: Multitool
  result: Multitool
  category: Tools
  completetime: 2
  materials:
    Steel: 200
    Plastic: 200

- type: latheRecipe
  id: NetworkConfigurator
  result: NetworkConfigurator
  category: Tools
  completetime: 2
  materials:
    Steel: 200
    Plastic: 200

- type: latheRecipe
  id: PowerDrill
  result: PowerDrill
  category: Tools
  completetime: 2
  materials:
    Steel: 600
    Plastic: 200

- type: latheRecipe
  id: RCD
  result: RCDEmpty
  category: Tools
  completetime: 4
  materials:
    Steel: 1000
    Plastic: 300

- type: latheRecipe
  id: RCDAmmo
  result: RCDAmmo
  category: Tools
  completetime: 2.4
  materials:
    Steel: 500
    Plastic: 250

- type: latheRecipe
  id: HandHeldMassScanner
  result: HandHeldMassScannerEmpty
  category: Tools
  completetime: 2
  materials:
    Steel: 800
    Glass: 300

- type: latheRecipe
  id: HandheldGPSBasic
  result: HandheldGPSBasic
  category: Tools
  completetime: 2
  materials:
    Steel: 800
    Glass: 300

- type: latheRecipe
  id: TRayScanner
  result: trayScanner
  category: Tools
  completetime: 2
  materials:
    Steel: 800
    Glass: 300

- type: latheRecipe
  id: GasAnalyzer
  result: GasAnalyzer
  category: Tools
  completetime: 2
  materials:
    Steel: 800
    Glass: 300

- type: latheRecipe
  id: SprayPainter
  result: SprayPainter
  category: Tools
  completetime: 2
  materials:
    Steel: 300
    Plastic: 100

- type: latheRecipe
  id: UtilityBelt
  result: ClothingBeltUtility
  category: Tools
  completetime: 2
  materials:
    Cloth: 100
    Steel: 50

- type: latheRecipe
  id: UtilityBeltChiefEngineer
  result: ClothingBeltChiefEngineer
  completetime: 6
  materials:
    Silver: 400
    Gold: 100

- type: latheRecipe
  id: HolofanProjector
  result: HolofanProjectorEmpty
  category: Tools
  completetime: 8
  materials:
    Steel: 300
    Glass: 50
    Plastic: 50

- type: latheRecipe
<<<<<<< HEAD
  id: RPED
  result: RPED
  category: Tools
  completetime: 10
  materials:
    Steel: 650
    Plastic: 150
    Gold: 50

- type: latheRecipe
  id: MiningDrill
  result: MiningDrill
  category: Tools
  completetime: 3
  materials:
    Steel: 500
    Plastic: 100

- type: latheRecipe
=======
>>>>>>> 9a68cf0b
  id: WelderExperimental
  result: WelderExperimentalEmpty # Frontier - WelderExperimental<WelderExperimentalEmpty
  category: Tools
  completetime: 6
  materials:
    Steel: 800
    Plasma: 200

- type: latheRecipe
  id: JawsOfLife
  result: JawsOfLife
  category: Tools
  completetime: 6
  materials:
    Steel: 1000
    Glass: 500
    Plasma: 300
    Gold: 50

- type: latheRecipe
  id: HoloprojectorField
  result: HoloprojectorFieldEmpty
  category: Tools
  completetime: 3
  materials:
    Steel: 500
    Plasma: 300
    Glass: 100

- type: latheRecipe
  id: WeaponParticleDecelerator
  result: WeaponParticleDecelerator
  category: Tools
  completetime: 6
  materials:
    Steel: 750
    Plasma: 150
    Uranium: 150<|MERGE_RESOLUTION|>--- conflicted
+++ resolved
@@ -206,28 +206,6 @@
     Plastic: 50
 
 - type: latheRecipe
-<<<<<<< HEAD
-  id: RPED
-  result: RPED
-  category: Tools
-  completetime: 10
-  materials:
-    Steel: 650
-    Plastic: 150
-    Gold: 50
-
-- type: latheRecipe
-  id: MiningDrill
-  result: MiningDrill
-  category: Tools
-  completetime: 3
-  materials:
-    Steel: 500
-    Plastic: 100
-
-- type: latheRecipe
-=======
->>>>>>> 9a68cf0b
   id: WelderExperimental
   result: WelderExperimentalEmpty # Frontier - WelderExperimental<WelderExperimentalEmpty
   category: Tools
