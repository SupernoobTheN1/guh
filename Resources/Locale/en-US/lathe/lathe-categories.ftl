--- conflicted
+++ resolved
@@ -12,9 +12,6 @@
 lathe-category-food = Food
 lathe-category-chemicals = Chemicals
 lathe-category-materials = Materials
-<<<<<<< HEAD
-lathe-category-seeds = Seeds
-=======
 
 # Uniform
 lathe-category-bedsheets = Bedsheets
@@ -23,5 +20,4 @@
 lathe-category-command = Command
 lathe-category-hats = Hats
 lathe-category-jumpsuits = Jumpsuits
-lathe-category-neck = Neck
->>>>>>> 4dfd3e57
+lathe-category-neck = Neck