--- conflicted
+++ resolved
@@ -42,14 +42,9 @@
 job-description-scientist = Research alien artifacts, unlock new technologies, upgrade machines around the station, and make everything run more efficiently.
 job-description-security = Catch criminals and enemies of the corporation, enforce the law, and ensure that the sector does not fall into disarray.
 job-description-serviceworker = Learn the basics of bartending, cooking, and growing plants.
-<<<<<<< HEAD
 job-description-warden = Patrol your assigned vessel, ensure that no one is stealing from the armory, and make sure that all prisoners are processed and let out when their time is up.
 job-description-zookeeper = Put on a joyful display of cute animals and space carps for all the crew to see. Currently available on Kettle Station.
 job-description-senior-engineer = Teach new engineers the basics of the station's engine, repairing, atmospherics and power.
 job-description-senior-researcher = Teach new scientists the basics of item printing, artifact research and anomalous objects.
 job-description-senior-physician = Teach new medics the basics of tending to the wounded, chemistry, diagnosing the diseased and disposing of the dead.
-job-description-senior-officer = Teach new deputies the basics of searches, preforming arrests, prison times and how to properly shoot a firearm.
-=======
-job-description-warden = Patrol the security department, ensure that no one is stealing from the armory, and make sure that all prisoners are processed and let out when their time is up.
-job-description-zookeeper = Put on a joyful display of cute animals and space carps for all the crew to see. Currently available on Gemini Station.
->>>>>>> dfbf47c3
+job-description-senior-officer = Teach new deputies the basics of searches, preforming arrests, prison times and how to properly shoot a firearm.