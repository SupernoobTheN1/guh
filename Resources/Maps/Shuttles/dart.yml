meta:
  format: 5
  postmapinit: false
tilemap:
  0: Space
  23: FloorDark
  26: FloorDarkHerringbone
  27: FloorDarkMini
  28: FloorDarkMono
  30: FloorDarkPavement
  31: FloorDarkPavementVertical
  59: FloorReinforced
  69: FloorSteel
  74: FloorSteelMini
  75: FloorSteelMono
  79: FloorTechMaint
  82: FloorWhite
  88: FloorWhiteOffset
  92: FloorWood
  94: Lattice
  95: Plating
entities:
- proto: ""
  entities:
  - uid: 1
    components:
    - name: NT-Dart
      type: MetaData
    - pos: 0.55555725,0.5
      parent: invalid
      type: Transform
    - chunks:
        -1,-1:
          ind: -1,-1
          tiles: AAAAAAAAAAAAAAAAAAAAAAAAAAAAAAAAAAAAAAAAAAAAAAAAXgAAAF8AAAAXAAAAFwAAA18AAABfAAAAHwAAAQAAAAAAAAAAAAAAAAAAAAAAAAAAAAAAAAAAAAAAAAAAAAAAAF4AAABfAAAAXAAAAVwAAAFcAAAAXAAAAx8AAAMAAAAAAAAAAAAAAAAAAAAAAAAAAAAAAAAAAAAAAAAAAAAAAABeAAAAXwAAAFwAAAJcAAADXAAAAVwAAAMfAAABAAAAAAAAAAAAAAAAAAAAAAAAAAAAAAAAAAAAAAAAAAAAAAAAXgAAAF8AAABcAAADXAAAAlwAAANcAAAAHwAAAQAAAAAAAAAAAAAAAAAAAAAAAAAAAAAAAAAAAAAAAAAAAAAAAF4AAABfAAAAFwAAABcAAAMXAAADFwAAAB8AAAMAAAAAAAAAAAAAAAAAAAAAAAAAAAAAAAAAAAAAAAAAAAAAAABeAAAAXwAAABcAAAEXAAAAFwAAABcAAAEfAAADAAAAAAAAAAAAAAAAAAAAAAAAAAAAAAAAAAAAAAAAAAAAAAAAXgAAAF8AAAAXAAAAFwAAAhcAAAAXAAAAHwAAAQAAAAAAAAAAAAAAAAAAAAAAAAAAAAAAAAAAAAAAAAAAXgAAAF4AAABfAAAAFwAAARcAAAIXAAAAFwAAAx8AAAAAAAAAAAAAAAAAAAAAAAAAAAAAAAAAAAAAAAAAXgAAAF8AAABfAAAAXwAAAB4AAAEeAAADXwAAAF8AAAAfAAACAAAAAAAAAAAAAAAAAAAAAAAAAAAAAAAAAAAAAF4AAABfAAAAUgAAAV8AAABfAAAAXwAAAF8AAAAXAAADHwAAAAAAAAAAAAAAAAAAAAAAAAAAAAAAAAAAAAAAAABeAAAAXwAAAFIAAAFSAAADUgAAAVIAAABfAAAAFwAAAR8AAAAAAAAAAAAAAAAAAAAAAAAAAAAAAAAAAAAAAAAAXgAAAF8AAABSAAABUgAAAFIAAANSAAACXwAAABcAAAEfAAACAAAAAAAAAAAAAAAAAAAAAAAAAAAAAAAAXwAAAF8AAABfAAAAXwAAAFIAAANYAAAAXwAAAF8AAABfAAAAHwAAAgAAAAAAAAAAAAAAAAAAAAAAAAAAAAAAABwAAAI7AAAAOwAAABwAAANFAAACRQAAAkUAAAIcAAACFwAAAB8AAAAAAAAAAAAAAAAAAAAAAAAAAAAAAAAAAAAcAAADOwAAADsAAAAcAAAARQAAAkUAAANFAAACHAAAAhcAAAMfAAABAAAAAAAAAAAAAAAAAAAAAAAAAAAAAAAAHAAAATsAAAA7AAAAHAAAAUUAAANFAAABRQAAARwAAAIXAAABHwAAAw==
        -1,0:
          ind: -1,0
          tiles: AAAAAAAAAAAAAAAAAAAAAAAAAAAAAAAAXwAAAF8AAABfAAAAXwAAAFIAAAFSAAADUgAAAV8AAABfAAAAFwAAAAAAAAAAAAAAAAAAAAAAAAAAAAAAAAAAAAAAAABeAAAAXwAAAFIAAABSAAADUgAAAlIAAANfAAAAXAAAAVwAAAIAAAAAAAAAAAAAAAAAAAAAAAAAAAAAAAAAAAAAXgAAAF8AAABSAAADUgAAA1IAAAJSAAABXwAAAFwAAABcAAACAAAAAAAAAAAAAAAAAAAAAAAAAAAAAAAAAAAAAF4AAABfAAAAUgAAAl8AAABfAAAAXwAAAF8AAABcAAADXAAAAAAAAAAAAAAAAAAAAAAAAAAAAAAAAAAAAAAAAABeAAAAXwAAAF8AAABfAAAAFwAAAhcAAABfAAAAXwAAABcAAAIAAAAAAAAAAAAAAAAAAAAAAAAAAAAAAAAAAAAAAAAAAAAAAABeAAAAXwAAABcAAAMXAAABFwAAARcAAAIXAAAAAAAAAAAAAAAAAAAAAAAAAAAAAAAAAAAAAAAAAAAAAAAAAAAAAAAAAF8AAAAXAAAAFwAAAxcAAAEXAAACFwAAAAAAAAAAAAAAAAAAAAAAAAAAAAAAAAAAAAAAAAAAAAAAAAAAAAAAAABeAAAAXwAAABcAAAEXAAABFwAAAhcAAAAAAAAAAAAAAAAAAAAAAAAAAAAAAAAAAAAAAAAAAAAAAAAAAAAAAAAAAAAAAF4AAABfAAAAXwAAAF8AAABfAAAAAAAAAAAAAAAAAAAAAAAAAAAAAAAAAAAAAAAAAAAAAAAAAAAAAAAAAAAAAAAAAAAAAAAAAAAAAAAAAAAAAAAAAAAAAAAAAAAAAAAAAAAAAAAAAAAAAAAAAAAAAAAAAAAAAAAAAAAAAAAAAAAAAAAAAAAAAAAAAAAAAAAAAAAAAAAAAAAAAAAAAAAAAAAAAAAAAAAAAAAAAAAAAAAAAAAAAAAAAAAAAAAAAAAAAAAAAAAAAAAAAAAAAAAAAAAAAAAAAAAAAAAAAAAAAAAAAAAAAAAAAAAAAAAAAAAAAAAAAAAAAAAAAAAAAAAAAAAAAAAAAAAAAAAAAAAAAAAAAAAAAAAAAAAAAAAAAAAAAAAAAAAAAAAAAAAAAAAAAAAAAAAAAAAAAAAAAAAAAAAAAAAAAAAAAAAAAAAAAAAAAAAAAAAAAAAAAAAAAAAAAAAAAAAAAAAAAAAAAAAAAAAAAAAAAAAAAAAAAAAAAAAAAAAAAAAAAAAAAAAAAAAAAAAAAAAAAAAAAAAAAAAAAAAAAAAAAAAAAAAAAAAAAAAAAAAAAAAAAAAAAAAAAAAAAAAAAAAAAAAAAAAAAAAAAAAAAAAAAA==
        0,-1:
          ind: 0,-1
          tiles: XwAAAF8AAAAbAAACGwAAA18AAABeAAAAAAAAAAAAAAAAAAAAAAAAAAAAAAAAAAAAAAAAAAAAAAAAAAAAAAAAAF8AAAAbAAADFwAAAkUAAABfAAAAXgAAAAAAAAAAAAAAAAAAAAAAAAAAAAAAAAAAAAAAAAAAAAAAAAAAAAAAAAAcAAAARQAAAUUAAAJFAAABXwAAAF4AAAAAAAAAAAAAAAAAAAAAAAAAAAAAAAAAAAAAAAAAAAAAAAAAAAAAAAAAXwAAABcAAAAXAAACFwAAAF8AAABeAAAAAAAAAAAAAAAAAAAAAAAAAAAAAAAAAAAAAAAAAAAAAAAAAAAAAAAAAF8AAABfAAAAXwAAAF8AAABfAAAAXgAAAAAAAAAAAAAAAAAAAAAAAAAAAAAAAAAAAAAAAAAAAAAAAAAAAAAAAABfAAAASgAAAUoAAAJKAAAAXwAAAF4AAAAAAAAAAAAAAAAAAAAAAAAAAAAAAAAAAAAAAAAAAAAAAAAAAAAAAAAASwAAAkoAAABKAAAASgAAAl8AAABeAAAAAAAAAAAAAAAAAAAAAAAAAAAAAAAAAAAAAAAAAAAAAAAAAAAAAAAAAF8AAABKAAACSgAAA0oAAAFfAAAAXgAAAF4AAAAAAAAAAAAAAAAAAAAAAAAAAAAAAAAAAAAAAAAAAAAAAAAAAABfAAAAXwAAAEoAAABKAAAAXwAAAF8AAABfAAAAXgAAAAAAAAAAAAAAAAAAAAAAAAAAAAAAAAAAAAAAAAAAAAAAFwAAA18AAABfAAAAXwAAAF8AAABFAAACXwAAAF4AAAAAAAAAAAAAAAAAAAAAAAAAAAAAAAAAAAAAAAAAAAAAABcAAAFfAAAARQAAAkUAAANFAAAARQAAAF8AAABeAAAAAAAAAAAAAAAAAAAAAAAAAAAAAAAAAAAAAAAAAAAAAAAXAAAAXwAAAEUAAABFAAABRQAAAkUAAABfAAAAXgAAAAAAAAAAAAAAAAAAAAAAAAAAAAAAAAAAAAAAAAAAAAAAXwAAAF8AAABFAAAARQAAAkUAAABfAAAAXwAAAF8AAABfAAAAAAAAAAAAAAAAAAAAAAAAAAAAAAAAAAAAAAAAABcAAAEcAAABRQAAA0UAAAJFAAADHAAAAjsAAAA7AAAAHAAAAgAAAAAAAAAAAAAAAAAAAAAAAAAAAAAAAAAAAAAXAAABHAAAA0UAAABFAAAARQAAARwAAAA7AAAAOwAAABwAAAMAAAAAAAAAAAAAAAAAAAAAAAAAAAAAAAAAAAAAFwAAAhwAAAFFAAABRQAAA0UAAAAcAAAAOwAAADsAAAAcAAACAAAAAAAAAAAAAAAAAAAAAAAAAAAAAAAAAAAAAA==
        0,0:
          ind: 0,0
          tiles: XwAAAF8AAABPAAAAXwAAAF8AAABfAAAAXwAAAF8AAABfAAAAAAAAAAAAAAAAAAAAAAAAAAAAAAAAAAAAAAAAAFwAAANfAAAATwAAAF8AAABfAAAATwAAAF8AAABeAAAAAAAAAAAAAAAAAAAAAAAAAAAAAAAAAAAAAAAAAAAAAABcAAACXwAAAE8AAABfAAAAXwAAAE8AAABfAAAAXgAAAAAAAAAAAAAAAAAAAAAAAAAAAAAAAAAAAAAAAAAAAAAAXAAAA18AAABfAAAAXwAAAF8AAABPAAAAXwAAAF4AAAAAAAAAAAAAAAAAAAAAAAAAAAAAAAAAAAAAAAAAAAAAAF8AAABfAAAAFwAAAhcAAAFfAAAAXwAAAF8AAABeAAAAAAAAAAAAAAAAAAAAAAAAAAAAAAAAAAAAAAAAAAAAAAAXAAAAFwAAARcAAAAXAAAAXwAAAF4AAAAAAAAAAAAAAAAAAAAAAAAAAAAAAAAAAAAAAAAAAAAAAAAAAAAAAAAAFwAAARcAAAAXAAAAFwAAA18AAAAAAAAAAAAAAAAAAAAAAAAAAAAAAAAAAAAAAAAAAAAAAAAAAAAAAAAAAAAAABcAAAIXAAACFwAAAl8AAABeAAAAAAAAAAAAAAAAAAAAAAAAAAAAAAAAAAAAAAAAAAAAAAAAAAAAAAAAAAAAAABfAAAAXwAAAF8AAABeAAAAAAAAAAAAAAAAAAAAAAAAAAAAAAAAAAAAAAAAAAAAAAAAAAAAAAAAAAAAAAAAAAAAAAAAAAAAAAAAAAAAAAAAAAAAAAAAAAAAAAAAAAAAAAAAAAAAAAAAAAAAAAAAAAAAAAAAAAAAAAAAAAAAAAAAAAAAAAAAAAAAAAAAAAAAAAAAAAAAAAAAAAAAAAAAAAAAAAAAAAAAAAAAAAAAAAAAAAAAAAAAAAAAAAAAAAAAAAAAAAAAAAAAAAAAAAAAAAAAAAAAAAAAAAAAAAAAAAAAAAAAAAAAAAAAAAAAAAAAAAAAAAAAAAAAAAAAAAAAAAAAAAAAAAAAAAAAAAAAAAAAAAAAAAAAAAAAAAAAAAAAAAAAAAAAAAAAAAAAAAAAAAAAAAAAAAAAAAAAAAAAAAAAAAAAAAAAAAAAAAAAAAAAAAAAAAAAAAAAAAAAAAAAAAAAAAAAAAAAAAAAAAAAAAAAAAAAAAAAAAAAAAAAAAAAAAAAAAAAAAAAAAAAAAAAAAAAAAAAAAAAAAAAAAAAAAAAAAAAAAAAAAAAAAAAAAAAAAAAAAAAAAAAAAAAAAAAAAAAAAAAAAAAAAAAAAAAAAAAAAAAAAAAAAAAAAAAAAAAAAAAAAAAAAAAAAAAAAAAAAAAAAAAAAAAAAAAAAAAAAAAAA==
        -1,-2:
          ind: -1,-2
          tiles: AAAAAAAAAAAAAAAAAAAAAAAAAAAAAAAAAAAAAAAAAAAAAAAAAAAAAAAAAAAAAAAAAAAAAAAAAAAAAAAAAAAAAAAAAAAAAAAAAAAAAAAAAAAAAAAAAAAAAAAAAAAAAAAAAAAAAAAAAAAAAAAAAAAAAAAAAAAAAAAAAAAAAAAAAAAAAAAAAAAAAAAAAAAAAAAAAAAAAAAAAAAAAAAAAAAAAAAAAAAAAAAAAAAAAAAAAAAAAAAAAAAAAAAAAAAAAAAAAAAAAAAAAAAAAAAAAAAAAAAAAAAAAAAAAAAAAAAAAAAAAAAAAAAAAAAAAAAAAAAAAAAAAAAAAAAAAAAAAAAAAAAAAAAAAAAAAAAAAAAAAAAAAAAAAAAAAAAAAAAAAAAAAAAAAAAAAAAAAAAAAAAAAAAAAAAAAAAAAAAAAAAAAAAAAAAAAAAAAAAAAAAAAAAAAAAAAAAAAAAAAAAAAAAAAAAAAAAAAAAAAAAAAAAAAAAAAAAAAAAAAAAAAAAAAAAAAAAAAAAAAAAAAAAAAAAAAAAAAAAAAAAAAAAAAAAAAAAAAAAAAAAAAAAAAAAAAAAAAAAAAAAAAAAAAAAAAAAAAAAAAAAAAAAAAAAAAAAAAAAAAAAAAAAAAF8AAABfAAAAXwAAAF8AAABfAAAAXwAAAF4AAAAAAAAAAAAAAAAAAAAAAAAAAAAAAAAAAAAAAAAAAAAAAAAAAABfAAAAOwAAADsAAABfAAAAXwAAAF8AAABfAAAAAAAAAAAAAAAAAAAAAAAAAAAAAAAAAAAAAAAAAAAAAAAAAAAAXwAAAF8AAABfAAAAXwAAAF8AAABfAAAAXwAAAF4AAAAAAAAAAAAAAAAAAAAAAAAAAAAAAAAAAAAAAAAAAAAAAF8AAAA7AAAAOwAAAF8AAABfAAAAXwAAAF8AAABfAAAAXgAAAAAAAAAAAAAAAAAAAAAAAAAAAAAAAAAAAAAAAABfAAAAXwAAAF8AAABfAAAAXwAAAF8AAABfAAAAXwAAAF4AAABeAAAAAAAAAAAAAAAAAAAAAAAAAAAAAAAAAAAAXgAAAF8AAABfAAAAFwAAAl8AAABfAAAAXwAAAF8AAABeAAAAXgAAAAAAAAAAAAAAAAAAAAAAAAAAAAAAAAAAAAAAAABeAAAAXwAAABcAAAJfAAAAXwAAAF8AAABfAAAAXwAAAF8AAAAAAAAAAAAAAAAAAAAAAAAAAAAAAAAAAAAAAAAAAAAAAF8AAABfAAAAFwAAARcAAAMXAAADFwAAAx4AAAEaAAADAAAAAAAAAAAAAAAAAAAAAAAAAAAAAAAAAAAAAAAAAABeAAAAXwAAAF8AAABfAAAAXwAAAF8AAAAaAAAAHwAAAg==
        0,-2:
          ind: 0,-2
          tiles: AAAAAAAAAAAAAAAAAAAAAAAAAAAAAAAAAAAAAAAAAAAAAAAAAAAAAAAAAAAAAAAAAAAAAAAAAAAAAAAAAAAAAAAAAAAAAAAAAAAAAAAAAAAAAAAAAAAAAAAAAAAAAAAAAAAAAAAAAAAAAAAAAAAAAAAAAAAAAAAAAAAAAAAAAAAAAAAAAAAAAAAAAAAAAAAAAAAAAAAAAAAAAAAAAAAAAAAAAAAAAAAAAAAAAAAAAAAAAAAAAAAAAAAAAAAAAAAAAAAAAAAAAAAAAAAAAAAAAAAAAAAAAAAAAAAAAAAAAAAAAAAAAAAAAAAAAAAAAAAAAAAAAAAAAAAAAAAAAAAAAAAAAAAAAAAAAAAAAAAAAAAAAAAAAAAAAAAAAAAAAAAAAAAAAAAAAAAAAAAAAAAAAAAAAAAAAAAAAAAAAAAAAAAAAAAAAAAAAAAAAAAAAAAAAAAAAAAAAAAAAAAAAAAAAAAAAAAAAAAAAAAAAAAAAAAAAAAAAAAAAAAAAAAAAAAAAAAAAAAAAAAAAAAAAAAAAAAAAAAAAAAAAAAAAAAAAAAAAAAAAAAAAAAAAAAAAAAAAAAAAAAAAAAAAAAAAAAAAAAAAAAAAAAAXgAAAF8AAABfAAAAXwAAAF8AAABfAAAAXwAAAAAAAAAAAAAAAAAAAAAAAAAAAAAAAAAAAAAAAAAAAAAAAAAAAF8AAABfAAAAOwAAADsAAAA7AAAAOwAAAF8AAAAAAAAAAAAAAAAAAAAAAAAAAAAAAAAAAAAAAAAAAAAAAF4AAABfAAAAFwAAAjsAAAA7AAAAOwAAADsAAABfAAAAAAAAAAAAAAAAAAAAAAAAAAAAAAAAAAAAAAAAAF4AAABfAAAAXwAAABcAAAI7AAAAOwAAADsAAAA7AAAAXwAAAAAAAAAAAAAAAAAAAAAAAAAAAAAAAAAAAAAAAABeAAAAXwAAAF8AAABFAAADRQAAAkUAAABFAAABXwAAAF8AAAAAAAAAAAAAAAAAAAAAAAAAAAAAAAAAAAAAAAAAXgAAAF8AAABfAAAARQAAABcAAAEXAAADXwAAAF8AAABeAAAAAAAAAAAAAAAAAAAAAAAAAAAAAAAAAAAAAAAAAF8AAABfAAAARQAAAEUAAAJFAAACFwAAAV8AAABeAAAAAAAAAAAAAAAAAAAAAAAAAAAAAAAAAAAAAAAAAAAAAAAeAAAAFwAAA0UAAABFAAABFwAAAV8AAABfAAAAAAAAAAAAAAAAAAAAAAAAAAAAAAAAAAAAAAAAAAAAAAAAAAAAGgAAAl8AAABfAAAAXwAAAF8AAABfAAAAXgAAAAAAAAAAAAAAAAAAAAAAAAAAAAAAAAAAAAAAAAAAAAAAAAAAAA==
      type: MapGrid
    - type: Broadphase
    - angularDamping: 0.05
      linearDamping: 0.05
      fixedRotation: False
      bodyType: Dynamic
      type: Physics
    - fixtures: {}
      type: Fixtures
    - type: OccluderTree
    - type: Shuttle
    - type: GridPathfinding
    - gravityShakeSound: !type:SoundPathSpecifier
        path: /Audio/Effects/alert.ogg
      type: Gravity
    - chunkCollection:
        version: 2
        nodes:
        - node:
            angle: -1.5707963267948966 rad
            color: '#FFFFFFFF'
            id: Arrows
          decals:
            82: -2,-18
            165: 6,-2
        - node:
            color: '#FFFFFFFF'
            id: Arrows
          decals:
            33: -5,-19
        - node:
            angle: 1.5707963267948966 rad
            color: '#FFFFFFFF'
            id: Arrows
          decals:
            45: 4,-23
            81: 0,-18
            166: -8,-2
        - node:
            color: '#FFFFFFFF'
            id: Bot
          decals:
            27: -7,-20
            79: 0,-17
            80: -2,-17
            159: -7,-3
            160: -7,-2
            161: -7,-1
            162: 5,-3
            163: 5,-2
            164: 5,-1
        - node:
            color: '#FFFFFFFF'
            id: BotLeft
          decals:
            41: 4,-22
            42: 6,-22
        - node:
            color: '#FFFFFFFF'
            id: BotRight
          decals:
            43: 5,-24
            44: 7,-24
        - node:
            color: '#FFFFFFFF'
            id: Box
          decals:
            32: -5,-20
            180: -5,2
        - node:
            color: '#FFFFFFFF'
            id: BrickTileDarkCornerSw
          decals:
            56: 2,-19
        - node:
            color: '#FFFFFFFF'
            id: BrickTileDarkLineS
          decals:
            58: 3,-21
            59: 4,-21
            60: 5,-21
            61: 6,-21
        - node:
            color: '#FFFFFFFF'
            id: BrickTileDarkLineW
          decals:
            57: 2,-18
        - node:
            color: '#DE3A3AE3'
            id: BrickTileSteelCornerNe
          decals:
            84: 3,-14
        - node:
            color: '#FFFFFFFF'
            id: BrickTileSteelCornerNe
          decals:
            106: 3,-8
        - node:
            color: '#FFFFFFFF'
            id: BrickTileSteelCornerNw
          decals:
            107: 2,-8
            108: 1,-9
        - node:
            color: '#FFFFFFFF'
            id: BrickTileSteelCornerSe
          decals:
            110: 3,-11
        - node:
            color: '#FFFFFFFF'
            id: BrickTileSteelCornerSw
          decals:
            109: 1,-11
        - node:
            color: '#DE3A3AE3'
            id: BrickTileSteelEndS
          decals:
            87: 3,-15
        - node:
            color: '#DE3A3AE3'
            id: BrickTileSteelEndW
          decals:
            88: 1,-14
        - node:
            color: '#FFFFFFFF'
            id: BrickTileSteelInnerNw
          decals:
            113: 2,-9
        - node:
            color: '#DE3A3AE3'
            id: BrickTileSteelInnerSw
          decals:
            86: 3,-14
        - node:
            color: '#FFFFFFFF'
            id: BrickTileSteelLineE
          decals:
            104: 3,-10
            105: 3,-9
        - node:
            color: '#DE3A3AE3'
            id: BrickTileSteelLineN
          decals:
            83: 2,-14
        - node:
            color: '#DE3A3AE3'
            id: BrickTileSteelLineS
          decals:
            85: 2,-14
        - node:
            color: '#FFFFFFFF'
            id: BrickTileSteelLineS
          decals:
            111: 2,-11
        - node:
            color: '#FFFFFFFF'
            id: BrickTileSteelLineW
          decals:
            112: 1,-10
        - node:
            color: '#8BCC5056'
            id: BrickTileWhiteCornerNe
          decals:
            194: -3,7
            205: 0,7
            210: 2,7
            211: 3,6
        - node:
            color: '#EFCF4175'
            id: BrickTileWhiteCornerNe
          decals:
            63: 4,-1
        - node:
            color: '#FFC56993'
            id: BrickTileWhiteCornerNe
          decals:
            167: -4,-5
        - node:
            color: '#8BCC5056'
            id: BrickTileWhiteCornerNw
          decals:
            195: -4,7
            196: -5,6
            204: -2,7
            209: 1,7
        - node:
            color: '#EFCF4175'
            id: BrickTileWhiteCornerNw
          decals:
            62: 2,-1
        - node:
            color: '#FFC56993'
            id: BrickTileWhiteCornerNw
          decals:
            172: -7,-5
        - node:
            color: '#8BCC5056'
            id: BrickTileWhiteCornerSe
          decals:
            214: 3,4
        - node:
            color: '#EFCF4175'
            id: BrickTileWhiteCornerSe
          decals:
            71: 4,-6
        - node:
            color: '#FFC56993'
            id: BrickTileWhiteCornerSe
          decals:
            168: -4,-6
        - node:
            color: '#8BCC5056'
            id: BrickTileWhiteCornerSw
          decals:
            198: -5,5
            215: 2,4
        - node:
            color: '#EFCF4175'
            id: BrickTileWhiteCornerSw
          decals:
            69: 2,-6
        - node:
            color: '#FFC56993'
            id: BrickTileWhiteCornerSw
          decals:
            171: -7,-6
        - node:
            color: '#8BCC5056'
            id: BrickTileWhiteInnerNe
          decals:
            212: 2,6
        - node:
            color: '#8BCC5056'
            id: BrickTileWhiteInnerNw
          decals:
            197: -4,6
        - node:
            color: '#8BCC5056'
            id: BrickTileWhiteInnerSw
          decals:
            216: 2,5
        - node:
            color: '#8BCC5056'
            id: BrickTileWhiteLineE
          decals:
            202: -3,6
            206: 0,6
            213: 3,5
        - node:
            color: '#EFCF4175'
            id: BrickTileWhiteLineE
          decals:
            72: 4,-5
            73: 4,-4
            74: 4,-3
            75: 4,-2
        - node:
            color: '#8BCC5056'
            id: BrickTileWhiteLineN
          decals:
            207: -1,7
        - node:
            color: '#EFCF4175'
            id: BrickTileWhiteLineN
          decals:
            24: -4,-18
            25: -5,-18
            26: -6,-18
            64: 3,-1
        - node:
            color: '#FFC56993'
            id: BrickTileWhiteLineN
          decals:
            173: -5,-5
        - node:
            color: '#8BCC5056'
            id: BrickTileWhiteLineS
          decals:
            199: -4,5
            200: -3,5
            201: -2,5
            217: 1,5
            218: 0,5
        - node:
            color: '#EFCF4175'
            id: BrickTileWhiteLineS
          decals:
            70: 3,-6
        - node:
            color: '#FFC56993'
            id: BrickTileWhiteLineS
          decals:
            169: -5,-6
            170: -6,-6
        - node:
            color: '#8BCC5056'
            id: BrickTileWhiteLineW
          decals:
            203: -2,6
            208: 1,6
        - node:
            color: '#EFCF4175'
            id: BrickTileWhiteLineW
          decals:
            22: -7,-20
            23: -7,-19
            65: 2,-2
            66: 2,-3
            67: 2,-4
            68: 2,-5
        - node:
            color: '#52B4E996'
            id: CheckerNWSE
          decals:
            181: -7,1
            182: -7,2
            183: -7,3
        - node:
            color: '#79150096'
            id: CheckerNWSE
          decals:
            114: -2,-10
            115: -3,-10
            116: -3,-9
            117: -2,-9
            118: -4,-10
            119: -4,-9
            120: -5,-9
            121: -5,-10
            122: -5,-11
            123: -4,-11
            124: -3,-11
            125: -2,-11
        - node:
            color: '#EFCF4175'
            id: CheckerNWSE
          decals:
            46: 6,-21
            47: 5,-21
            48: 4,-21
            49: 3,-21
            50: 3,-20
            51: 3,-19
            52: 4,-19
            53: 2,-19
            54: 2,-18
            55: 3,-18
        - node:
            color: '#FFFFFFFF'
            id: Delivery
          decals:
            37: 5,-22
            38: 7,-22
            39: 6,-24
            40: 4,-24
            76: 5,-5
            77: 5,-6
            78: 5,-7
            91: 0,-10
            92: 0,-14
            126: -5,-11
            153: 8,-3
            154: 8,-2
            155: 8,-1
            156: -10,-3
            157: -10,-2
            158: -10,-1
            174: -6,-4
            193: -6,0
        - node:
            color: '#FFC56993'
            id: FullTileOverlayGreyscale
          decals:
            175: -7,-7
        - node:
            color: '#52B4E996'
            id: HalfTileOverlayGreyscale270
          decals:
            176: -6,2
        - node:
            color: '#52B4E996'
            id: HalfTileOverlayGreyscale90
          decals:
            178: -4,1
            179: -4,2
        - node:
            color: '#9FED5850'
            id: MiniTileCheckerBOverlay
          decals:
            93: 3,-11
            94: 3,-10
            95: 3,-9
            96: 3,-8
            97: 2,-8
            98: 2,-9
            99: 2,-10
            100: 2,-11
            101: 1,-11
            102: 1,-10
            103: 1,-9
        - node:
            color: '#D4D4D412'
            id: MiniTileCheckerBOverlay
          decals:
            89: 3,-16
            90: 2,-16
        - node:
            color: '#52B4E996'
            id: QuarterTileOverlayGreyscale
          decals:
            184: -6,-1
            185: -5,-1
            186: -4,-1
        - node:
            color: '#79150096'
            id: QuarterTileOverlayGreyscale
          decals:
            137: -5,-12
            138: -4,-12
            139: -3,-12
            140: -2,-12
        - node:
            color: '#52B4E996'
            id: QuarterTileOverlayGreyscale270
          decals:
            187: -6,-3
            188: -5,-3
            189: -4,-3
            192: -5,1
        - node:
            color: '#DE3A3A96'
            id: StandClearGreyscale
          decals:
            0: -3,-1
            1: -3,-2
            2: -3,-3
            3: 1,-1
            4: 1,-2
            5: 1,-3
        - node:
            color: '#52B4E996'
            id: ThreeQuarterTileOverlayGreyscale180
          decals:
            177: -4,0
        - node:
            color: '#52B4E996'
            id: ThreeQuarterTileOverlayGreyscale270
          decals:
            190: -5,0
            191: -6,1
        - node:
            color: '#DE3A3A96'
            id: WarnBox
          decals:
            19: 5,3
            20: 5,2
            21: 5,1
        - node:
            color: '#52B4E996'
            id: WarnBoxGreyscale
          decals:
            13: 2,2
            14: 2,1
            15: 2,0
            16: 2,2
            17: 2,1
            18: 2,0
        - node:
            color: '#FFFFFFFF'
            id: WarnCornerNE
          decals:
            145: -8,-1
            146: 7,-1
        - node:
            color: '#FFFFFFFF'
            id: WarnCornerNW
          decals:
            29: -6,-19
            142: 6,-1
            143: -9,-1
        - node:
            color: '#FFFFFFFF'
            id: WarnCornerSE
          decals:
            141: 7,-3
            144: -8,-3
        - node:
            color: '#FFFFFFFF'
            id: WarnCornerSW
          decals:
            147: 6,-3
            148: -9,-3
        - node:
            color: '#FFFFFFFF'
            id: WarnCornerSmallNW
          decals:
            34: -6,-21
        - node:
            color: '#EFB34196'
            id: WarnLineE
          decals:
            6: 0,-1
            7: 0,-2
            8: 0,-3
        - node:
            color: '#FFFFFFFF'
            id: WarnLineE
          decals:
            35: 3,-23
            36: 3,-22
            151: 7,-2
            152: -8,-2
        - node:
            color: '#8BCC5056'
            id: WarnLineGreyscaleS
          decals:
            219: -1,5
        - node:
            color: '#EFB34196'
            id: WarnLineS
          decals:
            9: -2,-1
            10: -2,-2
            11: -2,-3
        - node:
            color: '#FFFFFFFF'
            id: WarnLineS
          decals:
            28: -6,-20
            149: -9,-2
            150: 6,-2
        - node:
            color: '#FFFFFFFF'
            id: WarnLineW
          decals:
            30: -5,-19
            31: -4,-19
        - node:
            color: '#FFFFFFFF'
            id: WoodTrimThinCornerNe
          decals:
            135: -2,-13
            221: 0,3
        - node:
            color: '#FFFFFFFF'
            id: WoodTrimThinCornerNw
          decals:
            129: -5,-13
            220: -2,3
        - node:
            color: '#FFFFFFFF'
            id: WoodTrimThinCornerSe
          decals:
            134: -2,-15
            224: 0,1
        - node:
            color: '#FFFFFFFF'
            id: WoodTrimThinCornerSw
          decals:
            131: -5,-15
            223: -2,1
        - node:
            color: '#FFFFFFFF'
            id: WoodTrimThinLineE
          decals:
            136: -2,-14
            227: 0,2
        - node:
            color: '#FFFFFFFF'
            id: WoodTrimThinLineN
          decals:
            12: -2,3
            127: -3,-13
            128: -4,-13
            222: -1,3
        - node:
            color: '#FFFFFFFF'
            id: WoodTrimThinLineS
          decals:
            132: -4,-15
            133: -3,-15
            225: -1,1
        - node:
            color: '#FFFFFFFF'
            id: WoodTrimThinLineW
          decals:
            130: -5,-14
            226: -2,2
      type: DecalGrid
    - version: 2
      data:
        tiles:
          -1,-1:
            0: 65535
          -1,0:
            0: 65535
          -1,1:
            0: 65535
          -3,-1:
            0: 52428
          -3,-2:
            0: 34952
          -2,-3:
            0: 65262
          -2,-2:
            0: 65535
          -2,-1:
            0: 65535
          -2,-4:
            0: 61166
          -1,-4:
            0: 65535
          -1,-3:
            0: 65535
          -1,-2:
            0: 65535
          -3,0:
            0: 34956
          -3,1:
            0: 8
          -2,0:
            0: 65535
          -2,1:
            0: 36079
            3: 16384
          -2,2:
            0: 8
          -1,2:
            0: 15
          0,-4:
            0: 65535
          0,-3:
            0: 65535
          0,-2:
            0: 65535
          0,-1:
            0: 65535
          1,-4:
            0: 13107
          1,-3:
            0: 29491
          1,-2:
            0: 65535
          1,-1:
            0: 65535
          2,-1:
            0: 4369
          0,0:
            0: 65535
          0,1:
            0: 65535
          0,2:
            0: 15
          1,0:
            0: 65535
          1,1:
            0: 319
            3: 4096
          2,0:
            0: 1
          -3,-7:
            0: 49152
          -3,-6:
            0: 50372
            1: 8
            2: 2048
          -3,-5:
            0: 140
          -2,-7:
            0: 61440
          -2,-6:
            1: 1
            0: 65278
            2: 256
          -2,-5:
            0: 65535
          -1,-7:
            0: 4096
          -1,-6:
            0: 30513
            3: 32768
          -1,-5:
            0: 65535
          0,-6:
            0: 65516
          0,-5:
            0: 65535
          0,-7:
            0: 49152
          1,-7:
            0: 61440
          1,-6:
            0: 65535
          1,-5:
            0: 30719
          2,-7:
            0: 4096
          2,-6:
            0: 4369
          2,-5:
            0: 1
        uniqueMixes:
        - volume: 2500
          temperature: 293.15
          moles:
          - 21.824879
          - 82.10312
          - 0
          - 0
          - 0
          - 0
          - 0
          - 0
          - 0
          - 0
          - 0
          - 0
        - volume: 2500
          temperature: 293.15
          moles:
          - 0
          - 6666.982
          - 0
          - 0
          - 0
          - 0
          - 0
          - 0
          - 0
          - 0
          - 0
          - 0
        - volume: 2500
          temperature: 293.15
          moles:
          - 6666.982
          - 0
          - 0
          - 0
          - 0
          - 0
          - 0
          - 0
          - 0
          - 0
          - 0
          - 0
        - volume: 2500
          temperature: 293.15
          moles:
          - 0
          - 0
          - 0
          - 0
          - 0
          - 0
          - 0
          - 0
          - 0
          - 0
          - 0
          - 0
        chunkSize: 4
      type: GridAtmosphere
    - type: RadiationGridResistance
    - type: SpreaderGrid
    - shakeTimes: 10
      type: GravityShake
    - type: GasTileOverlay
- proto: AdvMopItem
  entities:
  - uid: 136
    components:
    - pos: 2.4476159,-10.440195
      parent: 1
      type: Transform
- proto: AirCanister
  entities:
  - uid: 126
    components:
    - pos: 2.5,2.5
      parent: 1
      type: Transform
  - uid: 127
    components:
    - pos: 2.5,1.5
      parent: 1
      type: Transform
  - uid: 128
    components:
    - pos: 2.5,0.5
      parent: 1
      type: Transform
- proto: AirlockAtmosphericsLocked
  entities:
  - uid: 419
    components:
    - pos: -2.5,-17.5
      parent: 1
      type: Transform
- proto: AirlockCommandLocked
  entities:
  - uid: 944
    components:
    - rot: 3.141592653589793 rad
      pos: -0.5,0.5
      parent: 1
      type: Transform
  - uid: 945
    components:
    - rot: 3.141592653589793 rad
      pos: -0.5,4.5
      parent: 1
      type: Transform
- proto: AirlockEngineeringLocked
  entities:
  - uid: 617
    components:
    - pos: 1.5,-17.5
      parent: 1
      type: Transform
  - uid: 801
    components:
    - pos: -0.5,-15.5
      parent: 1
      type: Transform
- proto: AirlockExternal
  entities:
  - uid: 620
    components:
    - pos: -6.5,-1.5
      parent: 1
      type: Transform
  - uid: 621
    components:
    - pos: -6.5,-0.5
      parent: 1
      type: Transform
  - uid: 750
    components:
    - pos: 5.5,-0.5
      parent: 1
      type: Transform
  - uid: 757
    components:
    - pos: 5.5,-1.5
      parent: 1
      type: Transform
  - uid: 758
    components:
    - pos: 5.5,-2.5
      parent: 1
      type: Transform
  - uid: 918
    components:
    - pos: -6.5,-2.5
      parent: 1
      type: Transform
- proto: AirlockExternalGlassShuttleLocked
  entities:
  - uid: 412
    components:
    - rot: -1.5707963267948966 rad
      pos: -9.5,-2.5
      parent: 1
      type: Transform
  - uid: 413
    components:
    - rot: -1.5707963267948966 rad
      pos: -9.5,-1.5
      parent: 1
      type: Transform
  - uid: 414
    components:
    - rot: -1.5707963267948966 rad
      pos: -9.5,-0.5
      parent: 1
      type: Transform
  - uid: 415
    components:
    - rot: 1.5707963267948966 rad
      pos: 8.5,-0.5
      parent: 1
      type: Transform
  - uid: 416
    components:
    - rot: 1.5707963267948966 rad
      pos: 8.5,-1.5
      parent: 1
      type: Transform
  - uid: 417
    components:
    - rot: 1.5707963267948966 rad
      pos: 8.5,-2.5
      parent: 1
      type: Transform
- proto: AirlockGlass
  entities:
  - uid: 73
    components:
    - pos: -0.5,-3.5
      parent: 1
      type: Transform
  - uid: 846
    components:
    - pos: -0.5,-7.5
      parent: 1
      type: Transform
- proto: AirlockJanitorLocked
  entities:
  - uid: 141
    components:
    - pos: 0.5,-9.5
      parent: 1
      type: Transform
- proto: AirlockSecurityLocked
  entities:
  - uid: 252
    components:
    - pos: 0.5,-13.5
      parent: 1
      type: Transform
- proto: APCBasic
  entities:
  - uid: 517
    components:
    - rot: 1.5707963267948966 rad
      pos: 1.5,-18.5
      parent: 1
      type: Transform
  - uid: 518
    components:
    - rot: -1.5707963267948966 rad
      pos: 0.5,-11.5
      parent: 1
      type: Transform
  - uid: 519
    components:
    - pos: -1.5,0.5
      parent: 1
      type: Transform
  - uid: 520
    components:
    - rot: 3.141592653589793 rad
      pos: -1.5,4.5
      parent: 1
      type: Transform
- proto: AtmosDeviceFanTiny
  entities:
  - uid: 808
    components:
    - pos: -9.5,-0.5
      parent: 1
      type: Transform
  - uid: 809
    components:
    - pos: -9.5,-1.5
      parent: 1
      type: Transform
  - uid: 810
    components:
    - pos: -9.5,-2.5
      parent: 1
      type: Transform
  - uid: 811
    components:
    - pos: 8.5,-0.5
      parent: 1
      type: Transform
  - uid: 812
    components:
    - pos: 8.5,-1.5
      parent: 1
      type: Transform
  - uid: 813
    components:
    - pos: 8.5,-2.5
      parent: 1
      type: Transform
- proto: AtmosFixNitrogenMarker
  entities:
  - uid: 723
    components:
    - pos: -8.5,-23.5
      parent: 1
      type: Transform
  - uid: 724
    components:
    - pos: -7.5,-23.5
      parent: 1
      type: Transform
- proto: AtmosFixOxygenMarker
  entities:
  - uid: 725
    components:
    - pos: -8.5,-21.5
      parent: 1
      type: Transform
  - uid: 726
    components:
    - pos: -7.5,-21.5
      parent: 1
      type: Transform
- proto: Bed
  entities:
  - uid: 995
    components:
    - pos: 0.5,2.5
      parent: 1
      type: Transform
- proto: BedsheetCentcom
  entities:
  - uid: 996
    components:
    - pos: 0.5,2.5
      parent: 1
      type: Transform
- proto: BedsheetMedical
  entities:
  - uid: 932
    components:
    - rot: 3.141592653589793 rad
      pos: -6.5,1.5
      parent: 1
      type: Transform
  - uid: 938
    components:
    - rot: 3.141592653589793 rad
      pos: -6.5,2.5
      parent: 1
      type: Transform
- proto: BlastDoorOpen
  entities:
  - uid: 806
    components:
    - pos: -5.5,-9.5
      parent: 1
      type: Transform
    - links:
      - 111
      type: DeviceLinkSink
  - uid: 807
    components:
    - pos: -5.5,-14.5
      parent: 1
      type: Transform
    - links:
      - 111
      type: DeviceLinkSink
  - uid: 816
    components:
    - pos: -5.5,-8.5
      parent: 1
      type: Transform
    - links:
      - 111
      type: DeviceLinkSink
  - uid: 817
    components:
    - pos: -0.5,-18.5
      parent: 1
      type: Transform
    - links:
      - 823
      type: DeviceLinkSink
  - uid: 818
    components:
    - pos: 0.5,-18.5
      parent: 1
      type: Transform
    - links:
      - 823
      type: DeviceLinkSink
  - uid: 819
    components:
    - pos: 4.5,-14.5
      parent: 1
      type: Transform
    - links:
      - 822
      type: DeviceLinkSink
  - uid: 820
    components:
    - pos: 4.5,-8.5
      parent: 1
      type: Transform
    - links:
      - 769
      type: DeviceLinkSink
  - uid: 821
    components:
    - pos: -1.5,-18.5
      parent: 1
      type: Transform
    - links:
      - 823
      type: DeviceLinkSink
  - uid: 824
    components:
    - pos: 4.5,-9.5
      parent: 1
      type: Transform
    - links:
      - 769
      type: DeviceLinkSink
  - uid: 825
    components:
    - pos: 4.5,-13.5
      parent: 1
      type: Transform
    - links:
      - 822
      type: DeviceLinkSink
  - uid: 826
    components:
    - pos: -5.5,-13.5
      parent: 1
      type: Transform
    - links:
      - 111
      type: DeviceLinkSink
- proto: BoozeDispenser
  entities:
  - uid: 444
    components:
    - pos: -4.5,-7.5
      parent: 1
      type: Transform
- proto: BoxEncryptionKeyEngineering
  entities:
  - uid: 976
    components:
    - pos: -4.6811705,5.7660027
      parent: 1
      type: Transform
- proto: BoxEncryptionKeyMedical
  entities:
  - uid: 975
    components:
    - pos: -4.4936705,5.6566277
      parent: 1
      type: Transform
- proto: BoxTrashbag
  entities:
  - uid: 853
    components:
    - pos: 2.4221013,-10.361368
      parent: 1
      type: Transform
- proto: CableApcExtension
  entities:
  - uid: 553
    components:
    - pos: -1.5,4.5
      parent: 1
      type: Transform

  - uid: 554
    components:
    - pos: -1.5,5.5
      parent: 1
      type: Transform
  - uid: 555
    components:
    - pos: -1.5,6.5
      parent: 1
      type: Transform
  - uid: 556
    components:
    - pos: -1.5,7.5
      parent: 1
      type: Transform
  - uid: 557
    components:
    - pos: -2.5,7.5
      parent: 1
      type: Transform
  - uid: 558
    components:
    - pos: -0.5,7.5
      parent: 1
      type: Transform
  - uid: 559
    components:
    - pos: 0.5,7.5
      parent: 1
      type: Transform
  - uid: 560
    components:
    - pos: 1.5,7.5
      parent: 1
      type: Transform
  - uid: 561
    components:
    - pos: -2.5,5.5
      parent: 1
      type: Transform
  - uid: 562
    components:
    - pos: -3.5,5.5
      parent: 1
      type: Transform
  - uid: 563
    components:
    - pos: -0.5,5.5
      parent: 1
      type: Transform
  - uid: 564
    components:
    - pos: 0.5,5.5
      parent: 1
      type: Transform
  - uid: 565
    components:
    - pos: 1.5,5.5
      parent: 1
      type: Transform
  - uid: 566
    components:
    - pos: 2.5,5.5
      parent: 1
      type: Transform
  - uid: 567
    components:
    - pos: -1.5,0.5
      parent: 1
      type: Transform

  - uid: 568
    components:
    - pos: -1.5,-0.5
      parent: 1
      type: Transform
  - uid: 569
    components:
    - pos: -1.5,1.5
      parent: 1
      type: Transform
  - uid: 570
    components:
    - pos: -0.5,1.5
      parent: 1
      type: Transform
  - uid: 571
    components:
    - pos: 0.5,1.5
      parent: 1
      type: Transform
  - uid: 572
    components:
    - pos: -0.5,-0.5
      parent: 1
      type: Transform
  - uid: 573
    components:
    - pos: 0.5,-0.5
      parent: 1
      type: Transform
  - uid: 574
    components:
    - pos: 1.5,-0.5
      parent: 1
      type: Transform
  - uid: 575
    components:
    - pos: 2.5,-0.5
      parent: 1
      type: Transform
  - uid: 576
    components:
    - pos: 3.5,-0.5
      parent: 1
      type: Transform
  - uid: 577
    components:
    - pos: 4.5,-0.5
      parent: 1
      type: Transform
  - uid: 578
    components:
    - pos: 4.5,0.5
      parent: 1
      type: Transform

  - uid: 579
    components:
    - pos: 4.5,1.5
      parent: 1
      type: Transform

  - uid: 580
    components:
    - pos: 4.5,2.5
      parent: 1
      type: Transform

  - uid: 581
    components:
    - pos: 5.5,2.5
      parent: 1
      type: Transform
  - uid: 582
    components:
    - pos: 1.5,-18.5
      parent: 1
      type: Transform

  - uid: 583
    components:
    - pos: 2.5,-18.5
      parent: 1
      type: Transform
  - uid: 584
    components:
    - pos: 3.5,-18.5
      parent: 1
      type: Transform
  - uid: 585
    components:
    - pos: 3.5,-19.5
      parent: 1
      type: Transform
  - uid: 586
    components:
    - pos: 3.5,-20.5
      parent: 1
      type: Transform
  - uid: 587
    components:
    - pos: 3.5,-21.5
      parent: 1
      type: Transform
  - uid: 588
    components:
    - pos: 3.5,-22.5
      parent: 1
      type: Transform
  - uid: 589
    components:
    - pos: 2.5,-20.5
      parent: 1
      type: Transform

  - uid: 590
    components:
    - pos: 1.5,-20.5
      parent: 1
      type: Transform

  - uid: 591
    components:
    - pos: 1.5,-17.5
      parent: 1
      type: Transform
  - uid: 592
    components:
    - pos: 4.5,-18.5
      parent: 1
      type: Transform
  - uid: 593
    components:
    - pos: 5.5,-18.5
      parent: 1
      type: Transform
  - uid: 594
    components:
    - pos: 0.5,-17.5
      parent: 1
      type: Transform
  - uid: 595
    components:
    - pos: -0.5,-17.5
      parent: 1
      type: Transform
  - uid: 596
    components:
    - pos: -1.5,-17.5
      parent: 1
      type: Transform
  - uid: 597
    components:
    - pos: -2.5,-17.5
      parent: 1
      type: Transform
  - uid: 598
    components:
    - pos: -3.5,-17.5
      parent: 1
      type: Transform
  - uid: 599
    components:
    - pos: -4.5,-17.5
      parent: 1
      type: Transform
  - uid: 600
    components:
    - pos: -4.5,-18.5
      parent: 1
      type: Transform

  - uid: 601
    components:
    - pos: -4.5,-19.5
      parent: 1
      type: Transform

  - uid: 602
    components:
    - pos: -4.5,-20.5
      parent: 1
      type: Transform

  - uid: 603
    components:
    - pos: -4.5,-21.5
      parent: 1
      type: Transform

  - uid: 604
    components:
    - pos: -4.5,-22.5
      parent: 1
      type: Transform

  - uid: 605
    components:
    - pos: -3.5,-19.5
      parent: 1
      type: Transform

  - uid: 606
    components:
    - pos: -2.5,-19.5
      parent: 1
      type: Transform

  - uid: 607
    components:
    - pos: -3.5,-22.5
      parent: 1
      type: Transform

  - uid: 608
    components:
    - pos: -5.5,-22.5
      parent: 1
      type: Transform

  - uid: 609
    components:
    - pos: -5.5,-23.5
      parent: 1
      type: Transform

  - uid: 610
    components:
    - pos: -6.5,-23.5
      parent: 1
      type: Transform

  - uid: 611
    components:
    - pos: -7.5,-23.5
      parent: 1
      type: Transform
  - uid: 612
    components:
    - pos: -8.5,-23.5
      parent: 1
      type: Transform
  - uid: 645
    components:
    - pos: -2.5,-0.5
      parent: 1
      type: Transform
  - uid: 646
    components:
    - pos: -3.5,-0.5
      parent: 1
      type: Transform
  - uid: 647
    components:
    - pos: -4.5,-0.5
      parent: 1
      type: Transform
  - uid: 648
    components:
    - pos: -5.5,-0.5
      parent: 1
      type: Transform
  - uid: 649
    components:
    - pos: -5.5,0.5
      parent: 1
      type: Transform
  - uid: 650
    components:
    - pos: -5.5,1.5
      parent: 1
      type: Transform
  - uid: 651
    components:
    - pos: -5.5,2.5
      parent: 1
      type: Transform
  - uid: 652
    components:
    - pos: -6.5,2.5
      parent: 1
      type: Transform
  - uid: 653
    components:
    - pos: -5.5,-1.5
      parent: 1
      type: Transform
  - uid: 654
    components:
    - pos: -5.5,-2.5
      parent: 1
      type: Transform
  - uid: 655
    components:
    - pos: -5.5,-3.5
      parent: 1
      type: Transform
  - uid: 656
    components:
    - pos: -5.5,-4.5
      parent: 1
      type: Transform
  - uid: 657
    components:
    - pos: -5.5,-5.5
      parent: 1
      type: Transform
  - uid: 658
    components:
    - pos: -0.5,-11.5
      parent: 1
      type: Transform
  - uid: 659
    components:
    - pos: -0.5,-10.5
      parent: 1
      type: Transform
  - uid: 660
    components:
    - pos: -0.5,-9.5
      parent: 1
      type: Transform
  - uid: 661
    components:
    - pos: -0.5,-8.5
      parent: 1
      type: Transform
  - uid: 662
    components:
    - pos: -0.5,-7.5
      parent: 1
      type: Transform
  - uid: 663
    components:
    - pos: -0.5,-6.5
      parent: 1
      type: Transform
  - uid: 664
    components:
    - pos: -0.5,-5.5
      parent: 1
      type: Transform
  - uid: 665
    components:
    - pos: -0.5,-4.5
      parent: 1
      type: Transform
  - uid: 666
    components:
    - pos: 0.5,-11.5
      parent: 1
      type: Transform

  - uid: 667
    components:
    - pos: 0.5,-9.5
      parent: 1
      type: Transform
  - uid: 668
    components:
    - pos: 1.5,-9.5
      parent: 1
      type: Transform
  - uid: 669
    components:
    - pos: 2.5,-9.5
      parent: 1
      type: Transform
  - uid: 670
    components:
    - pos: 3.5,-9.5
      parent: 1
      type: Transform
  - uid: 671
    components:
    - pos: -1.5,-9.5
      parent: 1
      type: Transform
  - uid: 672
    components:
    - pos: -2.5,-9.5
      parent: 1
      type: Transform
  - uid: 673
    components:
    - pos: -3.5,-9.5
      parent: 1
      type: Transform
  - uid: 674
    components:
    - pos: -4.5,-9.5
      parent: 1
      type: Transform
  - uid: 675
    components:
    - pos: -0.5,-12.5
      parent: 1
      type: Transform
  - uid: 676
    components:
    - pos: -0.5,-13.5
      parent: 1
      type: Transform
  - uid: 677
    components:
    - pos: 0.5,-13.5
      parent: 1
      type: Transform
  - uid: 678
    components:
    - pos: 1.5,-13.5
      parent: 1
      type: Transform
  - uid: 679
    components:
    - pos: 2.5,-13.5
      parent: 1
      type: Transform
  - uid: 680
    components:
    - pos: 3.5,-13.5
      parent: 1
      type: Transform
  - uid: 681
    components:
    - pos: 3.5,-12.5
      parent: 1
      type: Transform
  - uid: 682
    components:
    - pos: 3.5,-11.5
      parent: 1
      type: Transform

  - uid: 683
    components:
    - pos: 3.5,-10.5
      parent: 1
      type: Transform
  - uid: 684
    components:
    - pos: 4.5,-11.5
      parent: 1
      type: Transform

  - uid: 685
    components:
    - pos: -1.5,-13.5
      parent: 1
      type: Transform
  - uid: 686
    components:
    - pos: -2.5,-13.5
      parent: 1
      type: Transform
  - uid: 687
    components:
    - pos: -3.5,-13.5
      parent: 1
      type: Transform
  - uid: 688
    components:
    - pos: -4.5,-13.5
      parent: 1
      type: Transform
  - uid: 689
    components:
    - pos: -4.5,-12.5
      parent: 1
      type: Transform
  - uid: 690
    components:
    - pos: -4.5,-11.5
      parent: 1
      type: Transform
  - uid: 691
    components:
    - pos: -4.5,-10.5
      parent: 1
      type: Transform
  - uid: 692
    components:
    - pos: -5.5,-11.5
      parent: 1
      type: Transform

  - uid: 693
    components:
    - pos: -6.5,-1.5
      parent: 1
      type: Transform
  - uid: 694
    components:
    - pos: -7.5,-1.5
      parent: 1
      type: Transform
  - uid: 695
    components:
    - pos: -8.5,-1.5
      parent: 1
      type: Transform
  - uid: 696
    components:
    - pos: 4.5,-1.5
      parent: 1
      type: Transform
  - uid: 697
    components:
    - pos: 4.5,-2.5
      parent: 1
      type: Transform
  - uid: 698
    components:
    - pos: 4.5,-3.5
      parent: 1
      type: Transform
  - uid: 699
    components:
    - pos: 4.5,-4.5
      parent: 1
      type: Transform
  - uid: 700
    components:
    - pos: 4.5,-5.5
      parent: 1
      type: Transform
  - uid: 701
    components:
    - pos: 5.5,-1.5
      parent: 1
      type: Transform
  - uid: 702
    components:
    - pos: 6.5,-1.5
      parent: 1
      type: Transform
  - uid: 703
    components:
    - pos: 7.5,-1.5
      parent: 1
      type: Transform
  - uid: 710
    components:
    - pos: -3.5,-23.5
      parent: 1
      type: Transform

  - uid: 711
    components:
    - pos: 2.5,-23.5
      parent: 1
      type: Transform

  - uid: 712
    components:
    - pos: 2.5,-22.5
      parent: 1
      type: Transform

  - uid: 713
    components:
    - pos: 2.5,-23.5
      parent: 1
      type: Transform

  - uid: 718
    components:
    - pos: -6.5,3.5
      parent: 1
      type: Transform
  - uid: 719
    components:
    - pos: -7.5,3.5
      parent: 1
      type: Transform

  - uid: 720
    components:
    - pos: 5.5,3.5
      parent: 1
      type: Transform
  - uid: 721
    components:
    - pos: 6.5,3.5
      parent: 1
      type: Transform

  - uid: 914
    components:
    - pos: 2.5,-19.5
      parent: 1
      type: Transform

- proto: CableHV
  entities:
  - uid: 22
    components:
    - pos: 4.5,-21.5
      parent: 1
      type: Transform
  - uid: 25
    components:
    - pos: 5.5,-21.5
      parent: 1
      type: Transform
  - uid: 192
    components:
    - pos: 4.5,6.5
      parent: 1
      type: Transform

  - uid: 247
    components:
    - pos: 2.5,-18.5
      parent: 1
      type: Transform
  - uid: 248
    components:
    - pos: 3.5,-18.5
      parent: 1
      type: Transform
  - uid: 249
    components:
    - pos: 6.5,-23.5
      parent: 1
      type: Transform
  - uid: 250
    components:
    - pos: 5.5,-23.5
      parent: 1
      type: Transform
  - uid: 431
    components:
    - pos: 4.5,-22.5
      parent: 1
      type: Transform
  - uid: 432
    components:
    - pos: 3.5,-22.5
      parent: 1
      type: Transform
  - uid: 433
    components:
    - pos: 3.5,-21.5
      parent: 1
      type: Transform
  - uid: 434
    components:
    - pos: 3.5,-20.5
      parent: 1
      type: Transform
  - uid: 438
    components:
    - pos: 2.5,-20.5
      parent: 1
      type: Transform

  - uid: 439
    components:
    - pos: 2.5,-19.5
      parent: 1
      type: Transform

  - uid: 446
    components:
    - pos: 4.5,-18.5
      parent: 1
      type: Transform
  - uid: 447
    components:
    - pos: 4.5,-17.5
      parent: 1
      type: Transform
  - uid: 448
    components:
    - pos: 4.5,-16.5
      parent: 1
      type: Transform

  - uid: 449
    components:
    - pos: 4.5,-15.5
      parent: 1
      type: Transform

  - uid: 450
    components:
    - pos: 4.5,-14.5
      parent: 1
      type: Transform

  - uid: 451
    components:
    - pos: 4.5,-13.5
      parent: 1
      type: Transform

  - uid: 452
    components:
    - pos: 4.5,-12.5
      parent: 1
      type: Transform

  - uid: 453
    components:
    - pos: 4.5,-11.5
      parent: 1
      type: Transform

  - uid: 454
    components:
    - pos: 4.5,-10.5
      parent: 1
      type: Transform

  - uid: 455
    components:
    - pos: 4.5,-9.5
      parent: 1
      type: Transform

  - uid: 456
    components:
    - pos: 4.5,-8.5
      parent: 1
      type: Transform

  - uid: 457
    components:
    - pos: 4.5,-7.5
      parent: 1
      type: Transform

  - uid: 458
    components:
    - pos: 5.5,-7.5
      parent: 1
      type: Transform

  - uid: 459
    components:
    - pos: 6.5,-7.5
      parent: 1
      type: Transform

  - uid: 460
    components:
    - pos: 6.5,-6.5
      parent: 1
      type: Transform

  - uid: 461
    components:
    - pos: 6.5,-5.5
      parent: 1
      type: Transform

  - uid: 462
    components:
    - pos: 6.5,-4.5
      parent: 1
      type: Transform

  - uid: 463
    components:
    - pos: 6.5,-3.5
      parent: 1
      type: Transform

  - uid: 464
    components:
    - pos: 6.5,-2.5
      parent: 1
      type: Transform
  - uid: 465
    components:
    - pos: 6.5,-1.5
      parent: 1
      type: Transform
  - uid: 466
    components:
    - pos: 6.5,-0.5
      parent: 1
      type: Transform
  - uid: 467
    components:
    - pos: 6.5,0.5
      parent: 1
      type: Transform

  - uid: 468
    components:
    - pos: 6.5,1.5
      parent: 1
      type: Transform

  - uid: 469
    components:
    - pos: 6.5,2.5
      parent: 1
      type: Transform

  - uid: 470
    components:
    - pos: 6.5,3.5
      parent: 1
      type: Transform

  - uid: 471
    components:
    - pos: 6.5,4.5
      parent: 1
      type: Transform

  - uid: 472
    components:
    - pos: 5.5,4.5
      parent: 1
      type: Transform

  - uid: 473
    components:
    - pos: 4.5,4.5
      parent: 1
      type: Transform

  - uid: 474
    components:
    - pos: 4.5,5.5
      parent: 1
      type: Transform

  - uid: 475
    components:
    - pos: 3.5,5.5
      parent: 1
      type: Transform
  - uid: 476
    components:
    - pos: 3.5,6.5
      parent: 1
      type: Transform
  - uid: 477
    components:
    - pos: 3.5,7.5
      parent: 1
      type: Transform

  - uid: 478
    components:
    - pos: 2.5,7.5
      parent: 1
      type: Transform
  - uid: 479
    components:
    - pos: 2.5,8.5
      parent: 1
      type: Transform

  - uid: 480
    components:
    - pos: 1.5,8.5
      parent: 1
      type: Transform

  - uid: 481
    components:
    - pos: 0.5,8.5
      parent: 1
      type: Transform

  - uid: 482
    components:
    - pos: -0.5,8.5
      parent: 1
      type: Transform

  - uid: 483
    components:
    - pos: -1.5,8.5
      parent: 1
      type: Transform

  - uid: 484
    components:
    - pos: -2.5,8.5
      parent: 1
      type: Transform

  - uid: 485
    components:
    - pos: -3.5,8.5
      parent: 1
      type: Transform

  - uid: 486
    components:
    - pos: -3.5,7.5
      parent: 1
      type: Transform
  - uid: 487
    components:
    - pos: -4.5,7.5
      parent: 1
      type: Transform

  - uid: 488
    components:
    - pos: -4.5,6.5
      parent: 1
      type: Transform
  - uid: 489
    components:
    - pos: -4.5,5.5
      parent: 1
      type: Transform
  - uid: 490
    components:
    - pos: -5.5,5.5
      parent: 1
      type: Transform

  - uid: 491
    components:
    - pos: -5.5,4.5
      parent: 1
      type: Transform

  - uid: 492
    components:
    - pos: -6.5,4.5
      parent: 1
      type: Transform

  - uid: 493
    components:
    - pos: -7.5,4.5
      parent: 1
      type: Transform

  - uid: 494
    components:
    - pos: -7.5,3.5
      parent: 1
      type: Transform

  - uid: 495
    components:
    - pos: -7.5,2.5
      parent: 1
      type: Transform

  - uid: 496
    components:
    - pos: -7.5,1.5
      parent: 1
      type: Transform

  - uid: 497
    components:
    - pos: -7.5,0.5
      parent: 1
      type: Transform

  - uid: 498
    components:
    - pos: -7.5,-0.5
      parent: 1
      type: Transform
  - uid: 499
    components:
    - pos: -7.5,-1.5
      parent: 1
      type: Transform
  - uid: 500
    components:
    - pos: -7.5,-2.5
      parent: 1
      type: Transform
  - uid: 501
    components:
    - pos: -7.5,-3.5
      parent: 1
      type: Transform

  - uid: 502
    components:
    - pos: -7.5,-4.5
      parent: 1
      type: Transform

  - uid: 503
    components:
    - pos: -7.5,-5.5
      parent: 1
      type: Transform

  - uid: 504
    components:
    - pos: -7.5,-6.5
      parent: 1
      type: Transform

  - uid: 505
    components:
    - pos: -7.5,-7.5
      parent: 1
      type: Transform

  - uid: 506
    components:
    - pos: -6.5,-7.5
      parent: 1
      type: Transform

  - uid: 507
    components:
    - pos: -5.5,-7.5
      parent: 1
      type: Transform

  - uid: 508
    components:
    - pos: -5.5,-8.5
      parent: 1
      type: Transform

  - uid: 509
    components:
    - pos: -5.5,-9.5
      parent: 1
      type: Transform

  - uid: 510
    components:
    - pos: -5.5,-10.5
      parent: 1
      type: Transform

  - uid: 511
    components:
    - pos: -5.5,-11.5
      parent: 1
      type: Transform

  - uid: 512
    components:
    - pos: -5.5,-12.5
      parent: 1
      type: Transform

  - uid: 513
    components:
    - pos: -5.5,-13.5
      parent: 1
      type: Transform

  - uid: 514
    components:
    - pos: -5.5,-14.5
      parent: 1
      type: Transform

  - uid: 515
    components:
    - pos: -5.5,-15.5
      parent: 1
      type: Transform

  - uid: 516
    components:
    - pos: -5.5,-16.5
      parent: 1
      type: Transform

  - uid: 630
    components:
    - pos: 4.5,-23.5
      parent: 1
      type: Transform
  - uid: 636
    components:
    - pos: 6.5,-21.5
      parent: 1
      type: Transform
  - uid: 637
    components:
    - pos: 7.5,-21.5
      parent: 1
      type: Transform
  - uid: 638
    components:
    - pos: 7.5,-23.5
      parent: 1
      type: Transform
  - uid: 639
    components:
    - pos: -5.5,6.5
      parent: 1
      type: Transform

- proto: CableMV
  entities:
  - uid: 521
    components:
    - pos: 2.5,-19.5
      parent: 1
      type: Transform

  - uid: 522
    components:
    - pos: 2.5,-18.5
      parent: 1
      type: Transform
  - uid: 523
    components:
    - pos: 1.5,-18.5
      parent: 1
      type: Transform

  - uid: 524
    components:
    - pos: 2.5,-17.5
      parent: 1
      type: Transform
  - uid: 525
    components:
    - pos: 1.5,-17.5
      parent: 1
      type: Transform
  - uid: 526
    components:
    - pos: 0.5,-17.5
      parent: 1
      type: Transform
  - uid: 527
    components:
    - pos: -0.5,-17.5
      parent: 1
      type: Transform
  - uid: 528
    components:
    - pos: -0.5,-16.5
      parent: 1
      type: Transform
  - uid: 529
    components:
    - pos: -0.5,-15.5
      parent: 1
      type: Transform
  - uid: 530
    components:
    - pos: -0.5,-14.5
      parent: 1
      type: Transform
  - uid: 531
    components:
    - pos: -0.5,-13.5
      parent: 1
      type: Transform
  - uid: 532
    components:
    - pos: -0.5,-12.5
      parent: 1
      type: Transform
  - uid: 533
    components:
    - pos: -0.5,-11.5
      parent: 1
      type: Transform
  - uid: 534
    components:
    - pos: -0.5,-10.5
      parent: 1
      type: Transform
  - uid: 535
    components:
    - pos: -0.5,-9.5
      parent: 1
      type: Transform
  - uid: 536
    components:
    - pos: -0.5,-8.5
      parent: 1
      type: Transform
  - uid: 537
    components:
    - pos: 0.5,-11.5
      parent: 1
      type: Transform

  - uid: 538
    components:
    - pos: -0.5,-7.5
      parent: 1
      type: Transform
  - uid: 539
    components:
    - pos: -0.5,-6.5
      parent: 1
      type: Transform
  - uid: 540
    components:
    - pos: -0.5,-5.5
      parent: 1
      type: Transform
  - uid: 541
    components:
    - pos: -0.5,-4.5
      parent: 1
      type: Transform
  - uid: 542
    components:
    - pos: -0.5,-3.5
      parent: 1
      type: Transform
  - uid: 543
    components:
    - pos: -0.5,-2.5
      parent: 1
      type: Transform
  - uid: 544
    components:
    - pos: -0.5,-1.5
      parent: 1
      type: Transform
  - uid: 545
    components:
    - pos: -0.5,-0.5
      parent: 1
      type: Transform
  - uid: 546
    components:
    - pos: -0.5,0.5
      parent: 1
      type: Transform
  - uid: 547
    components:
    - pos: -1.5,0.5
      parent: 1
      type: Transform

  - uid: 548
    components:
    - pos: -0.5,1.5
      parent: 1
      type: Transform
  - uid: 549
    components:
    - pos: -0.5,2.5
      parent: 1
      type: Transform
  - uid: 550
    components:
    - pos: -0.5,3.5
      parent: 1
      type: Transform
  - uid: 551
    components:
    - pos: -0.5,4.5
      parent: 1
      type: Transform
  - uid: 552
    components:
    - pos: -1.5,4.5
      parent: 1
      type: Transform

  - uid: 949
    components:
    - pos: 4.5,4.5
      parent: 1
      type: Transform

  - uid: 950
    components:
    - pos: 3.5,4.5
      parent: 1
      type: Transform
  - uid: 951
    components:
    - pos: 2.5,4.5
      parent: 1
      type: Transform
  - uid: 952
    components:
    - pos: 2.5,5.5
      parent: 1
      type: Transform
  - uid: 953
    components:
    - pos: 1.5,5.5
      parent: 1
      type: Transform
  - uid: 954
    components:
    - pos: 0.5,5.5
      parent: 1
      type: Transform
  - uid: 955
    components:
    - pos: -0.5,5.5
      parent: 1
      type: Transform
  - uid: 956
    components:
    - pos: -1.5,5.5
      parent: 1
      type: Transform
- proto: CableTerminal
  entities:
  - uid: 435
    components:
    - rot: -1.5707963267948966 rad
      pos: 3.5,-20.5
      parent: 1
      type: Transform
- proto: CarpetGreen
  entities:
  - uid: 117
    components:
    - pos: -1.5,-14.5
      parent: 1
      type: Transform
  - uid: 118
    components:
    - pos: -1.5,-13.5
      parent: 1
      type: Transform
  - uid: 119
    components:
    - pos: -3.5,-14.5
      parent: 1
      type: Transform
  - uid: 120
    components:
    - pos: -2.5,-13.5
      parent: 1
      type: Transform
  - uid: 132
    components:
    - pos: -3.5,-13.5
      parent: 1
      type: Transform
  - uid: 133
    components:
    - pos: -2.5,-14.5
      parent: 1
      type: Transform
  - uid: 998
    components:
    - pos: 0.5,2.5
      parent: 1
      type: Transform
- proto: Catwalk
  entities:
  - uid: 257
    components:
    - pos: 2.5,-19.5
      parent: 1
      type: Transform
  - uid: 843
    components:
    - pos: 2.5,-20.5
      parent: 1
      type: Transform
  - uid: 906
    components:
    - pos: 3.5,2.5
      parent: 1
      type: Transform
  - uid: 907
    components:
    - pos: 3.5,1.5
      parent: 1
      type: Transform
  - uid: 908
    components:
    - pos: 3.5,0.5
      parent: 1
      type: Transform
  - uid: 909
    components:
    - pos: 4.5,2.5
      parent: 1
      type: Transform
  - uid: 910
    components:
    - pos: 4.5,1.5
      parent: 1
      type: Transform
  - uid: 911
    components:
    - pos: 4.5,0.5
      parent: 1
      type: Transform
- proto: Chair
  entities:
  - uid: 251
    components:
    - pos: 2.5,-15.5
      parent: 1
      type: Transform
- proto: ChairOfficeDark
  entities:
  - uid: 48
    components:
    - rot: 3.141592653589793 rad
      pos: 4.5,-18.5
      parent: 1
      type: Transform
  - uid: 635
    components:
    - rot: 3.141592653589793 rad
      pos: -4.5,-4.5
      parent: 1
      type: Transform
  - uid: 775
    components:
    - rot: 1.5707963267948966 rad
      pos: 2.5,-4.5
      parent: 1
      type: Transform
- proto: ChairOfficeLight
  entities:
  - uid: 930
    components:
    - pos: -3.5,1.5
      parent: 1
      type: Transform
- proto: ChairPilotSeat
  entities:
  - uid: 256
    components:
    - pos: 3.5,-12.5
      parent: 1
      type: Transform
  - uid: 428
    components:
    - pos: -1.5,-0.5
      parent: 1
      type: Transform
  - uid: 429
    components:
    - rot: 3.141592653589793 rad
      pos: -1.5,-2.5
      parent: 1
      type: Transform
  - uid: 632
    components:
    - pos: 0.5,-0.5
      parent: 1
      type: Transform
  - uid: 768
    components:
    - rot: 1.5707963267948966 rad
      pos: -1.5,-6.5
      parent: 1
      type: Transform
  - uid: 849
    components:
    - rot: 3.141592653589793 rad
      pos: 0.5,-2.5
      parent: 1
      type: Transform
  - uid: 897
    components:
    - rot: -1.5707963267948966 rad
      pos: -1.5,-9.5
      parent: 1
      type: Transform
  - uid: 959
    components:
    - rot: 3.141592653589793 rad
      pos: -0.5,6.5
      parent: 1
      type: Transform
  - uid: 979
    components:
    - rot: 3.141592653589793 rad
      pos: -3.5,6.5
      parent: 1
      type: Transform
  - uid: 980
    components:
    - rot: 3.141592653589793 rad
      pos: 2.5,6.5
      parent: 1
      type: Transform
- proto: CheapRollerBedSpawnFolded
  entities:
  - uid: 939
    components:
    - pos: -3.336021,-2.509187
      parent: 1
      type: Transform
  - uid: 943
    components:
    - pos: -3.882896,-2.509187
      parent: 1
      type: Transform
- proto: chem_master
  entities:
  - uid: 891
    components:
    - pos: -3.5,-4.5
      parent: 1
      type: Transform
- proto: ChemDispenser
  entities:
  - uid: 783
    components:
    - pos: -3.5,-5.5
      parent: 1
      type: Transform
- proto: ChemistryHotplate
  entities:
  - uid: 430
    components:
    - pos: -4.5,-5.5
      parent: 1
      type: Transform
- proto: CloningPod
  entities:
  - uid: 926
    components:
    - pos: -4.5,2.5
      parent: 1
      type: Transform
    - links:
      - 927
      type: DeviceLinkSink
- proto: ClosetFireFilled
  entities:
  - uid: 194
    components:
    - pos: -4.5,-22.5
      parent: 1
      type: Transform
- proto: ClosetJanitorFilled
  entities:
  - uid: 138
    components:
    - pos: 2.5,-7.5
      parent: 1
      type: Transform
- proto: ClosetL3JanitorFilled
  entities:
  - uid: 140
    components:
    - pos: 3.5,-7.5
      parent: 1
      type: Transform
- proto: ClosetWallEmergencyFilledRandom
  entities:
  - uid: 919
    components:
    - rot: 1.5707963267948966 rad
      pos: -5.5,-11.5
      parent: 1
      type: Transform
- proto: ClothingBackpackWaterTank
  entities:
  - uid: 334
    components:
    - pos: 2.4940953,-10.527685
      parent: 1
      type: Transform
- proto: ClothingBeltUtilityEngineering
  entities:
  - uid: 961
    components:
    - pos: 6.5352554,-20.508465
      parent: 1
      type: Transform
- proto: ClothingHandsGlovesColorYellow
  entities:
  - uid: 790
    components:
    - pos: 6.529232,-20.305824
      parent: 1
      type: Transform
- proto: ClothingShoesGaloshes
  entities:
  - uid: 766
    components:
    - pos: 3.5233345,-8.720743
      parent: 1
      type: Transform
- proto: ComfyChair
  entities:
  - uid: 781
    components:
    - rot: -1.5707963267948966 rad
      pos: -1.5,-13.5
      parent: 1
      type: Transform
  - uid: 795
    components:
    - rot: -1.5707963267948966 rad
      pos: -1.5,-14.5
      parent: 1
      type: Transform
  - uid: 814
    components:
    - rot: 1.5707963267948966 rad
      pos: -3.5,-14.5
      parent: 1
      type: Transform
  - uid: 834
    components:
    - rot: 1.5707963267948966 rad
      pos: -3.5,-13.5
      parent: 1
      type: Transform
  - uid: 993
    components:
    - rot: -1.5707963267948966 rad
      pos: 3.5,5.5
      parent: 1
      type: Transform
  - uid: 999
    components:
    - pos: -1.5,3.5
      parent: 1
      type: Transform
- proto: ComputerCloningConsole
  entities:
  - uid: 927
    components:
    - rot: 3.141592653589793 rad
      pos: -3.5,0.5
      parent: 1
      type: Transform
    - linkedPorts:
        928:
        - MedicalScannerSender: MedicalScannerReceiver
        926:
        - CloningPodSender: CloningPodReceiver
      type: DeviceLinkSource
- proto: ComputerCrewMonitoring
  entities:
  - uid: 971
    components:
    - pos: -3.5,7.5
      parent: 1
      type: Transform
- proto: ComputerId
  entities:
  - uid: 958
    components:
    - pos: 0.5,7.5
      parent: 1
      type: Transform
- proto: ComputerIFF
  entities:
  - uid: 957
    components:
    - pos: -1.5,7.5
      parent: 1
      type: Transform
- proto: ComputerMedicalRecords
  entities:
  - uid: 970
    components:
    - pos: -2.5,7.5
      parent: 1
      type: Transform
- proto: ComputerPowerMonitoring
  entities:
  - uid: 17
    components:
    - pos: 4.5,-17.5
      parent: 1
      type: Transform
  - uid: 969
    components:
    - pos: 2.5,7.5
      parent: 1
      type: Transform
- proto: ComputerRadar
  entities:
  - uid: 968
    components:
    - pos: 1.5,7.5
      parent: 1
      type: Transform
- proto: ComputerShuttle
  entities:
  - uid: 946
    components:
    - pos: -0.5,7.5
      parent: 1
      type: Transform
- proto: ComputerStationRecords
  entities:
  - uid: 978
    components:
    - rot: 1.5707963267948966 rad
      pos: -4.5,6.5
      parent: 1
      type: Transform
- proto: CrateEngineeringAMEControl
  entities:
  - uid: 341
    components:
    - pos: 5.5,-6.5
      parent: 1
      type: Transform
- proto: CrateEngineeringAMEJar
  entities:
  - uid: 340
    components:
    - pos: 5.5,-4.5
      parent: 1
      type: Transform
- proto: CrateEngineeringAMEShielding
  entities:
  - uid: 342
    components:
    - pos: 5.5,-5.5
      parent: 1
      type: Transform
- proto: CrateEngineeringCableBulk
  entities:
  - uid: 622
    components:
    - pos: 2.5,-5.5
      parent: 1
      type: Transform
- proto: CrateServiceJanitorialSupplies
  entities:
  - uid: 755
    components:
    - pos: 3.5,-10.5
      parent: 1
      type: Transform
- proto: CrewMonitoringServer
  entities:
  - uid: 973
    components:
    - pos: -4.5,4.5
      parent: 1
      type: Transform
- proto: DefibrillatorCabinetFilled
  entities:
  - uid: 923
    components:
    - pos: -3.5,3.5
      parent: 1
      type: Transform
- proto: Dresser
  entities:
  - uid: 997
    components:
    - pos: 0.5,1.5
      parent: 1
      type: Transform
- proto: DrinkShaker
  entities:
  - uid: 122
    components:
    - pos: -2.359215,-8.243372
      parent: 1
      type: Transform
- proto: EmergencyLight
  entities:
  - uid: 631
    components:
    - rot: 3.141592653589793 rad
      pos: -4.5,-5.5
      parent: 1
      type: Transform
  - uid: 884
    components:
    - rot: 1.5707963267948966 rad
      pos: -1.5,-5.5
      parent: 1
      type: Transform
    - enabled: True
      type: PointLight

  - uid: 885
    components:
    - rot: -1.5707963267948966 rad
      pos: -0.5,-10.5
      parent: 1
      type: Transform
    - enabled: True
      type: PointLight

  - uid: 888
    components:
    - pos: 2.5,-7.5
      parent: 1
      type: Transform
    - enabled: True
      type: PointLight

  - uid: 889
    components:
    - rot: 3.141592653589793 rad
      pos: 2.5,-15.5
      parent: 1
      type: Transform
    - enabled: True
      type: PointLight

  - uid: 890
    components:
    - rot: 1.5707963267948966 rad
      pos: 2.5,-3.5
      parent: 1
      type: Transform
    - enabled: True
      type: PointLight

  - uid: 892
    components:
    - rot: 3.141592653589793 rad
      pos: 0.5,5.5
      parent: 1
      type: Transform
    - enabled: True
      type: PointLight
<<<<<<< HEAD
    - enabled: True
      type: AmbientSound
    - type: ActiveEmergencyLight
=======

- proto: EncryptionKeyCommand
  entities:
  - uid: 982
    components:
    - pos: -4.7592955,5.4378777
      parent: 1
      type: Transform
>>>>>>> dfbf47c3
- proto: ExtinguisherCabinetFilled
  entities:
  - uid: 15
    components:
    - pos: -4.5,-16.5
      parent: 1
      type: Transform
  - uid: 847
    components:
    - pos: -5.5,-12.5
      parent: 1
      type: Transform
- proto: FireAxeCabinetFilled
  entities:
  - uid: 339
    components:
    - pos: -6.5,-17.5
      parent: 1
      type: Transform
- proto: Firelock
  entities:
  - uid: 418
    components:
    - pos: -2.5,-0.5
      parent: 1
      type: Transform
  - uid: 898
    components:
    - pos: -2.5,-1.5
      parent: 1
      type: Transform
  - uid: 899
    components:
    - pos: -2.5,-2.5
      parent: 1
      type: Transform
  - uid: 900
    components:
    - pos: 1.5,-0.5
      parent: 1
      type: Transform
  - uid: 901
    components:
    - pos: 1.5,-1.5
      parent: 1
      type: Transform
  - uid: 902
    components:
    - pos: 1.5,-2.5
      parent: 1
      type: Transform
- proto: FirelockEdge
  entities:
  - uid: 134
    components:
    - pos: -4.5,-10.5
      parent: 1
      type: Transform
  - uid: 135
    components:
    - rot: 3.141592653589793 rad
      pos: -2.5,-10.5
      parent: 1
      type: Transform
  - uid: 796
    components:
    - rot: 3.141592653589793 rad
      pos: -1.5,-10.5
      parent: 1
      type: Transform
  - uid: 860
    components:
    - rot: 3.141592653589793 rad
      pos: -3.5,-10.5
      parent: 1
      type: Transform
  - uid: 922
    components:
    - rot: 3.141592653589793 rad
      pos: -5.5,-3.5
      parent: 1
      type: Transform
  - uid: 934
    components:
    - pos: -5.5,0.5
      parent: 1
      type: Transform
  - uid: 941
    components:
    - rot: 3.141592653589793 rad
      pos: -4.5,-0.5
      parent: 1
      type: Transform
  - uid: 942
    components:
    - rot: 3.141592653589793 rad
      pos: -3.5,-0.5
      parent: 1
      type: Transform
- proto: FirelockGlass
  entities:
  - uid: 20
    components:
    - pos: -0.5,-15.5
      parent: 1
      type: Transform
  - uid: 142
    components:
    - pos: -4.5,-3.5
      parent: 1
      type: Transform
  - uid: 244
    components:
    - pos: -0.5,-7.5
      parent: 1
      type: Transform
  - uid: 799
    components:
    - pos: -2.5,-17.5
      parent: 1
      type: Transform
  - uid: 800
    components:
    - pos: 1.5,-17.5
      parent: 1
      type: Transform
- proto: Fireplace
  entities:
  - uid: 994
    components:
    - pos: 0.5,3.5
      parent: 1
      type: Transform
- proto: FloorDrain
  entities:
  - uid: 644
    components:
    - pos: 2.5,-9.5
      parent: 1
      type: Transform
    - fixtures: {}
      type: Fixtures
  - uid: 786
    components:
    - pos: -2.5,-8.5
      parent: 1
      type: Transform
    - fixtures: {}
      type: Fixtures
- proto: FoodBoxPizzaFilled
  entities:
  - uid: 107
    components:
    - pos: -2.421715,-14.246737
      parent: 1
      type: Transform
  - uid: 108
    components:
    - pos: -2.515465,-14.059237
      parent: 1
      type: Transform
- proto: FoodCakeBirthday
  entities:
  - uid: 110
    components:
    - pos: -2.515465,-13.449862
      parent: 1
      type: Transform
- proto: FoodSnackChocolate
  entities:
  - uid: 848
    components:
    - pos: -1.5307262,-10.360353
      parent: 1
      type: Transform
- proto: GasMinerNitrogen
  entities:
  - uid: 722
    components:
    - pos: -8.5,-23.5
      parent: 1
      type: Transform
- proto: GasMinerOxygen
  entities:
  - uid: 734
    components:
    - pos: -8.5,-21.5
      parent: 1
      type: Transform
- proto: GasMixerFlipped
  entities:
  - uid: 264
    components:
    - pos: -5.5,-21.5
      parent: 1
      type: Transform
    - inletTwoConcentration: 0.22000003
      inletOneConcentration: 0.78
      type: GasMixer
    - color: '#0055CCFF'
      type: AtmosPipeColor
- proto: GasPassiveVent
  entities:
  - uid: 258
    components:
    - rot: 1.5707963267948966 rad
      pos: -7.5,-21.5
      parent: 1
      type: Transform
  - uid: 259
    components:
    - rot: 1.5707963267948966 rad
      pos: -7.5,-23.5
      parent: 1
      type: Transform
  - uid: 407
    components:
    - rot: 3.141592653589793 rad
      pos: -0.5,-19.5
      parent: 1
      type: Transform
    - color: '#990000FF'
      type: AtmosPipeColor
- proto: GasPipeBend
  entities:
  - uid: 261
    components:
    - rot: -1.5707963267948966 rad
      pos: -5.5,-23.5
      parent: 1
      type: Transform

  - uid: 268
    components:
    - rot: 1.5707963267948966 rad
      pos: -5.5,-17.5
      parent: 1
      type: Transform
    - color: '#0055CCFF'
      type: AtmosPipeColor
  - uid: 278
    components:
    - pos: 4.5,-17.5
      parent: 1
      type: Transform
    - color: '#0055CCFF'
      type: AtmosPipeColor
  - uid: 280
    components:
    - rot: -1.5707963267948966 rad
      pos: 4.5,-19.5
      parent: 1
      type: Transform
    - color: '#0055CCFF'
      type: AtmosPipeColor
  - uid: 292
    components:
    - pos: 0.5,5.5
      parent: 1
      type: Transform
    - color: '#0055CCFF'
      type: AtmosPipeColor
  - uid: 329
    components:
    - pos: 3.5,2.5
      parent: 1
      type: Transform
    - color: '#0055CCFF'
      type: AtmosPipeColor

  - uid: 330
    components:
    - rot: 1.5707963267948966 rad
      pos: 4.5,3.5
      parent: 1
      type: Transform
    - color: '#990000FF'
      type: AtmosPipeColor

  - uid: 370
    components:
    - rot: -1.5707963267948966 rad
      pos: 4.5,-2.5
      parent: 1
      type: Transform
    - color: '#990000FF'
      type: AtmosPipeColor
  - uid: 385
    components:
    - rot: 1.5707963267948966 rad
      pos: -1.5,6.5
      parent: 1
      type: Transform
    - color: '#990000FF'
      type: AtmosPipeColor
  - uid: 398
    components:
    - rot: 3.141592653589793 rad
      pos: -1.5,-14.5
      parent: 1
      type: Transform
    - color: '#990000FF'
      type: AtmosPipeColor
  - uid: 399
    components:
    - pos: -0.5,-14.5
      parent: 1
      type: Transform
    - color: '#990000FF'
      type: AtmosPipeColor
  - uid: 410
    components:
    - rot: 3.141592653589793 rad
      pos: -4.5,-2.5
      parent: 1
      type: Transform
    - color: '#990000FF'
      type: AtmosPipeColor
- proto: GasPipeFourway
  entities:
  - uid: 287
    components:
    - pos: 0.5,-13.5
      parent: 1
      type: Transform
    - color: '#0055CCFF'
      type: AtmosPipeColor
  - uid: 288
    components:
    - pos: 0.5,-9.5
      parent: 1
      type: Transform
    - color: '#0055CCFF'
      type: AtmosPipeColor
  - uid: 290
    components:
    - pos: 0.5,-1.5
      parent: 1
      type: Transform
    - color: '#0055CCFF'
      type: AtmosPipeColor
  - uid: 376
    components:
    - pos: -1.5,-2.5
      parent: 1
      type: Transform
    - color: '#990000FF'
      type: AtmosPipeColor
- proto: GasPipeStraight
  entities:
  - uid: 177
    components:
    - pos: -0.5,-18.5
      parent: 1
      type: Transform
    - color: '#990000FF'
      type: AtmosPipeColor

  - uid: 260
    components:
    - rot: 1.5707963267948966 rad
      pos: -6.5,-23.5
      parent: 1
      type: Transform

  - uid: 262
    components:
    - rot: 3.141592653589793 rad
      pos: -5.5,-22.5
      parent: 1
      type: Transform

  - uid: 263
    components:
    - rot: 1.5707963267948966 rad
      pos: -6.5,-21.5
      parent: 1
      type: Transform

  - uid: 265
    components:
    - pos: -5.5,-20.5
      parent: 1
      type: Transform
    - color: '#0055CCFF'
      type: AtmosPipeColor

  - uid: 267
    components:
    - pos: -5.5,-18.5
      parent: 1
      type: Transform
    - color: '#0055CCFF'
      type: AtmosPipeColor

  - uid: 269
    components:
    - rot: 1.5707963267948966 rad
      pos: -4.5,-17.5
      parent: 1
      type: Transform
    - color: '#0055CCFF'
      type: AtmosPipeColor
  - uid: 270
    components:
    - rot: 1.5707963267948966 rad
      pos: -3.5,-17.5
      parent: 1
      type: Transform
    - color: '#0055CCFF'
      type: AtmosPipeColor
  - uid: 271
    components:
    - rot: 1.5707963267948966 rad
      pos: -2.5,-17.5
      parent: 1
      type: Transform
    - color: '#0055CCFF'
      type: AtmosPipeColor
  - uid: 273
    components:
    - rot: 1.5707963267948966 rad
      pos: -1.5,-17.5
      parent: 1
      type: Transform
    - color: '#0055CCFF'
      type: AtmosPipeColor
  - uid: 274
    components:
    - rot: 1.5707963267948966 rad
      pos: -0.5,-17.5
      parent: 1
      type: Transform
    - color: '#0055CCFF'
      type: AtmosPipeColor
  - uid: 275
    components:
    - rot: 1.5707963267948966 rad
      pos: 1.5,-17.5
      parent: 1
      type: Transform
    - color: '#0055CCFF'
      type: AtmosPipeColor
  - uid: 276
    components:
    - rot: 1.5707963267948966 rad
      pos: 2.5,-17.5
      parent: 1
      type: Transform
    - color: '#0055CCFF'
      type: AtmosPipeColor
  - uid: 277
    components:
    - rot: 1.5707963267948966 rad
      pos: 3.5,-17.5
      parent: 1
      type: Transform
    - color: '#0055CCFF'
      type: AtmosPipeColor
  - uid: 279
    components:
    - pos: 4.5,-18.5
      parent: 1
      type: Transform
    - color: '#0055CCFF'
      type: AtmosPipeColor
  - uid: 285
    components:
    - rot: 3.141592653589793 rad
      pos: 0.5,-15.5
      parent: 1
      type: Transform
    - color: '#0055CCFF'
      type: AtmosPipeColor

  - uid: 286
    components:
    - rot: 3.141592653589793 rad
      pos: 0.5,-14.5
      parent: 1
      type: Transform
    - color: '#0055CCFF'
      type: AtmosPipeColor

  - uid: 293
    components:
    - pos: 0.5,-12.5
      parent: 1
      type: Transform
    - color: '#0055CCFF'
      type: AtmosPipeColor

  - uid: 294
    components:
    - pos: 0.5,-11.5
      parent: 1
      type: Transform
    - color: '#0055CCFF'
      type: AtmosPipeColor

  - uid: 295
    components:
    - pos: 0.5,-10.5
      parent: 1
      type: Transform
    - color: '#0055CCFF'
      type: AtmosPipeColor

  - uid: 296
    components:
    - pos: 0.5,-8.5
      parent: 1
      type: Transform
    - color: '#0055CCFF'
      type: AtmosPipeColor

  - uid: 297
    components:
    - pos: 0.5,-7.5
      parent: 1
      type: Transform
    - color: '#0055CCFF'
      type: AtmosPipeColor

  - uid: 298
    components:
    - pos: 0.5,-6.5
      parent: 1
      type: Transform
    - color: '#0055CCFF'
      type: AtmosPipeColor
  - uid: 299
    components:
    - pos: 0.5,-5.5
      parent: 1
      type: Transform
    - color: '#0055CCFF'
      type: AtmosPipeColor
  - uid: 300
    components:
    - pos: 0.5,-4.5
      parent: 1
      type: Transform
    - color: '#0055CCFF'
      type: AtmosPipeColor
  - uid: 301
    components:
    - pos: 0.5,-3.5
      parent: 1
      type: Transform
    - color: '#0055CCFF'
      type: AtmosPipeColor

  - uid: 302
    components:
    - pos: 0.5,-2.5
      parent: 1
      type: Transform
    - color: '#0055CCFF'
      type: AtmosPipeColor
  - uid: 303
    components:
    - rot: -1.5707963267948966 rad
      pos: -0.5,-1.5
      parent: 1
      type: Transform
    - color: '#0055CCFF'
      type: AtmosPipeColor
  - uid: 304
    components:
    - rot: -1.5707963267948966 rad
      pos: -1.5,-1.5
      parent: 1
      type: Transform
    - color: '#0055CCFF'
      type: AtmosPipeColor
  - uid: 305
    components:
    - rot: -1.5707963267948966 rad
      pos: -2.5,-1.5
      parent: 1
      type: Transform
    - color: '#0055CCFF'
      type: AtmosPipeColor
  - uid: 306
    components:
    - rot: -1.5707963267948966 rad
      pos: -3.5,-1.5
      parent: 1
      type: Transform
    - color: '#0055CCFF'
      type: AtmosPipeColor
  - uid: 307
    components:
    - rot: -1.5707963267948966 rad
      pos: -4.5,-1.5
      parent: 1
      type: Transform
    - color: '#0055CCFF'
      type: AtmosPipeColor
  - uid: 308
    components:
    - rot: -1.5707963267948966 rad
      pos: 1.5,-1.5
      parent: 1
      type: Transform
    - color: '#0055CCFF'
      type: AtmosPipeColor
  - uid: 309
    components:
    - rot: -1.5707963267948966 rad
      pos: 2.5,-1.5
      parent: 1
      type: Transform
    - color: '#0055CCFF'
      type: AtmosPipeColor
  - uid: 320
    components:
    - pos: 0.5,-0.5
      parent: 1
      type: Transform
    - color: '#0055CCFF'
      type: AtmosPipeColor
  - uid: 321
    components:
    - pos: 0.5,1.5
      parent: 1
      type: Transform
    - color: '#0055CCFF'
      type: AtmosPipeColor
  - uid: 322
    components:
    - pos: 0.5,0.5
      parent: 1
      type: Transform
    - color: '#0055CCFF'
      type: AtmosPipeColor

  - uid: 323
    components:
    - pos: 0.5,3.5
      parent: 1
      type: Transform
    - color: '#0055CCFF'
      type: AtmosPipeColor
  - uid: 324
    components:
    - pos: 0.5,4.5
      parent: 1
      type: Transform
    - color: '#0055CCFF'
      type: AtmosPipeColor

  - uid: 333
    components:
    - pos: 4.5,0.5
      parent: 1
      type: Transform
    - color: '#990000FF'
      type: AtmosPipeColor

  - uid: 369
    components:
    - rot: 3.141592653589793 rad
      pos: 4.5,-1.5
      parent: 1
      type: Transform
    - color: '#990000FF'
      type: AtmosPipeColor
  - uid: 372
    components:
    - rot: 1.5707963267948966 rad
      pos: 2.5,-2.5
      parent: 1
      type: Transform
    - color: '#990000FF'
      type: AtmosPipeColor
  - uid: 373
    components:
    - rot: 1.5707963267948966 rad
      pos: 1.5,-2.5
      parent: 1
      type: Transform
    - color: '#990000FF'
      type: AtmosPipeColor
  - uid: 374
    components:
    - rot: 1.5707963267948966 rad
      pos: 0.5,-2.5
      parent: 1
      type: Transform
    - color: '#990000FF'
      type: AtmosPipeColor
  - uid: 375
    components:
    - rot: 1.5707963267948966 rad
      pos: -0.5,-2.5
      parent: 1
      type: Transform
    - color: '#990000FF'
      type: AtmosPipeColor
  - uid: 377
    components:
    - pos: -1.5,-1.5
      parent: 1
      type: Transform
    - color: '#990000FF'
      type: AtmosPipeColor
  - uid: 378
    components:
    - pos: -1.5,-0.5
      parent: 1
      type: Transform
    - color: '#990000FF'
      type: AtmosPipeColor
  - uid: 379
    components:
    - pos: -1.5,0.5
      parent: 1
      type: Transform
    - color: '#990000FF'
      type: AtmosPipeColor

  - uid: 380
    components:
    - pos: -1.5,1.5
      parent: 1
      type: Transform
    - color: '#990000FF'
      type: AtmosPipeColor
  - uid: 381
    components:
    - pos: -1.5,2.5
      parent: 1
      type: Transform
    - color: '#990000FF'
      type: AtmosPipeColor
  - uid: 382
    components:
    - pos: -1.5,3.5
      parent: 1
      type: Transform
    - color: '#990000FF'
      type: AtmosPipeColor
  - uid: 383
    components:
    - pos: -1.5,4.5
      parent: 1
      type: Transform
    - color: '#990000FF'
      type: AtmosPipeColor

  - uid: 384
    components:
    - pos: -1.5,5.5
      parent: 1
      type: Transform
    - color: '#990000FF'
      type: AtmosPipeColor
  - uid: 388
    components:
    - pos: -1.5,-3.5
      parent: 1
      type: Transform
    - color: '#990000FF'
      type: AtmosPipeColor

  - uid: 389
    components:
    - pos: -1.5,-4.5
      parent: 1
      type: Transform
    - color: '#990000FF'
      type: AtmosPipeColor
  - uid: 390
    components:
    - pos: -1.5,-5.5
      parent: 1
      type: Transform
    - color: '#990000FF'
      type: AtmosPipeColor
  - uid: 391
    components:
    - pos: -1.5,-6.5
      parent: 1
      type: Transform
    - color: '#990000FF'
      type: AtmosPipeColor
  - uid: 392
    components:
    - pos: -1.5,-7.5
      parent: 1
      type: Transform
    - color: '#990000FF'
      type: AtmosPipeColor

  - uid: 393
    components:
    - pos: -1.5,-8.5
      parent: 1
      type: Transform
    - color: '#990000FF'
      type: AtmosPipeColor
  - uid: 394
    components:
    - pos: -1.5,-9.5
      parent: 1
      type: Transform
    - color: '#990000FF'
      type: AtmosPipeColor
  - uid: 397
    components:
    - pos: -1.5,-13.5
      parent: 1
      type: Transform
    - color: '#990000FF'
      type: AtmosPipeColor
  - uid: 400
    components:
    - pos: -0.5,-15.5
      parent: 1
      type: Transform
    - color: '#990000FF'
      type: AtmosPipeColor
  - uid: 401
    components:
    - pos: -0.5,-16.5
      parent: 1
      type: Transform
    - color: '#990000FF'
      type: AtmosPipeColor
  - uid: 402
    components:
    - pos: -0.5,-17.5
      parent: 1
      type: Transform
    - color: '#990000FF'
      type: AtmosPipeColor
  - uid: 404
    components:
    - pos: -1.5,-11.5
      parent: 1
      type: Transform
    - color: '#990000FF'
      type: AtmosPipeColor
  - uid: 408
    components:
    - rot: 1.5707963267948966 rad
      pos: -2.5,-2.5
      parent: 1
      type: Transform
    - color: '#990000FF'
      type: AtmosPipeColor
  - uid: 409
    components:
    - rot: 1.5707963267948966 rad
      pos: -3.5,-2.5
      parent: 1
      type: Transform
    - color: '#990000FF'
      type: AtmosPipeColor
- proto: GasPipeTJunction
  entities:
  - uid: 266
    components:
    - rot: 1.5707963267948966 rad
      pos: -5.5,-19.5
      parent: 1
      type: Transform
    - color: '#0055CCFF'
      type: AtmosPipeColor

  - uid: 272
    components:
    - rot: 3.141592653589793 rad
      pos: 0.5,-17.5
      parent: 1
      type: Transform
    - color: '#0055CCFF'
      type: AtmosPipeColor
  - uid: 284
    components:
    - rot: -1.5707963267948966 rad
      pos: 0.5,-16.5
      parent: 1
      type: Transform
    - color: '#0055CCFF'
      type: AtmosPipeColor
  - uid: 289
    components:
    - rot: -1.5707963267948966 rad
      pos: 0.5,-5.5
      parent: 1
      type: Transform
    - color: '#0055CCFF'
      type: AtmosPipeColor
  - uid: 291
    components:
    - rot: -1.5707963267948966 rad
      pos: 0.5,2.5
      parent: 1
      type: Transform
    - color: '#0055CCFF'
      type: AtmosPipeColor
  - uid: 310
    components:
    - rot: 3.141592653589793 rad
      pos: 3.5,-1.5
      parent: 1
      type: Transform
    - color: '#0055CCFF'
      type: AtmosPipeColor
  - uid: 327
    components:
    - rot: -1.5707963267948966 rad
      pos: 3.5,0.5
      parent: 1
      type: Transform
    - color: '#0055CCFF'
      type: AtmosPipeColor

  - uid: 328
    components:
    - rot: -1.5707963267948966 rad
      pos: 3.5,1.5
      parent: 1
      type: Transform
    - color: '#0055CCFF'
      type: AtmosPipeColor

  - uid: 331
    components:
    - rot: 1.5707963267948966 rad
      pos: 4.5,2.5
      parent: 1
      type: Transform
    - color: '#990000FF'
      type: AtmosPipeColor

  - uid: 332
    components:
    - rot: 1.5707963267948966 rad
      pos: 4.5,1.5
      parent: 1
      type: Transform
    - color: '#990000FF'
      type: AtmosPipeColor

  - uid: 371
    components:
    - rot: 3.141592653589793 rad
      pos: 3.5,-2.5
      parent: 1
      type: Transform
    - color: '#990000FF'
      type: AtmosPipeColor
  - uid: 395
    components:
    - rot: 1.5707963267948966 rad
      pos: -1.5,-10.5
      parent: 1
      type: Transform
    - color: '#990000FF'
      type: AtmosPipeColor
  - uid: 396
    components:
    - rot: 1.5707963267948966 rad
      pos: -1.5,-12.5
      parent: 1
      type: Transform
    - color: '#990000FF'
      type: AtmosPipeColor
- proto: GasPort
  entities:
  - uid: 145
    components:
    - rot: -1.5707963267948966 rad
      pos: 5.5,1.5
      parent: 1
      type: Transform
    - color: '#990000FF'
      type: AtmosPipeColor
  - uid: 146
    components:
    - rot: 1.5707963267948966 rad
      pos: 2.5,0.5
      parent: 1
      type: Transform
    - color: '#0055CCFF'
      type: AtmosPipeColor
  - uid: 151
    components:
    - rot: 1.5707963267948966 rad
      pos: 2.5,1.5
      parent: 1
      type: Transform
    - color: '#0055CCFF'
      type: AtmosPipeColor
  - uid: 360
    components:
    - rot: 1.5707963267948966 rad
      pos: 2.5,2.5
      parent: 1
      type: Transform
    - color: '#0055CCFF'
      type: AtmosPipeColor
  - uid: 367
    components:
    - rot: -1.5707963267948966 rad
      pos: 5.5,2.5
      parent: 1
      type: Transform
    - color: '#990000FF'
      type: AtmosPipeColor
  - uid: 368
    components:
    - rot: -1.5707963267948966 rad
      pos: 5.5,3.5
      parent: 1
      type: Transform
    - color: '#990000FF'
      type: AtmosPipeColor
- proto: GasPressurePump
  entities:
  - uid: 325
    components:
    - rot: 3.141592653589793 rad
      pos: 3.5,-0.5
      parent: 1
      type: Transform
    - targetPressure: 4500
      type: GasPressurePump
    - color: '#0055CCFF'
      type: AtmosPipeColor
  - uid: 326
    components:
    - pos: 4.5,-0.5
      parent: 1
      type: Transform
    - color: '#990000FF'
      type: AtmosPipeColor
- proto: GasVentPump
  entities:
  - uid: 281
    components:
    - rot: -1.5707963267948966 rad
      pos: -4.5,-19.5
      parent: 1
      type: Transform

    - color: '#0055CCFF'
      type: AtmosPipeColor
  - uid: 282
    components:
    - rot: 1.5707963267948966 rad
      pos: 3.5,-19.5
      parent: 1
      type: Transform

    - color: '#0055CCFF'
      type: AtmosPipeColor
  - uid: 283
    components:
    - rot: 1.5707963267948966 rad
      pos: -0.5,-16.5
      parent: 1
      type: Transform

    - color: '#0055CCFF'
      type: AtmosPipeColor
  - uid: 311
    components:
    - rot: 1.5707963267948966 rad
      pos: -0.5,-5.5
      parent: 1
      type: Transform

    - color: '#0055CCFF'
      type: AtmosPipeColor
  - uid: 312
    components:
    - rot: 1.5707963267948966 rad
      pos: -0.5,-9.5
      parent: 1
      type: Transform

    - color: '#0055CCFF'
      type: AtmosPipeColor
  - uid: 313
    components:
    - rot: 1.5707963267948966 rad
      pos: -0.5,-13.5
      parent: 1
      type: Transform

    - color: '#0055CCFF'
      type: AtmosPipeColor
  - uid: 314
    components:
    - rot: -1.5707963267948966 rad
      pos: 1.5,-13.5
      parent: 1
      type: Transform

    - color: '#0055CCFF'
      type: AtmosPipeColor
  - uid: 315
    components:
    - rot: -1.5707963267948966 rad
      pos: 1.5,-9.5
      parent: 1
      type: Transform

    - color: '#0055CCFF'
      type: AtmosPipeColor
  - uid: 316
    components:
    - rot: -1.5707963267948966 rad
      pos: 4.5,-1.5
      parent: 1
      type: Transform

    - color: '#0055CCFF'
      type: AtmosPipeColor
  - uid: 317
    components:
    - rot: 1.5707963267948966 rad
      pos: -5.5,-1.5
      parent: 1
      type: Transform

    - color: '#0055CCFF'
      type: AtmosPipeColor
  - uid: 318
    components:
    - rot: 1.5707963267948966 rad
      pos: -0.5,2.5
      parent: 1
      type: Transform

    - color: '#0055CCFF'
      type: AtmosPipeColor
  - uid: 319
    components:
    - rot: 1.5707963267948966 rad
      pos: -0.5,5.5
      parent: 1
      type: Transform

    - color: '#0055CCFF'
      type: AtmosPipeColor
- proto: GasVentScrubber
  entities:
  - uid: 386
    components:
    - rot: -1.5707963267948966 rad
      pos: -0.5,6.5
      parent: 1
      type: Transform

    - color: '#990000FF'
      type: AtmosPipeColor
  - uid: 387
    components:
    - pos: 3.5,-1.5
      parent: 1
      type: Transform

    - color: '#990000FF'
      type: AtmosPipeColor
  - uid: 405
    components:
    - rot: -1.5707963267948966 rad
      pos: -0.5,-10.5
      parent: 1
      type: Transform

    - color: '#990000FF'
      type: AtmosPipeColor
  - uid: 406
    components:
    - rot: -1.5707963267948966 rad
      pos: -0.5,-12.5
      parent: 1
      type: Transform

    - color: '#990000FF'
      type: AtmosPipeColor
  - uid: 411
    components:
    - pos: -4.5,-1.5
      parent: 1
      type: Transform

    - color: '#990000FF'
      type: AtmosPipeColor
- proto: GeneratorRTG
  entities:
  - uid: 425
    components:
    - pos: 5.5,-23.5
      parent: 1
      type: Transform
  - uid: 614
    components:
    - pos: 7.5,-23.5
      parent: 1
      type: Transform
  - uid: 615
    components:
    - pos: 6.5,-21.5
      parent: 1
      type: Transform
  - uid: 618
    components:
    - pos: 4.5,-21.5
      parent: 1
      type: Transform
- proto: GeneratorBasic15kW
  entities:
  - uid: 72
    components:
    - pos: 6.5,-23.5
      parent: 1
      type: Transform
  - uid: 245
    components:
    - pos: 5.5,-21.5
      parent: 1
      type: Transform
  - uid: 246
    components:
    - pos: 4.5,-23.5
      parent: 1
      type: Transform
  - uid: 782
    components:
    - pos: 7.5,-21.5
      parent: 1
      type: Transform
- proto: GeneratorWallmountAPU
  entities:
  - uid: 947
    components:
    - pos: 4.5,5.5
      parent: 1
      type: Transform
- proto: GravityGeneratorMini
  entities:
  - uid: 748
    components:
    - pos: 5.5,-18.5
      parent: 1
      type: Transform
- proto: Grille
  entities:
  - uid: 2
    components:
    - pos: -2.5,8.5
      parent: 1
      type: Transform
  - uid: 3
    components:
    - pos: -1.5,8.5
      parent: 1
      type: Transform
  - uid: 4
    components:
    - pos: -0.5,8.5
      parent: 1
      type: Transform
  - uid: 5
    components:
    - pos: 0.5,8.5
      parent: 1
      type: Transform
  - uid: 6
    components:
    - pos: 1.5,8.5
      parent: 1
      type: Transform
  - uid: 237
    components:
    - pos: -6.5,-23.5
      parent: 1
      type: Transform
  - uid: 238
    components:
    - pos: -6.5,-21.5
      parent: 1
      type: Transform
  - uid: 343
    components:
    - pos: -7.5,-4.5
      parent: 1
      type: Transform
  - uid: 344
    components:
    - pos: -7.5,-5.5
      parent: 1
      type: Transform
  - uid: 345
    components:
    - pos: -7.5,-6.5
      parent: 1
      type: Transform
  - uid: 346
    components:
    - pos: -5.5,-8.5
      parent: 1
      type: Transform
  - uid: 347
    components:
    - pos: -5.5,-9.5
      parent: 1
      type: Transform
  - uid: 350
    components:
    - pos: -7.5,2.5
      parent: 1
      type: Transform
  - uid: 351
    components:
    - pos: -7.5,1.5
      parent: 1
      type: Transform
  - uid: 353
    components:
    - pos: 6.5,2.5
      parent: 1
      type: Transform
  - uid: 354
    components:
    - pos: 6.5,1.5
      parent: 1
      type: Transform
  - uid: 355
    components:
    - pos: 6.5,-4.5
      parent: 1
      type: Transform
  - uid: 356
    components:
    - pos: 6.5,-5.5
      parent: 1
      type: Transform
  - uid: 357
    components:
    - pos: 6.5,-6.5
      parent: 1
      type: Transform
  - uid: 358
    components:
    - pos: 4.5,-8.5
      parent: 1
      type: Transform
  - uid: 359
    components:
    - pos: 4.5,-9.5
      parent: 1
      type: Transform
  - uid: 362
    components:
    - pos: 4.5,-13.5
      parent: 1
      type: Transform
  - uid: 363
    components:
    - pos: 4.5,-14.5
      parent: 1
      type: Transform
  - uid: 365
    components:
    - pos: -5.5,-13.5
      parent: 1
      type: Transform
  - uid: 366
    components:
    - pos: -5.5,-14.5
      parent: 1
      type: Transform
  - uid: 798
    components:
    - pos: -3.5,-3.5
      parent: 1
      type: Transform
  - uid: 828
    components:
    - pos: -1.5,-18.5
      parent: 1
      type: Transform
  - uid: 829
    components:
    - pos: -0.5,-18.5
      parent: 1
      type: Transform
  - uid: 830
    components:
    - pos: 0.5,-18.5
      parent: 1
      type: Transform
  - uid: 916
    components:
    - pos: 4.5,6.5
      parent: 1
      type: Transform
  - uid: 917
    components:
    - pos: -5.5,6.5
      parent: 1
      type: Transform
- proto: Gyroscope
  entities:
  - uid: 704
    components:
    - pos: -1.5,-19.5
      parent: 1
      type: Transform
  - uid: 760
    components:
    - pos: 0.5,-19.5
      parent: 1
      type: Transform
- proto: HolofanProjector
  entities:
  - uid: 791
    components:
    - pos: -3.4539986,-19.312742
      parent: 1
      type: Transform
- proto: HoloprojectorSecurity
  entities:
  - uid: 139
    components:
    - pos: 2.493908,-12.661328
      parent: 1
      type: Transform
- proto: InflatableDoorStack
  entities:
  - uid: 852
    components:
    - pos: -3.412652,-19.609833
      parent: 1
      type: Transform
- proto: InflatableWallStack
  entities:
  - uid: 850
    components:
    - pos: -3.568902,-19.422333
      parent: 1
      type: Transform
- proto: JanitorialTrolley
  entities:
  - uid: 756
    components:
    - rot: -1.5707963267948966 rad
      pos: 1.5,-8.5
      parent: 1
      type: Transform
- proto: KitchenReagentGrinder
  entities:
  - uid: 772
    components:
    - pos: -6.5,-4.5
      parent: 1
      type: Transform
- proto: LampGold
  entities:
  - uid: 1001
    components:
    - pos: -1.6469094,3.0256536
      parent: 1
      type: Transform
- proto: Lighter
  entities:
  - uid: 1003
    components:
    - pos: -1.3500344,2.7600286
      parent: 1
      type: Transform
- proto: LockerAtmosphericsFilledHardsuit
  entities:
  - uid: 338
    components:
    - pos: -6.5,-19.5
      parent: 1
      type: Transform
- proto: LockerChemistryFilled
  entities:
  - uid: 764
    components:
    - pos: -6.5,-5.5
      parent: 1
      type: Transform
- proto: LockerElectricalSuppliesFilled
  entities:
  - uid: 792
    components:
    - pos: 0.5,-16.5
      parent: 1
      type: Transform
- proto: LockerSecurityFilled
  entities:
  - uid: 254
    components:
    - pos: 1.5,-12.5
      parent: 1
      type: Transform
- proto: LockerWallMedicalFilled
  entities:
  - uid: 931
    components:
    - pos: -5.5,3.5
      parent: 1
      type: Transform
- proto: LockerWeldingSuppliesFilled
  entities:
  - uid: 773
    components:
    - pos: -1.5,-16.5
      parent: 1
      type: Transform
- proto: MedicalBed
  entities:
  - uid: 925
    components:
    - pos: -6.5,1.5
      parent: 1
      type: Transform
  - uid: 933
    components:
    - pos: -6.5,2.5
      parent: 1
      type: Transform
- proto: MedicalScanner
  entities:
  - uid: 928
    components:
    - pos: -4.5,0.5
      parent: 1
      type: Transform
    - links:
      - 927
      type: DeviceLinkSink
- proto: MegaSprayBottle
  entities:
  - uid: 903
    components:
    - pos: 2.2504625,-10.626993
      parent: 1
      type: Transform
- proto: Mirror
  entities:
  - uid: 894
    components:
    - pos: -1.5,-3.5
      parent: 1
      type: Transform
- proto: PaintingMonkey
  entities:
  - uid: 121
    components:
    - pos: -2.53109,-7.338397
      parent: 1
      type: Transform
- proto: PartRodMetal
  entities:
  - uid: 627
    components:
    - pos: 3.5498347,-3.4061794
      parent: 1
      type: Transform
  - uid: 628
    components:
    - pos: 3.5498347,-3.4061794
      parent: 1
      type: Transform
  - uid: 837
    components:
    - pos: 3.5498347,-3.4061794
      parent: 1
      type: Transform
- proto: PersonalAI
  entities:
  - uid: 984
    components:
    - flags: SessionSpecific
      type: MetaData
    - pos: 0.5354395,6.523308
      parent: 1
      type: Transform
- proto: PianoInstrument
  entities:
  - uid: 74
    components:
    - rot: 1.5707963267948966 rad
      pos: -3.5,-15.5
      parent: 1
      type: Transform
- proto: PlaqueAtmos
  entities:
  - uid: 241
    components:
    - pos: -5.5,-16.5
      parent: 1
      type: Transform
- proto: PlushieAtmosian
  entities:
  - uid: 749
    components:
    - pos: -4.509609,-17.519836
      parent: 1
      type: Transform
- proto: PlushieSharkGrey
  entities:
  - uid: 751
    components:
    - pos: -1.4927623,-5.4639225
      parent: 1
      type: Transform
- proto: PortableScrubber
  entities:
  - uid: 129
    components:
    - pos: 5.5,1.5
      parent: 1
      type: Transform
  - uid: 130
    components:
    - pos: 5.5,2.5
      parent: 1
      type: Transform
  - uid: 131
    components:
    - pos: 5.5,3.5
      parent: 1
      type: Transform
- proto: PosterContrabandHighEffectEngineering
  entities:
  - uid: 960
    components:
    - pos: 6.5,-19.5
      parent: 1
      type: Transform
- proto: PosterLegitCleanliness
  entities:
  - uid: 137
    components:
    - pos: 0.5,-8.5
      parent: 1
      type: Transform
- proto: PosterLegitNanotrasenLogo
  entities:
  - uid: 640
    components:
    - pos: -5.5,-10.5
      parent: 1
      type: Transform
  - uid: 641
    components:
    - pos: -2.5,-18.5
      parent: 1
      type: Transform
  - uid: 642
    components:
    - pos: 2.5,-11.5
      parent: 1
      type: Transform
  - uid: 705
    components:
    - pos: -2.5,-5.5
      parent: 1
      type: Transform
  - uid: 759
    components:
    - pos: -7.5,0.5
      parent: 1
      type: Transform
  - uid: 842
    components:
    - pos: 6.5,-3.5
      parent: 1
      type: Transform
  - uid: 844
    components:
    - pos: -7.5,-3.5
      parent: 1
      type: Transform
  - uid: 845
    components:
    - pos: 6.5,0.5
      parent: 1
      type: Transform
  - uid: 988
    components:
    - pos: 3.5,7.5
      parent: 1
      type: Transform
  - uid: 989
    components:
    - pos: -4.5,7.5
      parent: 1
      type: Transform
- proto: PottedPlantRandom
  entities:
  - uid: 992
    components:
    - pos: 3.5,6.5
      parent: 1
      type: Transform
- proto: PowerCellRecharger
  entities:
  - uid: 831
    components:
    - pos: 6.5,-20.5
      parent: 1
      type: Transform
  - uid: 838
    components:
    - pos: 3.5,-5.5
      parent: 1
      type: Transform
  - uid: 936
    components:
    - pos: -3.5,2.5
      parent: 1
      type: Transform
- proto: Poweredlight
  entities:
  - uid: 776
    components:
    - rot: 3.141592653589793 rad
      pos: -5.5,-5.5
      parent: 1
      type: Transform

  - uid: 777
    components:
    - pos: -2.5,-0.5
      parent: 1
      type: Transform

  - uid: 780
    components:
    - pos: 1.5,-0.5
      parent: 1
      type: Transform

  - uid: 857
    components:
    - rot: -1.5707963267948966 rad
      pos: -4.5,-21.5
      parent: 1
      type: Transform
    - powerLoad: 0
      type: ApcPowerReceiver
  - uid: 858
    components:
    - pos: -4.5,-17.5
      parent: 1
      type: Transform
    - powerLoad: 0
      type: ApcPowerReceiver
  - uid: 859
    components:
    - pos: 3.5,-17.5
      parent: 1
      type: Transform
    - powerLoad: 0
      type: ApcPowerReceiver
  - uid: 861
    components:
    - pos: 2.5,-12.5
      parent: 1
      type: Transform
    - powerLoad: 0
      type: ApcPowerReceiver
  - uid: 862
    components:
    - rot: 3.141592653589793 rad
      pos: 2.5,-10.5
      parent: 1
      type: Transform
    - powerLoad: 0
      type: ApcPowerReceiver
  - uid: 863
    components:
    - rot: -1.5707963267948966 rad
      pos: -0.5,-11.5
      parent: 1
      type: Transform
    - powerLoad: 0
      type: ApcPowerReceiver
  - uid: 864
    components:
    - rot: 1.5707963267948966 rad
      pos: -4.5,-11.5
      parent: 1
      type: Transform
    - powerLoad: 0
      type: ApcPowerReceiver
  - uid: 865
    components:
    - rot: -1.5707963267948966 rad
      pos: 0.5,-5.5
      parent: 1
      type: Transform
    - powerLoad: 0
      type: ApcPowerReceiver
  - uid: 866
    components:
    - rot: -1.5707963267948966 rad
      pos: -3.5,1.5
      parent: 1
      type: Transform
    - powerLoad: 0
      type: ApcPowerReceiver
  - uid: 868
    components:
    - rot: 1.5707963267948966 rad
      pos: 2.5,-4.5
      parent: 1
      type: Transform
    - powerLoad: 0
      type: ApcPowerReceiver
  - uid: 869
    components:
    - rot: 1.5707963267948966 rad
      pos: 2.5,1.5
      parent: 1
      type: Transform
    - powerLoad: 0
      type: ApcPowerReceiver
  - uid: 870
    components:
    - pos: 7.5,-0.5
      parent: 1
      type: Transform
    - powerLoad: 0
      type: ApcPowerReceiver
  - uid: 871
    components:
    - pos: -8.5,-0.5
      parent: 1
      type: Transform
    - powerLoad: 0
      type: ApcPowerReceiver
  - uid: 872
    components:
    - rot: 3.141592653589793 rad
      pos: -8.5,1.5
      parent: 1
      type: Transform
    - powerLoad: 0
      type: ApcPowerReceiver
  - uid: 873
    components:
    - rot: 3.141592653589793 rad
      pos: 7.5,1.5
      parent: 1
      type: Transform
    - powerLoad: 0
      type: ApcPowerReceiver
  - uid: 874
    components:
    - pos: 7.5,-4.5
      parent: 1
      type: Transform
    - powerLoad: 0
      type: ApcPowerReceiver
  - uid: 875
    components:
    - pos: -8.5,-4.5
      parent: 1
      type: Transform
    - powerLoad: 0
      type: ApcPowerReceiver
  - uid: 876
    components:
    - pos: -6.5,-8.5
      parent: 1
      type: Transform
    - powerLoad: 0
      type: ApcPowerReceiver
  - uid: 877
    components:
    - pos: 5.5,-8.5
      parent: 1
      type: Transform
    - powerLoad: 0
      type: ApcPowerReceiver
  - uid: 879
    components:
    - rot: 1.5707963267948966 rad
      pos: -1.5,-20.5
      parent: 1
      type: Transform
    - powerLoad: 0
      type: ApcPowerReceiver
  - uid: 880
    components:
    - rot: -1.5707963267948966 rad
      pos: 0.5,-20.5
      parent: 1
      type: Transform
    - powerLoad: 0
      type: ApcPowerReceiver
  - uid: 881
    components:
    - rot: -1.5707963267948966 rad
      pos: 0.5,2.5
      parent: 1
      type: Transform
    - powerLoad: 0
      type: ApcPowerReceiver
  - uid: 882
    components:
    - rot: 3.141592653589793 rad
      pos: 1.5,5.5
      parent: 1
      type: Transform
    - powerLoad: 0
      type: ApcPowerReceiver
  - uid: 883
    components:
    - rot: 3.141592653589793 rad
      pos: -2.5,5.5
      parent: 1
      type: Transform
    - powerLoad: 0
      type: ApcPowerReceiver
- proto: PoweredSmallLight
  entities:
  - uid: 18
    components:
    - rot: 1.5707963267948966 rad
      pos: 3.5,-22.5
      parent: 1
      type: Transform
  - uid: 737
    components:
    - rot: 1.5707963267948966 rad
      pos: -8.5,-21.5
      parent: 1
      type: Transform
  - uid: 744
    components:
    - rot: 1.5707963267948966 rad
      pos: -8.5,-23.5
      parent: 1
      type: Transform
- proto: Rack
  entities:
  - uid: 255
    components:
    - pos: 2.5,-12.5
      parent: 1
      type: Transform
  - uid: 336
    components:
    - pos: -3.5,-19.5
      parent: 1
      type: Transform
  - uid: 754
    components:
    - pos: 2.5,-10.5
      parent: 1
      type: Transform
- proto: Railing
  entities:
  - uid: 422
    components:
    - rot: 3.141592653589793 rad
      pos: 0.5,-20.5
      parent: 1
      type: Transform
  - uid: 633
    components:
    - rot: 3.141592653589793 rad
      pos: -0.5,-20.5
      parent: 1
      type: Transform
  - uid: 643
    components:
    - rot: 3.141592653589793 rad
      pos: -1.5,-20.5
      parent: 1
      type: Transform
- proto: ReinforcedPlasmaWindow
  entities:
  - uid: 239
    components:
    - pos: -6.5,-23.5
      parent: 1
      type: Transform
  - uid: 240
    components:
    - pos: -6.5,-21.5
      parent: 1
      type: Transform
- proto: ReinforcedWindow
  entities:
  - uid: 763
    components:
    - pos: -3.5,-3.5
      parent: 1
      type: Transform
- proto: SheetPlasteel
  entities:
  - uid: 623
    components:
    - pos: 2.8310847,-3.4530544
      parent: 1
      type: Transform
  - uid: 624
    components:
    - pos: 2.8310847,-3.4530544
      parent: 1
      type: Transform
  - uid: 625
    components:
    - pos: 2.8310847,-3.4530544
      parent: 1
      type: Transform
- proto: SheetRGlass
  entities:
  - uid: 626
    components:
    - pos: 3.2217097,-3.4530544
      parent: 1
      type: Transform
  - uid: 835
    components:
    - pos: 3.2217097,-3.4530544
      parent: 1
      type: Transform
  - uid: 836
    components:
    - pos: 3.2217097,-3.4530544
      parent: 1
      type: Transform
- proto: SheetSteel
  entities:
  - uid: 189
    components:
    - pos: 2.4717097,-3.4530544
      parent: 1
      type: Transform
  - uid: 797
    components:
    - pos: 2.4717097,-3.4530544
      parent: 1
      type: Transform
  - uid: 839
    components:
    - pos: 2.4717097,-3.4530544
      parent: 1
      type: Transform
- proto: ShuttleWindow
  entities:
  - uid: 7
    components:
    - pos: -2.5,8.5
      parent: 1
      type: Transform
  - uid: 8
    components:
    - pos: -1.5,8.5
      parent: 1
      type: Transform
  - uid: 9
    components:
    - pos: -0.5,8.5
      parent: 1
      type: Transform
  - uid: 10
    components:
    - pos: 0.5,8.5
      parent: 1
      type: Transform
  - uid: 11
    components:
    - pos: 1.5,8.5
      parent: 1
      type: Transform
  - uid: 43
    components:
    - pos: -7.5,1.5
      parent: 1
      type: Transform
  - uid: 44
    components:
    - pos: -7.5,2.5
      parent: 1
      type: Transform
  - uid: 46
    components:
    - pos: 6.5,1.5
      parent: 1
      type: Transform
  - uid: 47
    components:
    - pos: 6.5,2.5
      parent: 1
      type: Transform
  - uid: 95
    components:
    - pos: -7.5,-6.5
      parent: 1
      type: Transform
  - uid: 96
    components:
    - pos: -7.5,-5.5
      parent: 1
      type: Transform
  - uid: 97
    components:
    - pos: -7.5,-4.5
      parent: 1
      type: Transform
  - uid: 104
    components:
    - pos: 6.5,-4.5
      parent: 1
      type: Transform
  - uid: 105
    components:
    - pos: 6.5,-5.5
      parent: 1
      type: Transform
  - uid: 106
    components:
    - pos: 6.5,-6.5
      parent: 1
      type: Transform
  - uid: 143
    components:
    - pos: -5.5,-8.5
      parent: 1
      type: Transform
  - uid: 144
    components:
    - pos: -5.5,-9.5
      parent: 1
      type: Transform
  - uid: 147
    components:
    - pos: -5.5,-13.5
      parent: 1
      type: Transform
  - uid: 148
    components:
    - pos: -5.5,-14.5
      parent: 1
      type: Transform
  - uid: 149
    components:
    - pos: 4.5,-8.5
      parent: 1
      type: Transform
  - uid: 150
    components:
    - pos: 4.5,-9.5
      parent: 1
      type: Transform
  - uid: 153
    components:
    - pos: 4.5,-13.5
      parent: 1
      type: Transform
  - uid: 154
    components:
    - pos: 4.5,-14.5
      parent: 1
      type: Transform
  - uid: 175
    components:
    - pos: 0.5,-18.5
      parent: 1
      type: Transform
  - uid: 176
    components:
    - pos: -0.5,-18.5
      parent: 1
      type: Transform
  - uid: 403
    components:
    - pos: -1.5,-18.5
      parent: 1
      type: Transform
  - uid: 747
    components:
    - pos: 4.5,6.5
      parent: 1
      type: Transform
  - uid: 794
    components:
    - pos: -5.5,6.5
      parent: 1
      type: Transform
- proto: SignalButton
  entities:
  - uid: 111
    components:
    - pos: -2.6478858,-7.6371155
      parent: 1
      type: Transform
    - linkedPorts:
        816:
        - Pressed: Toggle
        806:
        - Pressed: Toggle
        826:
        - Pressed: Toggle
        807:
        - Pressed: Toggle
      type: DeviceLinkSource
  - uid: 769
    components:
    - pos: 4.2425246,-10.435661
      parent: 1
      type: Transform
    - linkedPorts:
        824:
        - Pressed: Toggle
        820:
        - Pressed: Toggle
      type: DeviceLinkSource
  - uid: 822
    components:
    - pos: 4.3206496,-12.498161
      parent: 1
      type: Transform
    - linkedPorts:
        825:
        - Pressed: Toggle
        819:
        - Pressed: Toggle
      type: DeviceLinkSource
  - uid: 823
    components:
    - pos: 0.44044662,-15.718517
      parent: 1
      type: Transform
    - linkedPorts:
        817:
        - Pressed: Toggle
        818:
        - Pressed: Toggle
        821:
        - Pressed: Toggle
      type: DeviceLinkSource
- proto: SignAtmos
  entities:
  - uid: 788
    components:
    - pos: -2.5,-16.5
      parent: 1
      type: Transform
- proto: SignBar
  entities:
  - uid: 920
    components:
    - pos: -1.5,-7.5
      parent: 1
      type: Transform
- proto: SignChemistry1
  entities:
  - uid: 893
    components:
    - pos: -6.5,-3.5
      parent: 1
      type: Transform
- proto: SignEngine
  entities:
  - uid: 789
    components:
    - pos: 1.5,-16.5
      parent: 1
      type: Transform
- proto: SignEngineering
  entities:
  - uid: 71
    components:
    - pos: -1.5,-15.5
      parent: 1
      type: Transform
- proto: SignSecurity
  entities:
  - uid: 253
    components:
    - pos: 0.5,-12.5
      parent: 1
      type: Transform
- proto: SignTelecomms
  entities:
  - uid: 977
    components:
    - pos: -2.5,4.5
      parent: 1
      type: Transform
- proto: SinkWide
  entities:
  - uid: 840
    components:
    - pos: -7.5,-0.5
      parent: 1
      type: Transform
  - uid: 841
    components:
    - pos: 6.5,-0.5
      parent: 1
      type: Transform
  - uid: 921
    components:
    - rot: -1.5707963267948966 rad
      pos: -3.5,-8.5
      parent: 1
      type: Transform
- proto: SMESBasic
  entities:
  - uid: 436
    components:
    - pos: 2.5,-20.5
      parent: 1
      type: Transform
- proto: SmokingPipe
  entities:
  - uid: 1002
    components:
    - pos: -1.4125344,2.5725286
      parent: 1
      type: Transform
- proto: SoapOmega
  entities:
  - uid: 765
    components:
    - pos: 2.4920845,-8.564493
      parent: 1
      type: Transform
- proto: soda_dispenser
  entities:
  - uid: 785
    components:
    - pos: -3.5,-7.5
      parent: 1
      type: Transform
- proto: SpawnMobCleanBot
  entities:
  - uid: 985
    components:
    - pos: 3.5,-9.5
      parent: 1
      type: Transform
- proto: SpawnMobDrone
  entities:
  - uid: 987
    components:
    - pos: 2.5,-18.5
      parent: 1
      type: Transform
- proto: SpawnMobMedibot
  entities:
  - uid: 986
    components:
    - pos: -4.5,-1.5
      parent: 1
      type: Transform
- proto: Stool
  entities:
  - uid: 109
    components:
    - rot: 1.5707963267948966 rad
      pos: -4.5,-15.5
      parent: 1
      type: Transform
  - uid: 784
    components:
    - rot: 3.141592653589793 rad
      pos: -1.5,-4.5
      parent: 1
      type: Transform
  - uid: 886
    components:
    - rot: 1.5707963267948966 rad
      pos: -6.5,-18.5
      parent: 1
      type: Transform
- proto: StoolBar
  entities:
  - uid: 629
    components:
    - rot: 3.141592653589793 rad
      pos: -3.5,-11.5
      parent: 1
      type: Transform
  - uid: 905
    components:
    - rot: 3.141592653589793 rad
      pos: -1.5,-11.5
      parent: 1
      type: Transform
  - uid: 912
    components:
    - rot: 3.141592653589793 rad
      pos: -2.5,-11.5
      parent: 1
      type: Transform
- proto: Stunbaton
  entities:
  - uid: 895
    components:
    - pos: 2.4408178,-14.358064
      parent: 1
      type: Transform
- proto: SubstationBasic
  entities:
  - uid: 437
    components:
    - pos: 2.5,-19.5
      parent: 1
      type: Transform
- proto: SubstationWallBasic
  entities:
  - uid: 948
    components:
    - pos: 4.5,4.5
      parent: 1
      type: Transform
- proto: Table
  entities:
  - uid: 16
    components:
    - pos: 6.5,-20.5
      parent: 1
      type: Transform
  - uid: 116
    components:
    - pos: -2.5,-8.5
      parent: 1
      type: Transform
  - uid: 634
    components:
    - rot: 3.141592653589793 rad
      pos: -4.5,-5.5
      parent: 1
      type: Transform
  - uid: 770
    components:
    - rot: 3.141592653589793 rad
      pos: -6.5,-4.5
      parent: 1
      type: Transform
  - uid: 787
    components:
    - pos: -1.5,-5.5
      parent: 1
      type: Transform
  - uid: 802
    components:
    - pos: 3.5,-5.5
      parent: 1
      type: Transform
  - uid: 803
    components:
    - pos: 2.5,-3.5
      parent: 1
      type: Transform
  - uid: 804
    components:
    - pos: 3.5,-3.5
      parent: 1
      type: Transform
  - uid: 833
    components:
    - pos: 2.5,-14.5
      parent: 1
      type: Transform
  - uid: 913
    components:
    - pos: -4.5,-7.5
      parent: 1
      type: Transform
  - uid: 915
    components:
    - pos: -3.5,-7.5
      parent: 1
      type: Transform
  - uid: 974
    components:
    - rot: 1.5707963267948966 rad
      pos: -4.5,5.5
      parent: 1
      type: Transform
- proto: TableCarpet
  entities:
  - uid: 1000
    components:
    - pos: -1.5,2.5
      parent: 1
      type: Transform
- proto: TableReinforced
  entities:
  - uid: 745
    components:
    - pos: -2.5,-10.5
      parent: 1
      type: Transform
  - uid: 762
    components:
    - rot: 3.141592653589793 rad
      pos: -4.5,-3.5
      parent: 1
      type: Transform
  - uid: 805
    components:
    - pos: -2.5,-14.5
      parent: 1
      type: Transform
  - uid: 815
    components:
    - pos: -2.5,-13.5
      parent: 1
      type: Transform
  - uid: 851
    components:
    - pos: -1.5,-10.5
      parent: 1
      type: Transform
  - uid: 904
    components:
    - pos: -3.5,-10.5
      parent: 1
      type: Transform
  - uid: 962
    components:
    - pos: -1.5,6.5
      parent: 1
      type: Transform
  - uid: 963
    components:
    - pos: 0.5,6.5
      parent: 1
      type: Transform
- proto: TableReinforcedGlass
  entities:
  - uid: 935
    components:
    - pos: -3.5,2.5
      parent: 1
      type: Transform
- proto: TelecomServer
  entities:
  - uid: 972
    components:
    - pos: -3.5,4.5
      parent: 1
      type: Transform
- proto: Thruster
  entities:
  - uid: 706
    components:
    - rot: 3.141592653589793 rad
      pos: -2.5,-22.5
      parent: 1
      type: Transform
  - uid: 707
    components:
    - rot: 3.141592653589793 rad
      pos: -3.5,-24.5
      parent: 1
      type: Transform
  - uid: 708
    components:
    - rot: 3.141592653589793 rad
      pos: 1.5,-22.5
      parent: 1
      type: Transform
  - uid: 709
    components:
    - rot: 3.141592653589793 rad
      pos: 2.5,-24.5
      parent: 1
      type: Transform
  - uid: 714
    components:
    - rot: 1.5707963267948966 rad
      pos: -6.5,-11.5
      parent: 1
      type: Transform
  - uid: 715
    components:
    - rot: -1.5707963267948966 rad
      pos: 5.5,-11.5
      parent: 1
      type: Transform
  - uid: 716
    components:
    - pos: -8.5,4.5
      parent: 1
      type: Transform
  - uid: 717
    components:
    - pos: 7.5,4.5
      parent: 1
      type: Transform
- proto: VendingMachineBooze
  entities:
  - uid: 896
    components:
    - flags: SessionSpecific
      type: MetaData
    - pos: -1.5,-8.5
      parent: 1
      type: Transform
  - uid: 990
    components:
    - flags: SessionSpecific
      type: MetaData
    - pos: 3.5,4.5
      parent: 1
      type: Transform
- proto: VendingMachineCentDrobe
  entities:
  - uid: 1004
    components:
    - flags: SessionSpecific
      type: MetaData
    - pos: -1.5,1.5
      parent: 1
      type: Transform
- proto: VendingMachineChemicals
  entities:
  - uid: 445
    components:
    - flags: SessionSpecific
      type: MetaData
    - pos: -6.5,-6.5
      parent: 1
      type: Transform
- proto: VendingMachineCigs
  entities:
  - uid: 991
    components:
    - flags: SessionSpecific
      type: MetaData
    - pos: 2.5,4.5
      parent: 1
      type: Transform
- proto: VendingMachineClothing
  entities:
  - uid: 427
    components:
    - flags: SessionSpecific
      type: MetaData
    - pos: 0.5,-5.5
      parent: 1
      type: Transform
- proto: VendingMachineEngivend
  entities:
  - uid: 70
    components:
    - flags: SessionSpecific
      type: MetaData
    - pos: 4.5,-19.5
      parent: 1
      type: Transform
- proto: VendingMachineMedical
  entities:
  - uid: 924
    components:
    - flags: SessionSpecific
      type: MetaData
    - pos: -6.5,3.5
      parent: 1
      type: Transform
- proto: VendingMachineSec
  entities:
  - uid: 774
    components:
    - flags: SessionSpecific
      type: MetaData
    - pos: 1.5,-14.5
      parent: 1
      type: Transform
- proto: VendingMachineTankDispenserEVA
  entities:
  - uid: 420
    components:
    - flags: SessionSpecific
      type: MetaData
    - pos: -5.5,-17.5
      parent: 1
      type: Transform
- proto: VendingMachineTheater
  entities:
  - uid: 426
    components:
    - flags: SessionSpecific
      type: MetaData
    - pos: 0.5,-4.5
      parent: 1
      type: Transform
- proto: VendingMachineWinter
  entities:
  - uid: 45
    components:
    - flags: SessionSpecific
      type: MetaData
    - pos: 0.5,-6.5
      parent: 1
      type: Transform
- proto: VendingMachineYouTool
  entities:
  - uid: 13
    components:
    - flags: SessionSpecific
      type: MetaData
    - pos: 5.5,-19.5
      parent: 1
      type: Transform
- proto: WallShuttle
  entities:
  - uid: 12
    components:
    - pos: -3.5,8.5
      parent: 1
      type: Transform
  - uid: 14
    components:
    - pos: -4.5,7.5
      parent: 1
      type: Transform
  - uid: 19
    components:
    - pos: 2.5,8.5
      parent: 1
      type: Transform
  - uid: 21
    components:
    - pos: 3.5,7.5
      parent: 1
      type: Transform
  - uid: 23
    components:
    - pos: -5.5,5.5
      parent: 1
      type: Transform
  - uid: 24
    components:
    - pos: -5.5,4.5
      parent: 1
      type: Transform
  - uid: 26
    components:
    - pos: 4.5,5.5
      parent: 1
      type: Transform
  - uid: 27
    components:
    - pos: 4.5,4.5
      parent: 1
      type: Transform
  - uid: 28
    components:
    - pos: 5.5,4.5
      parent: 1
      type: Transform
  - uid: 29
    components:
    - pos: 6.5,4.5
      parent: 1
      type: Transform
  - uid: 30
    components:
    - pos: -6.5,4.5
      parent: 1
      type: Transform
  - uid: 31
    components:
    - pos: -7.5,4.5
      parent: 1
      type: Transform
  - uid: 32
    components:
    - pos: -4.5,3.5
      parent: 1
      type: Transform
  - uid: 33
    components:
    - pos: -3.5,3.5
      parent: 1
      type: Transform
  - uid: 34
    components:
    - pos: -2.5,3.5
      parent: 1
      type: Transform
  - uid: 35
    components:
    - pos: -1.5,4.5
      parent: 1
      type: Transform
  - uid: 36
    components:
    - pos: -2.5,4.5
      parent: 1
      type: Transform
  - uid: 37
    components:
    - pos: 1.5,4.5
      parent: 1
      type: Transform
  - uid: 38
    components:
    - pos: 1.5,3.5
      parent: 1
      type: Transform
  - uid: 39
    components:
    - pos: 2.5,3.5
      parent: 1
      type: Transform
  - uid: 40
    components:
    - pos: 3.5,3.5
      parent: 1
      type: Transform
  - uid: 41
    components:
    - pos: 4.5,3.5
      parent: 1
      type: Transform
  - uid: 42
    components:
    - pos: -5.5,3.5
      parent: 1
      type: Transform
  - uid: 49
    components:
    - pos: -7.5,0.5
      parent: 1
      type: Transform
  - uid: 50
    components:
    - pos: -8.5,0.5
      parent: 1
      type: Transform
  - uid: 51
    components:
    - pos: -9.5,0.5
      parent: 1
      type: Transform
  - uid: 52
    components:
    - pos: 6.5,0.5
      parent: 1
      type: Transform
  - uid: 53
    components:
    - pos: 7.5,0.5
      parent: 1
      type: Transform
  - uid: 54
    components:
    - pos: 8.5,0.5
      parent: 1
      type: Transform
  - uid: 55
    components:
    - pos: 8.5,-3.5
      parent: 1
      type: Transform
  - uid: 56
    components:
    - pos: 7.5,-3.5
      parent: 1
      type: Transform
  - uid: 57
    components:
    - pos: 6.5,-3.5
      parent: 1
      type: Transform
  - uid: 58
    components:
    - pos: -9.5,-3.5
      parent: 1
      type: Transform
  - uid: 59
    components:
    - pos: -8.5,-3.5
      parent: 1
      type: Transform
  - uid: 60
    components:
    - pos: -7.5,-3.5
      parent: 1
      type: Transform
  - uid: 61
    components:
    - pos: 0.5,4.5
      parent: 1
      type: Transform
  - uid: 62
    components:
    - pos: -2.5,2.5
      parent: 1
      type: Transform
  - uid: 63
    components:
    - pos: -2.5,1.5
      parent: 1
      type: Transform
  - uid: 64
    components:
    - pos: -2.5,0.5
      parent: 1
      type: Transform
  - uid: 65
    components:
    - pos: 1.5,2.5
      parent: 1
      type: Transform
  - uid: 66
    components:
    - pos: 1.5,1.5
      parent: 1
      type: Transform
  - uid: 67
    components:
    - pos: 1.5,0.5
      parent: 1
      type: Transform
  - uid: 68
    components:
    - pos: 0.5,0.5
      parent: 1
      type: Transform
  - uid: 69
    components:
    - pos: -1.5,0.5
      parent: 1
      type: Transform
  - uid: 75
    components:
    - pos: -2.5,-3.5
      parent: 1
      type: Transform
  - uid: 76
    components:
    - pos: -1.5,-3.5
      parent: 1
      type: Transform
  - uid: 77
    components:
    - pos: 0.5,-3.5
      parent: 1
      type: Transform
  - uid: 78
    components:
    - pos: 1.5,-3.5
      parent: 1
      type: Transform
  - uid: 79
    components:
    - pos: 1.5,-4.5
      parent: 1
      type: Transform
  - uid: 80
    components:
    - pos: 1.5,-5.5
      parent: 1
      type: Transform
  - uid: 81
    components:
    - pos: 1.5,-6.5
      parent: 1
      type: Transform
  - uid: 82
    components:
    - pos: 1.5,-7.5
      parent: 1
      type: Transform
  - uid: 83
    components:
    - pos: 0.5,-7.5
      parent: 1
      type: Transform
  - uid: 84
    components:
    - pos: -2.5,-7.5
      parent: 1
      type: Transform
  - uid: 85
    components:
    - pos: -1.5,-7.5
      parent: 1
      type: Transform
  - uid: 86
    components:
    - pos: -2.5,-6.5
      parent: 1
      type: Transform
  - uid: 87
    components:
    - pos: -2.5,-5.5
      parent: 1
      type: Transform
  - uid: 88
    components:
    - pos: -2.5,-4.5
      parent: 1
      type: Transform
  - uid: 89
    components:
    - pos: -3.5,-6.5
      parent: 1
      type: Transform
  - uid: 90
    components:
    - pos: -4.5,-6.5
      parent: 1
      type: Transform
  - uid: 91
    components:
    - pos: -5.5,-6.5
      parent: 1
      type: Transform
  - uid: 92
    components:
    - pos: -5.5,-7.5
      parent: 1
      type: Transform
  - uid: 93
    components:
    - pos: -6.5,-7.5
      parent: 1
      type: Transform
  - uid: 94
    components:
    - pos: -7.5,-7.5
      parent: 1
      type: Transform
  - uid: 98
    components:
    - pos: 2.5,-6.5
      parent: 1
      type: Transform
  - uid: 99
    components:
    - pos: 3.5,-6.5
      parent: 1
      type: Transform
  - uid: 100
    components:
    - pos: 4.5,-6.5
      parent: 1
      type: Transform
  - uid: 101
    components:
    - pos: 4.5,-7.5
      parent: 1
      type: Transform
  - uid: 102
    components:
    - pos: 5.5,-7.5
      parent: 1
      type: Transform
  - uid: 103
    components:
    - pos: 6.5,-7.5
      parent: 1
      type: Transform
  - uid: 112
    components:
    - rot: -1.5707963267948966 rad
      pos: -6.5,0.5
      parent: 1
      type: Transform
  - uid: 113
    components:
    - rot: -1.5707963267948966 rad
      pos: -6.5,-3.5
      parent: 1
      type: Transform
  - uid: 114
    components:
    - rot: -1.5707963267948966 rad
      pos: 5.5,-3.5
      parent: 1
      type: Transform
  - uid: 115
    components:
    - rot: -1.5707963267948966 rad
      pos: 5.5,0.5
      parent: 1
      type: Transform
  - uid: 152
    components:
    - pos: 4.5,-10.5
      parent: 1
      type: Transform
  - uid: 155
    components:
    - pos: -5.5,-15.5
      parent: 1
      type: Transform
  - uid: 156
    components:
    - pos: -5.5,-16.5
      parent: 1
      type: Transform
  - uid: 157
    components:
    - pos: -4.5,-16.5
      parent: 1
      type: Transform
  - uid: 158
    components:
    - pos: -3.5,-16.5
      parent: 1
      type: Transform
  - uid: 159
    components:
    - pos: -2.5,-16.5
      parent: 1
      type: Transform
  - uid: 160
    components:
    - pos: -2.5,-15.5
      parent: 1
      type: Transform
  - uid: 161
    components:
    - pos: -1.5,-15.5
      parent: 1
      type: Transform
  - uid: 162
    components:
    - pos: 0.5,-15.5
      parent: 1
      type: Transform
  - uid: 163
    components:
    - pos: 1.5,-15.5
      parent: 1
      type: Transform
  - uid: 164
    components:
    - pos: 1.5,-16.5
      parent: 1
      type: Transform
  - uid: 165
    components:
    - pos: 2.5,-16.5
      parent: 1
      type: Transform
  - uid: 166
    components:
    - pos: 3.5,-16.5
      parent: 1
      type: Transform
  - uid: 167
    components:
    - pos: 4.5,-16.5
      parent: 1
      type: Transform
  - uid: 168
    components:
    - pos: 4.5,-15.5
      parent: 1
      type: Transform
  - uid: 169
    components:
    - pos: 4.5,-11.5
      parent: 1
      type: Transform
  - uid: 170
    components:
    - pos: 3.5,-11.5
      parent: 1
      type: Transform
  - uid: 171
    components:
    - pos: 2.5,-11.5
      parent: 1
      type: Transform
  - uid: 172
    components:
    - pos: 1.5,-11.5
      parent: 1
      type: Transform
  - uid: 173
    components:
    - pos: 0.5,-10.5
      parent: 1
      type: Transform
  - uid: 174
    components:
    - pos: 0.5,-8.5
      parent: 1
      type: Transform
  - uid: 178
    components:
    - pos: -2.5,-18.5
      parent: 1
      type: Transform
  - uid: 179
    components:
    - pos: 1.5,-19.5
      parent: 1
      type: Transform
  - uid: 180
    components:
    - pos: 1.5,-20.5
      parent: 1
      type: Transform
  - uid: 181
    components:
    - pos: 1.5,-21.5
      parent: 1
      type: Transform
  - uid: 182
    components:
    - pos: 2.5,-21.5
      parent: 1
      type: Transform
  - uid: 183
    components:
    - pos: 2.5,-22.5
      parent: 1
      type: Transform
  - uid: 184
    components:
    - pos: 2.5,-23.5
      parent: 1
      type: Transform
  - uid: 185
    components:
    - pos: 3.5,-23.5
      parent: 1
      type: Transform
  - uid: 186
    components:
    - pos: 3.5,-24.5
      parent: 1
      type: Transform
  - uid: 187
    components:
    - pos: 4.5,-24.5
      parent: 1
      type: Transform
  - uid: 188
    components:
    - pos: 5.5,-16.5
      parent: 1
      type: Transform
  - uid: 190
    components:
    - pos: 6.5,-17.5
      parent: 1
      type: Transform
  - uid: 191
    components:
    - pos: 6.5,-18.5
      parent: 1
      type: Transform
  - uid: 193
    components:
    - pos: 7.5,-19.5
      parent: 1
      type: Transform
  - uid: 195
    components:
    - pos: 1.5,-18.5
      parent: 1
      type: Transform
  - uid: 196
    components:
    - pos: 8.5,-21.5
      parent: 1
      type: Transform
  - uid: 197
    components:
    - pos: 8.5,-22.5
      parent: 1
      type: Transform
  - uid: 198
    components:
    - pos: 8.5,-23.5
      parent: 1
      type: Transform
  - uid: 199
    components:
    - pos: 8.5,-24.5
      parent: 1
      type: Transform
  - uid: 200
    components:
    - pos: 7.5,-24.5
      parent: 1
      type: Transform
  - uid: 201
    components:
    - pos: 6.5,-24.5
      parent: 1
      type: Transform
  - uid: 202
    components:
    - pos: 5.5,-24.5
      parent: 1
      type: Transform
  - uid: 203
    components:
    - pos: 8.5,-20.5
      parent: 1
      type: Transform
  - uid: 204
    components:
    - pos: 0.5,-14.5
      parent: 1
      type: Transform
  - uid: 205
    components:
    - pos: 0.5,-11.5
      parent: 1
      type: Transform
  - uid: 206
    components:
    - pos: 0.5,-12.5
      parent: 1
      type: Transform
  - uid: 207
    components:
    - pos: -5.5,-11.5
      parent: 1
      type: Transform
  - uid: 208
    components:
    - pos: -2.5,-19.5
      parent: 1
      type: Transform
  - uid: 209
    components:
    - pos: -2.5,-20.5
      parent: 1
      type: Transform
  - uid: 210
    components:
    - pos: -2.5,-21.5
      parent: 1
      type: Transform
  - uid: 211
    components:
    - pos: -3.5,-21.5
      parent: 1
      type: Transform
  - uid: 212
    components:
    - pos: -3.5,-22.5
      parent: 1
      type: Transform
  - uid: 213
    components:
    - pos: -3.5,-23.5
      parent: 1
      type: Transform
  - uid: 214
    components:
    - pos: -4.5,-23.5
      parent: 1
      type: Transform
  - uid: 215
    components:
    - pos: -4.5,-24.5
      parent: 1
      type: Transform
  - uid: 216
    components:
    - pos: -5.5,-24.5
      parent: 1
      type: Transform
  - uid: 217
    components:
    - pos: -6.5,-24.5
      parent: 1
      type: Transform
  - uid: 218
    components:
    - pos: -7.5,-24.5
      parent: 1
      type: Transform
  - uid: 219
    components:
    - pos: -8.5,-24.5
      parent: 1
      type: Transform
  - uid: 220
    components:
    - pos: -9.5,-24.5
      parent: 1
      type: Transform
  - uid: 221
    components:
    - pos: -9.5,-23.5
      parent: 1
      type: Transform
  - uid: 222
    components:
    - pos: -9.5,-22.5
      parent: 1
      type: Transform
  - uid: 223
    components:
    - pos: -9.5,-21.5
      parent: 1
      type: Transform
  - uid: 224
    components:
    - pos: -9.5,-20.5
      parent: 1
      type: Transform
  - uid: 225
    components:
    - pos: -8.5,-20.5
      parent: 1
      type: Transform
  - uid: 226
    components:
    - pos: -8.5,-19.5
      parent: 1
      type: Transform
  - uid: 228
    components:
    - pos: -7.5,-18.5
      parent: 1
      type: Transform
  - uid: 229
    components:
    - pos: -7.5,-17.5
      parent: 1
      type: Transform
  - uid: 231
    components:
    - pos: -6.5,-16.5
      parent: 1
      type: Transform
  - uid: 232
    components:
    - pos: -8.5,-22.5
      parent: 1
      type: Transform
  - uid: 233
    components:
    - pos: -7.5,-22.5
      parent: 1
      type: Transform
  - uid: 234
    components:
    - pos: -6.5,-22.5
      parent: 1
      type: Transform
  - uid: 235
    components:
    - pos: -7.5,-20.5
      parent: 1
      type: Transform
  - uid: 236
    components:
    - pos: -6.5,-20.5
      parent: 1
      type: Transform
  - uid: 348
    components:
    - pos: -5.5,-10.5
      parent: 1
      type: Transform
  - uid: 349
    components:
    - rot: -1.5707963267948966 rad
      pos: -7.5,3.5
      parent: 1
      type: Transform
  - uid: 352
    components:
    - rot: -1.5707963267948966 rad
      pos: 6.5,3.5
      parent: 1
      type: Transform
  - uid: 361
    components:
    - pos: 4.5,-12.5
      parent: 1
      type: Transform
  - uid: 364
    components:
    - pos: -5.5,-12.5
      parent: 1
      type: Transform
  - uid: 440
    components:
    - pos: 7.5,-20.5
      parent: 1
      type: Transform
  - uid: 854
    components:
    - pos: -7.5,-19.5
      parent: 1
      type: Transform
  - uid: 855
    components:
    - pos: 5.5,-17.5
      parent: 1
      type: Transform
  - uid: 856
    components:
    - pos: 6.5,-19.5
      parent: 1
      type: Transform
  - uid: 887
    components:
    - pos: -6.5,-17.5
      parent: 1
      type: Transform
- proto: WallShuttleDiagonal
  entities:
  - uid: 727
    components:
    - pos: -9.5,-19.5
      parent: 1
      type: Transform
  - uid: 728
    components:
    - pos: -8.5,-18.5
      parent: 1
      type: Transform
  - uid: 729
    components:
    - pos: -7.5,-16.5
      parent: 1
      type: Transform
  - uid: 730
    components:
    - pos: -6.5,-15.5
      parent: 1
      type: Transform
  - uid: 731
    components:
    - rot: 1.5707963267948966 rad
      pos: -6.5,-12.5
      parent: 1
      type: Transform
  - uid: 732
    components:
    - pos: -6.5,-10.5
      parent: 1
      type: Transform
  - uid: 733
    components:
    - pos: -6.5,5.5
      parent: 1
      type: Transform
  - uid: 735
    components:
    - pos: -4.5,8.5
      parent: 1
      type: Transform
  - uid: 736
    components:
    - rot: -1.5707963267948966 rad
      pos: 3.5,8.5
      parent: 1
      type: Transform
  - uid: 738
    components:
    - rot: -1.5707963267948966 rad
      pos: 5.5,5.5
      parent: 1
      type: Transform
  - uid: 739
    components:
    - rot: -1.5707963267948966 rad
      pos: 5.5,-10.5
      parent: 1
      type: Transform
  - uid: 740
    components:
    - rot: 3.141592653589793 rad
      pos: 5.5,-12.5
      parent: 1
      type: Transform
  - uid: 741
    components:
    - rot: -1.5707963267948966 rad
      pos: 6.5,-16.5
      parent: 1
      type: Transform
  - uid: 742
    components:
    - rot: -1.5707963267948966 rad
      pos: 7.5,-18.5
      parent: 1
      type: Transform
  - uid: 743
    components:
    - rot: -1.5707963267948966 rad
      pos: 8.5,-19.5
      parent: 1
      type: Transform
  - uid: 746
    components:
    - pos: -5.5,7.5
      parent: 1
      type: Transform
  - uid: 778
    components:
    - rot: 3.141592653589793 rad
      pos: 7.5,3.5
      parent: 1
      type: Transform
  - uid: 779
    components:
    - rot: 1.5707963267948966 rad
      pos: -8.5,3.5
      parent: 1
      type: Transform
  - uid: 793
    components:
    - rot: -1.5707963267948966 rad
      pos: 4.5,7.5
      parent: 1
      type: Transform
  - uid: 878
    components:
    - rot: -1.5707963267948966 rad
      pos: 5.5,-15.5
      parent: 1
      type: Transform
- proto: WarningN2
  entities:
  - uid: 230
    components:
    - pos: -6.5,-22.5
      parent: 1
      type: Transform
- proto: WarningO2
  entities:
  - uid: 227
    components:
    - pos: -6.5,-20.5
      parent: 1
      type: Transform
- proto: WaterTankHighCapacity
  entities:
  - uid: 335
    components:
    - pos: -3.5,-20.5
      parent: 1
      type: Transform
  - uid: 761
    components:
    - pos: 1.5,-10.5
      parent: 1
      type: Transform
- proto: WeaponCapacitorRecharger
  entities:
  - uid: 242
    components:
    - pos: 2.5,-14.5
      parent: 1
      type: Transform
  - uid: 983
    components:
    - pos: -1.5,6.5
      parent: 1
      type: Transform
- proto: WeaponSprayNozzle
  entities:
  - uid: 337
    components:
    - pos: 2.6503453,-10.527685
      parent: 1
      type: Transform
- proto: WeaponTaser
  entities:
  - uid: 243
    components:
    - pos: 2.464967,-12.427811
      parent: 1
      type: Transform
- proto: WeldingFuelTankHighCapacity
  entities:
  - uid: 767
    components:
    - pos: 7.5,-22.5
      parent: 1
      type: Transform
- proto: WindoorBarKitchenLocked
  entities:
  - uid: 123
    components:
    - pos: -3.5,-10.5
      parent: 1
      type: Transform
  - uid: 124
    components:
    - pos: -2.5,-10.5
      parent: 1
      type: Transform
  - uid: 125
    components:
    - pos: -1.5,-10.5
      parent: 1
      type: Transform
  - uid: 753
    components:
    - rot: 3.141592653589793 rad
      pos: -4.5,-10.5
      parent: 1
      type: Transform
- proto: WindoorSecureChemistryLocked
  entities:
  - uid: 771
    components:
    - rot: 3.141592653589793 rad
      pos: -4.5,-3.5
      parent: 1
      type: Transform
  - uid: 827
    components:
    - pos: -5.5,-3.5
      parent: 1
      type: Transform
- proto: WindoorSecureEngineeringLocked
  entities:
  - uid: 424
    components:
    - pos: 3.5,-20.5
      parent: 1
      type: Transform
- proto: WindoorSecureMedicalLocked
  entities:
  - uid: 940
    components:
    - rot: 3.141592653589793 rad
      pos: -5.5,0.5
      parent: 1
      type: Transform
  - uid: 1006
    components:
    - pos: -4.5,1.5
      parent: 1
      type: Transform
- proto: WindoorSecureSecurityLocked
  entities:
  - uid: 867
    components:
    - pos: 3.5,-14.5
      parent: 1
      type: Transform
- proto: WindowReinforcedDirectional
  entities:
  - uid: 421
    components:
    - rot: -1.5707963267948966 rad
      pos: -4.5,-3.5
      parent: 1
      type: Transform
  - uid: 423
    components:
    - pos: 2.5,-18.5
      parent: 1
      type: Transform
  - uid: 441
    components:
    - rot: -1.5707963267948966 rad
      pos: -3.5,-10.5
      parent: 1
      type: Transform
  - uid: 442
    components:
    - rot: 1.5707963267948966 rad
      pos: -1.5,-9.5
      parent: 1
      type: Transform
  - uid: 443
    components:
    - rot: 1.5707963267948966 rad
      pos: -1.5,-10.5
      parent: 1
      type: Transform
  - uid: 613
    components:
    - pos: 4.5,-20.5
      parent: 1
      type: Transform
  - uid: 616
    components:
    - pos: 5.5,-20.5
      parent: 1
      type: Transform
  - uid: 619
    components:
    - pos: 6.5,-20.5
      parent: 1
      type: Transform
  - uid: 752
    components:
    - rot: 1.5707963267948966 rad
      pos: -1.5,-8.5
      parent: 1
      type: Transform
  - uid: 832
    components:
    - pos: 2.5,-14.5
      parent: 1
      type: Transform
  - uid: 929
    components:
    - pos: -3.5,0.5
      parent: 1
      type: Transform
  - uid: 937
    components:
    - rot: 1.5707963267948966 rad
      pos: -5.5,0.5
      parent: 1
      type: Transform
  - uid: 964
    components:
    - rot: -1.5707963267948966 rad
      pos: -1.5,6.5
      parent: 1
      type: Transform
  - uid: 965
    components:
    - rot: -1.5707963267948966 rad
      pos: -1.5,7.5
      parent: 1
      type: Transform
  - uid: 966
    components:
    - rot: 1.5707963267948966 rad
      pos: 0.5,6.5
      parent: 1
      type: Transform
  - uid: 967
    components:
    - rot: 1.5707963267948966 rad
      pos: 0.5,7.5
      parent: 1
      type: Transform
  - uid: 1005
    components:
    - rot: -1.5707963267948966 rad
      pos: -3.5,0.5
      parent: 1
      type: Transform
...
<|MERGE_RESOLUTION|>--- conflicted
+++ resolved
@@ -1,6976 +1,6977 @@
-meta:
-  format: 5
-  postmapinit: false
-tilemap:
-  0: Space
-  23: FloorDark
-  26: FloorDarkHerringbone
-  27: FloorDarkMini
-  28: FloorDarkMono
-  30: FloorDarkPavement
-  31: FloorDarkPavementVertical
-  59: FloorReinforced
-  69: FloorSteel
-  74: FloorSteelMini
-  75: FloorSteelMono
-  79: FloorTechMaint
-  82: FloorWhite
-  88: FloorWhiteOffset
-  92: FloorWood
-  94: Lattice
-  95: Plating
-entities:
-- proto: ""
-  entities:
-  - uid: 1
-    components:
-    - name: NT-Dart
-      type: MetaData
-    - pos: 0.55555725,0.5
-      parent: invalid
-      type: Transform
-    - chunks:
-        -1,-1:
-          ind: -1,-1
-          tiles: AAAAAAAAAAAAAAAAAAAAAAAAAAAAAAAAAAAAAAAAAAAAAAAAXgAAAF8AAAAXAAAAFwAAA18AAABfAAAAHwAAAQAAAAAAAAAAAAAAAAAAAAAAAAAAAAAAAAAAAAAAAAAAAAAAAF4AAABfAAAAXAAAAVwAAAFcAAAAXAAAAx8AAAMAAAAAAAAAAAAAAAAAAAAAAAAAAAAAAAAAAAAAAAAAAAAAAABeAAAAXwAAAFwAAAJcAAADXAAAAVwAAAMfAAABAAAAAAAAAAAAAAAAAAAAAAAAAAAAAAAAAAAAAAAAAAAAAAAAXgAAAF8AAABcAAADXAAAAlwAAANcAAAAHwAAAQAAAAAAAAAAAAAAAAAAAAAAAAAAAAAAAAAAAAAAAAAAAAAAAF4AAABfAAAAFwAAABcAAAMXAAADFwAAAB8AAAMAAAAAAAAAAAAAAAAAAAAAAAAAAAAAAAAAAAAAAAAAAAAAAABeAAAAXwAAABcAAAEXAAAAFwAAABcAAAEfAAADAAAAAAAAAAAAAAAAAAAAAAAAAAAAAAAAAAAAAAAAAAAAAAAAXgAAAF8AAAAXAAAAFwAAAhcAAAAXAAAAHwAAAQAAAAAAAAAAAAAAAAAAAAAAAAAAAAAAAAAAAAAAAAAAXgAAAF4AAABfAAAAFwAAARcAAAIXAAAAFwAAAx8AAAAAAAAAAAAAAAAAAAAAAAAAAAAAAAAAAAAAAAAAXgAAAF8AAABfAAAAXwAAAB4AAAEeAAADXwAAAF8AAAAfAAACAAAAAAAAAAAAAAAAAAAAAAAAAAAAAAAAAAAAAF4AAABfAAAAUgAAAV8AAABfAAAAXwAAAF8AAAAXAAADHwAAAAAAAAAAAAAAAAAAAAAAAAAAAAAAAAAAAAAAAABeAAAAXwAAAFIAAAFSAAADUgAAAVIAAABfAAAAFwAAAR8AAAAAAAAAAAAAAAAAAAAAAAAAAAAAAAAAAAAAAAAAXgAAAF8AAABSAAABUgAAAFIAAANSAAACXwAAABcAAAEfAAACAAAAAAAAAAAAAAAAAAAAAAAAAAAAAAAAXwAAAF8AAABfAAAAXwAAAFIAAANYAAAAXwAAAF8AAABfAAAAHwAAAgAAAAAAAAAAAAAAAAAAAAAAAAAAAAAAABwAAAI7AAAAOwAAABwAAANFAAACRQAAAkUAAAIcAAACFwAAAB8AAAAAAAAAAAAAAAAAAAAAAAAAAAAAAAAAAAAcAAADOwAAADsAAAAcAAAARQAAAkUAAANFAAACHAAAAhcAAAMfAAABAAAAAAAAAAAAAAAAAAAAAAAAAAAAAAAAHAAAATsAAAA7AAAAHAAAAUUAAANFAAABRQAAARwAAAIXAAABHwAAAw==
-        -1,0:
-          ind: -1,0
-          tiles: AAAAAAAAAAAAAAAAAAAAAAAAAAAAAAAAXwAAAF8AAABfAAAAXwAAAFIAAAFSAAADUgAAAV8AAABfAAAAFwAAAAAAAAAAAAAAAAAAAAAAAAAAAAAAAAAAAAAAAABeAAAAXwAAAFIAAABSAAADUgAAAlIAAANfAAAAXAAAAVwAAAIAAAAAAAAAAAAAAAAAAAAAAAAAAAAAAAAAAAAAXgAAAF8AAABSAAADUgAAA1IAAAJSAAABXwAAAFwAAABcAAACAAAAAAAAAAAAAAAAAAAAAAAAAAAAAAAAAAAAAF4AAABfAAAAUgAAAl8AAABfAAAAXwAAAF8AAABcAAADXAAAAAAAAAAAAAAAAAAAAAAAAAAAAAAAAAAAAAAAAABeAAAAXwAAAF8AAABfAAAAFwAAAhcAAABfAAAAXwAAABcAAAIAAAAAAAAAAAAAAAAAAAAAAAAAAAAAAAAAAAAAAAAAAAAAAABeAAAAXwAAABcAAAMXAAABFwAAARcAAAIXAAAAAAAAAAAAAAAAAAAAAAAAAAAAAAAAAAAAAAAAAAAAAAAAAAAAAAAAAF8AAAAXAAAAFwAAAxcAAAEXAAACFwAAAAAAAAAAAAAAAAAAAAAAAAAAAAAAAAAAAAAAAAAAAAAAAAAAAAAAAABeAAAAXwAAABcAAAEXAAABFwAAAhcAAAAAAAAAAAAAAAAAAAAAAAAAAAAAAAAAAAAAAAAAAAAAAAAAAAAAAAAAAAAAAF4AAABfAAAAXwAAAF8AAABfAAAAAAAAAAAAAAAAAAAAAAAAAAAAAAAAAAAAAAAAAAAAAAAAAAAAAAAAAAAAAAAAAAAAAAAAAAAAAAAAAAAAAAAAAAAAAAAAAAAAAAAAAAAAAAAAAAAAAAAAAAAAAAAAAAAAAAAAAAAAAAAAAAAAAAAAAAAAAAAAAAAAAAAAAAAAAAAAAAAAAAAAAAAAAAAAAAAAAAAAAAAAAAAAAAAAAAAAAAAAAAAAAAAAAAAAAAAAAAAAAAAAAAAAAAAAAAAAAAAAAAAAAAAAAAAAAAAAAAAAAAAAAAAAAAAAAAAAAAAAAAAAAAAAAAAAAAAAAAAAAAAAAAAAAAAAAAAAAAAAAAAAAAAAAAAAAAAAAAAAAAAAAAAAAAAAAAAAAAAAAAAAAAAAAAAAAAAAAAAAAAAAAAAAAAAAAAAAAAAAAAAAAAAAAAAAAAAAAAAAAAAAAAAAAAAAAAAAAAAAAAAAAAAAAAAAAAAAAAAAAAAAAAAAAAAAAAAAAAAAAAAAAAAAAAAAAAAAAAAAAAAAAAAAAAAAAAAAAAAAAAAAAAAAAAAAAAAAAAAAAAAAAAAAAAAAAAAAAAAAAAAAAAAAAAAAAAAAAAAAAA==
-        0,-1:
-          ind: 0,-1
-          tiles: XwAAAF8AAAAbAAACGwAAA18AAABeAAAAAAAAAAAAAAAAAAAAAAAAAAAAAAAAAAAAAAAAAAAAAAAAAAAAAAAAAF8AAAAbAAADFwAAAkUAAABfAAAAXgAAAAAAAAAAAAAAAAAAAAAAAAAAAAAAAAAAAAAAAAAAAAAAAAAAAAAAAAAcAAAARQAAAUUAAAJFAAABXwAAAF4AAAAAAAAAAAAAAAAAAAAAAAAAAAAAAAAAAAAAAAAAAAAAAAAAAAAAAAAAXwAAABcAAAAXAAACFwAAAF8AAABeAAAAAAAAAAAAAAAAAAAAAAAAAAAAAAAAAAAAAAAAAAAAAAAAAAAAAAAAAF8AAABfAAAAXwAAAF8AAABfAAAAXgAAAAAAAAAAAAAAAAAAAAAAAAAAAAAAAAAAAAAAAAAAAAAAAAAAAAAAAABfAAAASgAAAUoAAAJKAAAAXwAAAF4AAAAAAAAAAAAAAAAAAAAAAAAAAAAAAAAAAAAAAAAAAAAAAAAAAAAAAAAASwAAAkoAAABKAAAASgAAAl8AAABeAAAAAAAAAAAAAAAAAAAAAAAAAAAAAAAAAAAAAAAAAAAAAAAAAAAAAAAAAF8AAABKAAACSgAAA0oAAAFfAAAAXgAAAF4AAAAAAAAAAAAAAAAAAAAAAAAAAAAAAAAAAAAAAAAAAAAAAAAAAABfAAAAXwAAAEoAAABKAAAAXwAAAF8AAABfAAAAXgAAAAAAAAAAAAAAAAAAAAAAAAAAAAAAAAAAAAAAAAAAAAAAFwAAA18AAABfAAAAXwAAAF8AAABFAAACXwAAAF4AAAAAAAAAAAAAAAAAAAAAAAAAAAAAAAAAAAAAAAAAAAAAABcAAAFfAAAARQAAAkUAAANFAAAARQAAAF8AAABeAAAAAAAAAAAAAAAAAAAAAAAAAAAAAAAAAAAAAAAAAAAAAAAXAAAAXwAAAEUAAABFAAABRQAAAkUAAABfAAAAXgAAAAAAAAAAAAAAAAAAAAAAAAAAAAAAAAAAAAAAAAAAAAAAXwAAAF8AAABFAAAARQAAAkUAAABfAAAAXwAAAF8AAABfAAAAAAAAAAAAAAAAAAAAAAAAAAAAAAAAAAAAAAAAABcAAAEcAAABRQAAA0UAAAJFAAADHAAAAjsAAAA7AAAAHAAAAgAAAAAAAAAAAAAAAAAAAAAAAAAAAAAAAAAAAAAXAAABHAAAA0UAAABFAAAARQAAARwAAAA7AAAAOwAAABwAAAMAAAAAAAAAAAAAAAAAAAAAAAAAAAAAAAAAAAAAFwAAAhwAAAFFAAABRQAAA0UAAAAcAAAAOwAAADsAAAAcAAACAAAAAAAAAAAAAAAAAAAAAAAAAAAAAAAAAAAAAA==
-        0,0:
-          ind: 0,0
-          tiles: XwAAAF8AAABPAAAAXwAAAF8AAABfAAAAXwAAAF8AAABfAAAAAAAAAAAAAAAAAAAAAAAAAAAAAAAAAAAAAAAAAFwAAANfAAAATwAAAF8AAABfAAAATwAAAF8AAABeAAAAAAAAAAAAAAAAAAAAAAAAAAAAAAAAAAAAAAAAAAAAAABcAAACXwAAAE8AAABfAAAAXwAAAE8AAABfAAAAXgAAAAAAAAAAAAAAAAAAAAAAAAAAAAAAAAAAAAAAAAAAAAAAXAAAA18AAABfAAAAXwAAAF8AAABPAAAAXwAAAF4AAAAAAAAAAAAAAAAAAAAAAAAAAAAAAAAAAAAAAAAAAAAAAF8AAABfAAAAFwAAAhcAAAFfAAAAXwAAAF8AAABeAAAAAAAAAAAAAAAAAAAAAAAAAAAAAAAAAAAAAAAAAAAAAAAXAAAAFwAAARcAAAAXAAAAXwAAAF4AAAAAAAAAAAAAAAAAAAAAAAAAAAAAAAAAAAAAAAAAAAAAAAAAAAAAAAAAFwAAARcAAAAXAAAAFwAAA18AAAAAAAAAAAAAAAAAAAAAAAAAAAAAAAAAAAAAAAAAAAAAAAAAAAAAAAAAAAAAABcAAAIXAAACFwAAAl8AAABeAAAAAAAAAAAAAAAAAAAAAAAAAAAAAAAAAAAAAAAAAAAAAAAAAAAAAAAAAAAAAABfAAAAXwAAAF8AAABeAAAAAAAAAAAAAAAAAAAAAAAAAAAAAAAAAAAAAAAAAAAAAAAAAAAAAAAAAAAAAAAAAAAAAAAAAAAAAAAAAAAAAAAAAAAAAAAAAAAAAAAAAAAAAAAAAAAAAAAAAAAAAAAAAAAAAAAAAAAAAAAAAAAAAAAAAAAAAAAAAAAAAAAAAAAAAAAAAAAAAAAAAAAAAAAAAAAAAAAAAAAAAAAAAAAAAAAAAAAAAAAAAAAAAAAAAAAAAAAAAAAAAAAAAAAAAAAAAAAAAAAAAAAAAAAAAAAAAAAAAAAAAAAAAAAAAAAAAAAAAAAAAAAAAAAAAAAAAAAAAAAAAAAAAAAAAAAAAAAAAAAAAAAAAAAAAAAAAAAAAAAAAAAAAAAAAAAAAAAAAAAAAAAAAAAAAAAAAAAAAAAAAAAAAAAAAAAAAAAAAAAAAAAAAAAAAAAAAAAAAAAAAAAAAAAAAAAAAAAAAAAAAAAAAAAAAAAAAAAAAAAAAAAAAAAAAAAAAAAAAAAAAAAAAAAAAAAAAAAAAAAAAAAAAAAAAAAAAAAAAAAAAAAAAAAAAAAAAAAAAAAAAAAAAAAAAAAAAAAAAAAAAAAAAAAAAAAAAAAAAAAAAAAAAAAAAAAAAAAAAAAAAAAAAAAAAAAAAAAAAAAAAAAAAAAAAAAAAAAAAAAAAA==
-        -1,-2:
-          ind: -1,-2
-          tiles: AAAAAAAAAAAAAAAAAAAAAAAAAAAAAAAAAAAAAAAAAAAAAAAAAAAAAAAAAAAAAAAAAAAAAAAAAAAAAAAAAAAAAAAAAAAAAAAAAAAAAAAAAAAAAAAAAAAAAAAAAAAAAAAAAAAAAAAAAAAAAAAAAAAAAAAAAAAAAAAAAAAAAAAAAAAAAAAAAAAAAAAAAAAAAAAAAAAAAAAAAAAAAAAAAAAAAAAAAAAAAAAAAAAAAAAAAAAAAAAAAAAAAAAAAAAAAAAAAAAAAAAAAAAAAAAAAAAAAAAAAAAAAAAAAAAAAAAAAAAAAAAAAAAAAAAAAAAAAAAAAAAAAAAAAAAAAAAAAAAAAAAAAAAAAAAAAAAAAAAAAAAAAAAAAAAAAAAAAAAAAAAAAAAAAAAAAAAAAAAAAAAAAAAAAAAAAAAAAAAAAAAAAAAAAAAAAAAAAAAAAAAAAAAAAAAAAAAAAAAAAAAAAAAAAAAAAAAAAAAAAAAAAAAAAAAAAAAAAAAAAAAAAAAAAAAAAAAAAAAAAAAAAAAAAAAAAAAAAAAAAAAAAAAAAAAAAAAAAAAAAAAAAAAAAAAAAAAAAAAAAAAAAAAAAAAAAAAAAAAAAAAAAAAAAAAAAAAAAAAAAAAAAAAAAF8AAABfAAAAXwAAAF8AAABfAAAAXwAAAF4AAAAAAAAAAAAAAAAAAAAAAAAAAAAAAAAAAAAAAAAAAAAAAAAAAABfAAAAOwAAADsAAABfAAAAXwAAAF8AAABfAAAAAAAAAAAAAAAAAAAAAAAAAAAAAAAAAAAAAAAAAAAAAAAAAAAAXwAAAF8AAABfAAAAXwAAAF8AAABfAAAAXwAAAF4AAAAAAAAAAAAAAAAAAAAAAAAAAAAAAAAAAAAAAAAAAAAAAF8AAAA7AAAAOwAAAF8AAABfAAAAXwAAAF8AAABfAAAAXgAAAAAAAAAAAAAAAAAAAAAAAAAAAAAAAAAAAAAAAABfAAAAXwAAAF8AAABfAAAAXwAAAF8AAABfAAAAXwAAAF4AAABeAAAAAAAAAAAAAAAAAAAAAAAAAAAAAAAAAAAAXgAAAF8AAABfAAAAFwAAAl8AAABfAAAAXwAAAF8AAABeAAAAXgAAAAAAAAAAAAAAAAAAAAAAAAAAAAAAAAAAAAAAAABeAAAAXwAAABcAAAJfAAAAXwAAAF8AAABfAAAAXwAAAF8AAAAAAAAAAAAAAAAAAAAAAAAAAAAAAAAAAAAAAAAAAAAAAF8AAABfAAAAFwAAARcAAAMXAAADFwAAAx4AAAEaAAADAAAAAAAAAAAAAAAAAAAAAAAAAAAAAAAAAAAAAAAAAABeAAAAXwAAAF8AAABfAAAAXwAAAF8AAAAaAAAAHwAAAg==
-        0,-2:
-          ind: 0,-2
-          tiles: AAAAAAAAAAAAAAAAAAAAAAAAAAAAAAAAAAAAAAAAAAAAAAAAAAAAAAAAAAAAAAAAAAAAAAAAAAAAAAAAAAAAAAAAAAAAAAAAAAAAAAAAAAAAAAAAAAAAAAAAAAAAAAAAAAAAAAAAAAAAAAAAAAAAAAAAAAAAAAAAAAAAAAAAAAAAAAAAAAAAAAAAAAAAAAAAAAAAAAAAAAAAAAAAAAAAAAAAAAAAAAAAAAAAAAAAAAAAAAAAAAAAAAAAAAAAAAAAAAAAAAAAAAAAAAAAAAAAAAAAAAAAAAAAAAAAAAAAAAAAAAAAAAAAAAAAAAAAAAAAAAAAAAAAAAAAAAAAAAAAAAAAAAAAAAAAAAAAAAAAAAAAAAAAAAAAAAAAAAAAAAAAAAAAAAAAAAAAAAAAAAAAAAAAAAAAAAAAAAAAAAAAAAAAAAAAAAAAAAAAAAAAAAAAAAAAAAAAAAAAAAAAAAAAAAAAAAAAAAAAAAAAAAAAAAAAAAAAAAAAAAAAAAAAAAAAAAAAAAAAAAAAAAAAAAAAAAAAAAAAAAAAAAAAAAAAAAAAAAAAAAAAAAAAAAAAAAAAAAAAAAAAAAAAAAAAAAAAAAAAAAAAAAAAXgAAAF8AAABfAAAAXwAAAF8AAABfAAAAXwAAAAAAAAAAAAAAAAAAAAAAAAAAAAAAAAAAAAAAAAAAAAAAAAAAAF8AAABfAAAAOwAAADsAAAA7AAAAOwAAAF8AAAAAAAAAAAAAAAAAAAAAAAAAAAAAAAAAAAAAAAAAAAAAAF4AAABfAAAAFwAAAjsAAAA7AAAAOwAAADsAAABfAAAAAAAAAAAAAAAAAAAAAAAAAAAAAAAAAAAAAAAAAF4AAABfAAAAXwAAABcAAAI7AAAAOwAAADsAAAA7AAAAXwAAAAAAAAAAAAAAAAAAAAAAAAAAAAAAAAAAAAAAAABeAAAAXwAAAF8AAABFAAADRQAAAkUAAABFAAABXwAAAF8AAAAAAAAAAAAAAAAAAAAAAAAAAAAAAAAAAAAAAAAAXgAAAF8AAABfAAAARQAAABcAAAEXAAADXwAAAF8AAABeAAAAAAAAAAAAAAAAAAAAAAAAAAAAAAAAAAAAAAAAAF8AAABfAAAARQAAAEUAAAJFAAACFwAAAV8AAABeAAAAAAAAAAAAAAAAAAAAAAAAAAAAAAAAAAAAAAAAAAAAAAAeAAAAFwAAA0UAAABFAAABFwAAAV8AAABfAAAAAAAAAAAAAAAAAAAAAAAAAAAAAAAAAAAAAAAAAAAAAAAAAAAAGgAAAl8AAABfAAAAXwAAAF8AAABfAAAAXgAAAAAAAAAAAAAAAAAAAAAAAAAAAAAAAAAAAAAAAAAAAAAAAAAAAA==
-      type: MapGrid
-    - type: Broadphase
-    - angularDamping: 0.05
-      linearDamping: 0.05
-      fixedRotation: False
-      bodyType: Dynamic
-      type: Physics
-    - fixtures: {}
-      type: Fixtures
-    - type: OccluderTree
-    - type: Shuttle
-    - type: GridPathfinding
-    - gravityShakeSound: !type:SoundPathSpecifier
-        path: /Audio/Effects/alert.ogg
-      type: Gravity
-    - chunkCollection:
-        version: 2
-        nodes:
-        - node:
-            angle: -1.5707963267948966 rad
-            color: '#FFFFFFFF'
-            id: Arrows
-          decals:
-            82: -2,-18
-            165: 6,-2
-        - node:
-            color: '#FFFFFFFF'
-            id: Arrows
-          decals:
-            33: -5,-19
-        - node:
-            angle: 1.5707963267948966 rad
-            color: '#FFFFFFFF'
-            id: Arrows
-          decals:
-            45: 4,-23
-            81: 0,-18
-            166: -8,-2
-        - node:
-            color: '#FFFFFFFF'
-            id: Bot
-          decals:
-            27: -7,-20
-            79: 0,-17
-            80: -2,-17
-            159: -7,-3
-            160: -7,-2
-            161: -7,-1
-            162: 5,-3
-            163: 5,-2
-            164: 5,-1
-        - node:
-            color: '#FFFFFFFF'
-            id: BotLeft
-          decals:
-            41: 4,-22
-            42: 6,-22
-        - node:
-            color: '#FFFFFFFF'
-            id: BotRight
-          decals:
-            43: 5,-24
-            44: 7,-24
-        - node:
-            color: '#FFFFFFFF'
-            id: Box
-          decals:
-            32: -5,-20
-            180: -5,2
-        - node:
-            color: '#FFFFFFFF'
-            id: BrickTileDarkCornerSw
-          decals:
-            56: 2,-19
-        - node:
-            color: '#FFFFFFFF'
-            id: BrickTileDarkLineS
-          decals:
-            58: 3,-21
-            59: 4,-21
-            60: 5,-21
-            61: 6,-21
-        - node:
-            color: '#FFFFFFFF'
-            id: BrickTileDarkLineW
-          decals:
-            57: 2,-18
-        - node:
-            color: '#DE3A3AE3'
-            id: BrickTileSteelCornerNe
-          decals:
-            84: 3,-14
-        - node:
-            color: '#FFFFFFFF'
-            id: BrickTileSteelCornerNe
-          decals:
-            106: 3,-8
-        - node:
-            color: '#FFFFFFFF'
-            id: BrickTileSteelCornerNw
-          decals:
-            107: 2,-8
-            108: 1,-9
-        - node:
-            color: '#FFFFFFFF'
-            id: BrickTileSteelCornerSe
-          decals:
-            110: 3,-11
-        - node:
-            color: '#FFFFFFFF'
-            id: BrickTileSteelCornerSw
-          decals:
-            109: 1,-11
-        - node:
-            color: '#DE3A3AE3'
-            id: BrickTileSteelEndS
-          decals:
-            87: 3,-15
-        - node:
-            color: '#DE3A3AE3'
-            id: BrickTileSteelEndW
-          decals:
-            88: 1,-14
-        - node:
-            color: '#FFFFFFFF'
-            id: BrickTileSteelInnerNw
-          decals:
-            113: 2,-9
-        - node:
-            color: '#DE3A3AE3'
-            id: BrickTileSteelInnerSw
-          decals:
-            86: 3,-14
-        - node:
-            color: '#FFFFFFFF'
-            id: BrickTileSteelLineE
-          decals:
-            104: 3,-10
-            105: 3,-9
-        - node:
-            color: '#DE3A3AE3'
-            id: BrickTileSteelLineN
-          decals:
-            83: 2,-14
-        - node:
-            color: '#DE3A3AE3'
-            id: BrickTileSteelLineS
-          decals:
-            85: 2,-14
-        - node:
-            color: '#FFFFFFFF'
-            id: BrickTileSteelLineS
-          decals:
-            111: 2,-11
-        - node:
-            color: '#FFFFFFFF'
-            id: BrickTileSteelLineW
-          decals:
-            112: 1,-10
-        - node:
-            color: '#8BCC5056'
-            id: BrickTileWhiteCornerNe
-          decals:
-            194: -3,7
-            205: 0,7
-            210: 2,7
-            211: 3,6
-        - node:
-            color: '#EFCF4175'
-            id: BrickTileWhiteCornerNe
-          decals:
-            63: 4,-1
-        - node:
-            color: '#FFC56993'
-            id: BrickTileWhiteCornerNe
-          decals:
-            167: -4,-5
-        - node:
-            color: '#8BCC5056'
-            id: BrickTileWhiteCornerNw
-          decals:
-            195: -4,7
-            196: -5,6
-            204: -2,7
-            209: 1,7
-        - node:
-            color: '#EFCF4175'
-            id: BrickTileWhiteCornerNw
-          decals:
-            62: 2,-1
-        - node:
-            color: '#FFC56993'
-            id: BrickTileWhiteCornerNw
-          decals:
-            172: -7,-5
-        - node:
-            color: '#8BCC5056'
-            id: BrickTileWhiteCornerSe
-          decals:
-            214: 3,4
-        - node:
-            color: '#EFCF4175'
-            id: BrickTileWhiteCornerSe
-          decals:
-            71: 4,-6
-        - node:
-            color: '#FFC56993'
-            id: BrickTileWhiteCornerSe
-          decals:
-            168: -4,-6
-        - node:
-            color: '#8BCC5056'
-            id: BrickTileWhiteCornerSw
-          decals:
-            198: -5,5
-            215: 2,4
-        - node:
-            color: '#EFCF4175'
-            id: BrickTileWhiteCornerSw
-          decals:
-            69: 2,-6
-        - node:
-            color: '#FFC56993'
-            id: BrickTileWhiteCornerSw
-          decals:
-            171: -7,-6
-        - node:
-            color: '#8BCC5056'
-            id: BrickTileWhiteInnerNe
-          decals:
-            212: 2,6
-        - node:
-            color: '#8BCC5056'
-            id: BrickTileWhiteInnerNw
-          decals:
-            197: -4,6
-        - node:
-            color: '#8BCC5056'
-            id: BrickTileWhiteInnerSw
-          decals:
-            216: 2,5
-        - node:
-            color: '#8BCC5056'
-            id: BrickTileWhiteLineE
-          decals:
-            202: -3,6
-            206: 0,6
-            213: 3,5
-        - node:
-            color: '#EFCF4175'
-            id: BrickTileWhiteLineE
-          decals:
-            72: 4,-5
-            73: 4,-4
-            74: 4,-3
-            75: 4,-2
-        - node:
-            color: '#8BCC5056'
-            id: BrickTileWhiteLineN
-          decals:
-            207: -1,7
-        - node:
-            color: '#EFCF4175'
-            id: BrickTileWhiteLineN
-          decals:
-            24: -4,-18
-            25: -5,-18
-            26: -6,-18
-            64: 3,-1
-        - node:
-            color: '#FFC56993'
-            id: BrickTileWhiteLineN
-          decals:
-            173: -5,-5
-        - node:
-            color: '#8BCC5056'
-            id: BrickTileWhiteLineS
-          decals:
-            199: -4,5
-            200: -3,5
-            201: -2,5
-            217: 1,5
-            218: 0,5
-        - node:
-            color: '#EFCF4175'
-            id: BrickTileWhiteLineS
-          decals:
-            70: 3,-6
-        - node:
-            color: '#FFC56993'
-            id: BrickTileWhiteLineS
-          decals:
-            169: -5,-6
-            170: -6,-6
-        - node:
-            color: '#8BCC5056'
-            id: BrickTileWhiteLineW
-          decals:
-            203: -2,6
-            208: 1,6
-        - node:
-            color: '#EFCF4175'
-            id: BrickTileWhiteLineW
-          decals:
-            22: -7,-20
-            23: -7,-19
-            65: 2,-2
-            66: 2,-3
-            67: 2,-4
-            68: 2,-5
-        - node:
-            color: '#52B4E996'
-            id: CheckerNWSE
-          decals:
-            181: -7,1
-            182: -7,2
-            183: -7,3
-        - node:
-            color: '#79150096'
-            id: CheckerNWSE
-          decals:
-            114: -2,-10
-            115: -3,-10
-            116: -3,-9
-            117: -2,-9
-            118: -4,-10
-            119: -4,-9
-            120: -5,-9
-            121: -5,-10
-            122: -5,-11
-            123: -4,-11
-            124: -3,-11
-            125: -2,-11
-        - node:
-            color: '#EFCF4175'
-            id: CheckerNWSE
-          decals:
-            46: 6,-21
-            47: 5,-21
-            48: 4,-21
-            49: 3,-21
-            50: 3,-20
-            51: 3,-19
-            52: 4,-19
-            53: 2,-19
-            54: 2,-18
-            55: 3,-18
-        - node:
-            color: '#FFFFFFFF'
-            id: Delivery
-          decals:
-            37: 5,-22
-            38: 7,-22
-            39: 6,-24
-            40: 4,-24
-            76: 5,-5
-            77: 5,-6
-            78: 5,-7
-            91: 0,-10
-            92: 0,-14
-            126: -5,-11
-            153: 8,-3
-            154: 8,-2
-            155: 8,-1
-            156: -10,-3
-            157: -10,-2
-            158: -10,-1
-            174: -6,-4
-            193: -6,0
-        - node:
-            color: '#FFC56993'
-            id: FullTileOverlayGreyscale
-          decals:
-            175: -7,-7
-        - node:
-            color: '#52B4E996'
-            id: HalfTileOverlayGreyscale270
-          decals:
-            176: -6,2
-        - node:
-            color: '#52B4E996'
-            id: HalfTileOverlayGreyscale90
-          decals:
-            178: -4,1
-            179: -4,2
-        - node:
-            color: '#9FED5850'
-            id: MiniTileCheckerBOverlay
-          decals:
-            93: 3,-11
-            94: 3,-10
-            95: 3,-9
-            96: 3,-8
-            97: 2,-8
-            98: 2,-9
-            99: 2,-10
-            100: 2,-11
-            101: 1,-11
-            102: 1,-10
-            103: 1,-9
-        - node:
-            color: '#D4D4D412'
-            id: MiniTileCheckerBOverlay
-          decals:
-            89: 3,-16
-            90: 2,-16
-        - node:
-            color: '#52B4E996'
-            id: QuarterTileOverlayGreyscale
-          decals:
-            184: -6,-1
-            185: -5,-1
-            186: -4,-1
-        - node:
-            color: '#79150096'
-            id: QuarterTileOverlayGreyscale
-          decals:
-            137: -5,-12
-            138: -4,-12
-            139: -3,-12
-            140: -2,-12
-        - node:
-            color: '#52B4E996'
-            id: QuarterTileOverlayGreyscale270
-          decals:
-            187: -6,-3
-            188: -5,-3
-            189: -4,-3
-            192: -5,1
-        - node:
-            color: '#DE3A3A96'
-            id: StandClearGreyscale
-          decals:
-            0: -3,-1
-            1: -3,-2
-            2: -3,-3
-            3: 1,-1
-            4: 1,-2
-            5: 1,-3
-        - node:
-            color: '#52B4E996'
-            id: ThreeQuarterTileOverlayGreyscale180
-          decals:
-            177: -4,0
-        - node:
-            color: '#52B4E996'
-            id: ThreeQuarterTileOverlayGreyscale270
-          decals:
-            190: -5,0
-            191: -6,1
-        - node:
-            color: '#DE3A3A96'
-            id: WarnBox
-          decals:
-            19: 5,3
-            20: 5,2
-            21: 5,1
-        - node:
-            color: '#52B4E996'
-            id: WarnBoxGreyscale
-          decals:
-            13: 2,2
-            14: 2,1
-            15: 2,0
-            16: 2,2
-            17: 2,1
-            18: 2,0
-        - node:
-            color: '#FFFFFFFF'
-            id: WarnCornerNE
-          decals:
-            145: -8,-1
-            146: 7,-1
-        - node:
-            color: '#FFFFFFFF'
-            id: WarnCornerNW
-          decals:
-            29: -6,-19
-            142: 6,-1
-            143: -9,-1
-        - node:
-            color: '#FFFFFFFF'
-            id: WarnCornerSE
-          decals:
-            141: 7,-3
-            144: -8,-3
-        - node:
-            color: '#FFFFFFFF'
-            id: WarnCornerSW
-          decals:
-            147: 6,-3
-            148: -9,-3
-        - node:
-            color: '#FFFFFFFF'
-            id: WarnCornerSmallNW
-          decals:
-            34: -6,-21
-        - node:
-            color: '#EFB34196'
-            id: WarnLineE
-          decals:
-            6: 0,-1
-            7: 0,-2
-            8: 0,-3
-        - node:
-            color: '#FFFFFFFF'
-            id: WarnLineE
-          decals:
-            35: 3,-23
-            36: 3,-22
-            151: 7,-2
-            152: -8,-2
-        - node:
-            color: '#8BCC5056'
-            id: WarnLineGreyscaleS
-          decals:
-            219: -1,5
-        - node:
-            color: '#EFB34196'
-            id: WarnLineS
-          decals:
-            9: -2,-1
-            10: -2,-2
-            11: -2,-3
-        - node:
-            color: '#FFFFFFFF'
-            id: WarnLineS
-          decals:
-            28: -6,-20
-            149: -9,-2
-            150: 6,-2
-        - node:
-            color: '#FFFFFFFF'
-            id: WarnLineW
-          decals:
-            30: -5,-19
-            31: -4,-19
-        - node:
-            color: '#FFFFFFFF'
-            id: WoodTrimThinCornerNe
-          decals:
-            135: -2,-13
-            221: 0,3
-        - node:
-            color: '#FFFFFFFF'
-            id: WoodTrimThinCornerNw
-          decals:
-            129: -5,-13
-            220: -2,3
-        - node:
-            color: '#FFFFFFFF'
-            id: WoodTrimThinCornerSe
-          decals:
-            134: -2,-15
-            224: 0,1
-        - node:
-            color: '#FFFFFFFF'
-            id: WoodTrimThinCornerSw
-          decals:
-            131: -5,-15
-            223: -2,1
-        - node:
-            color: '#FFFFFFFF'
-            id: WoodTrimThinLineE
-          decals:
-            136: -2,-14
-            227: 0,2
-        - node:
-            color: '#FFFFFFFF'
-            id: WoodTrimThinLineN
-          decals:
-            12: -2,3
-            127: -3,-13
-            128: -4,-13
-            222: -1,3
-        - node:
-            color: '#FFFFFFFF'
-            id: WoodTrimThinLineS
-          decals:
-            132: -4,-15
-            133: -3,-15
-            225: -1,1
-        - node:
-            color: '#FFFFFFFF'
-            id: WoodTrimThinLineW
-          decals:
-            130: -5,-14
-            226: -2,2
-      type: DecalGrid
-    - version: 2
-      data:
-        tiles:
-          -1,-1:
-            0: 65535
-          -1,0:
-            0: 65535
-          -1,1:
-            0: 65535
-          -3,-1:
-            0: 52428
-          -3,-2:
-            0: 34952
-          -2,-3:
-            0: 65262
-          -2,-2:
-            0: 65535
-          -2,-1:
-            0: 65535
-          -2,-4:
-            0: 61166
-          -1,-4:
-            0: 65535
-          -1,-3:
-            0: 65535
-          -1,-2:
-            0: 65535
-          -3,0:
-            0: 34956
-          -3,1:
-            0: 8
-          -2,0:
-            0: 65535
-          -2,1:
-            0: 36079
-            3: 16384
-          -2,2:
-            0: 8
-          -1,2:
-            0: 15
-          0,-4:
-            0: 65535
-          0,-3:
-            0: 65535
-          0,-2:
-            0: 65535
-          0,-1:
-            0: 65535
-          1,-4:
-            0: 13107
-          1,-3:
-            0: 29491
-          1,-2:
-            0: 65535
-          1,-1:
-            0: 65535
-          2,-1:
-            0: 4369
-          0,0:
-            0: 65535
-          0,1:
-            0: 65535
-          0,2:
-            0: 15
-          1,0:
-            0: 65535
-          1,1:
-            0: 319
-            3: 4096
-          2,0:
-            0: 1
-          -3,-7:
-            0: 49152
-          -3,-6:
-            0: 50372
-            1: 8
-            2: 2048
-          -3,-5:
-            0: 140
-          -2,-7:
-            0: 61440
-          -2,-6:
-            1: 1
-            0: 65278
-            2: 256
-          -2,-5:
-            0: 65535
-          -1,-7:
-            0: 4096
-          -1,-6:
-            0: 30513
-            3: 32768
-          -1,-5:
-            0: 65535
-          0,-6:
-            0: 65516
-          0,-5:
-            0: 65535
-          0,-7:
-            0: 49152
-          1,-7:
-            0: 61440
-          1,-6:
-            0: 65535
-          1,-5:
-            0: 30719
-          2,-7:
-            0: 4096
-          2,-6:
-            0: 4369
-          2,-5:
-            0: 1
-        uniqueMixes:
-        - volume: 2500
-          temperature: 293.15
-          moles:
-          - 21.824879
-          - 82.10312
-          - 0
-          - 0
-          - 0
-          - 0
-          - 0
-          - 0
-          - 0
-          - 0
-          - 0
-          - 0
-        - volume: 2500
-          temperature: 293.15
-          moles:
-          - 0
-          - 6666.982
-          - 0
-          - 0
-          - 0
-          - 0
-          - 0
-          - 0
-          - 0
-          - 0
-          - 0
-          - 0
-        - volume: 2500
-          temperature: 293.15
-          moles:
-          - 6666.982
-          - 0
-          - 0
-          - 0
-          - 0
-          - 0
-          - 0
-          - 0
-          - 0
-          - 0
-          - 0
-          - 0
-        - volume: 2500
-          temperature: 293.15
-          moles:
-          - 0
-          - 0
-          - 0
-          - 0
-          - 0
-          - 0
-          - 0
-          - 0
-          - 0
-          - 0
-          - 0
-          - 0
-        chunkSize: 4
-      type: GridAtmosphere
-    - type: RadiationGridResistance
-    - type: SpreaderGrid
-    - shakeTimes: 10
-      type: GravityShake
-    - type: GasTileOverlay
-- proto: AdvMopItem
-  entities:
-  - uid: 136
-    components:
-    - pos: 2.4476159,-10.440195
-      parent: 1
-      type: Transform
-- proto: AirCanister
-  entities:
-  - uid: 126
-    components:
-    - pos: 2.5,2.5
-      parent: 1
-      type: Transform
-  - uid: 127
-    components:
-    - pos: 2.5,1.5
-      parent: 1
-      type: Transform
-  - uid: 128
-    components:
-    - pos: 2.5,0.5
-      parent: 1
-      type: Transform
-- proto: AirlockAtmosphericsLocked
-  entities:
-  - uid: 419
-    components:
-    - pos: -2.5,-17.5
-      parent: 1
-      type: Transform
-- proto: AirlockCommandLocked
-  entities:
-  - uid: 944
-    components:
-    - rot: 3.141592653589793 rad
-      pos: -0.5,0.5
-      parent: 1
-      type: Transform
-  - uid: 945
-    components:
-    - rot: 3.141592653589793 rad
-      pos: -0.5,4.5
-      parent: 1
-      type: Transform
-- proto: AirlockEngineeringLocked
-  entities:
-  - uid: 617
-    components:
-    - pos: 1.5,-17.5
-      parent: 1
-      type: Transform
-  - uid: 801
-    components:
-    - pos: -0.5,-15.5
-      parent: 1
-      type: Transform
-- proto: AirlockExternal
-  entities:
-  - uid: 620
-    components:
-    - pos: -6.5,-1.5
-      parent: 1
-      type: Transform
-  - uid: 621
-    components:
-    - pos: -6.5,-0.5
-      parent: 1
-      type: Transform
-  - uid: 750
-    components:
-    - pos: 5.5,-0.5
-      parent: 1
-      type: Transform
-  - uid: 757
-    components:
-    - pos: 5.5,-1.5
-      parent: 1
-      type: Transform
-  - uid: 758
-    components:
-    - pos: 5.5,-2.5
-      parent: 1
-      type: Transform
-  - uid: 918
-    components:
-    - pos: -6.5,-2.5
-      parent: 1
-      type: Transform
-- proto: AirlockExternalGlassShuttleLocked
-  entities:
-  - uid: 412
-    components:
-    - rot: -1.5707963267948966 rad
-      pos: -9.5,-2.5
-      parent: 1
-      type: Transform
-  - uid: 413
-    components:
-    - rot: -1.5707963267948966 rad
-      pos: -9.5,-1.5
-      parent: 1
-      type: Transform
-  - uid: 414
-    components:
-    - rot: -1.5707963267948966 rad
-      pos: -9.5,-0.5
-      parent: 1
-      type: Transform
-  - uid: 415
-    components:
-    - rot: 1.5707963267948966 rad
-      pos: 8.5,-0.5
-      parent: 1
-      type: Transform
-  - uid: 416
-    components:
-    - rot: 1.5707963267948966 rad
-      pos: 8.5,-1.5
-      parent: 1
-      type: Transform
-  - uid: 417
-    components:
-    - rot: 1.5707963267948966 rad
-      pos: 8.5,-2.5
-      parent: 1
-      type: Transform
-- proto: AirlockGlass
-  entities:
-  - uid: 73
-    components:
-    - pos: -0.5,-3.5
-      parent: 1
-      type: Transform
-  - uid: 846
-    components:
-    - pos: -0.5,-7.5
-      parent: 1
-      type: Transform
-- proto: AirlockJanitorLocked
-  entities:
-  - uid: 141
-    components:
-    - pos: 0.5,-9.5
-      parent: 1
-      type: Transform
-- proto: AirlockSecurityLocked
-  entities:
-  - uid: 252
-    components:
-    - pos: 0.5,-13.5
-      parent: 1
-      type: Transform
-- proto: APCBasic
-  entities:
-  - uid: 517
-    components:
-    - rot: 1.5707963267948966 rad
-      pos: 1.5,-18.5
-      parent: 1
-      type: Transform
-  - uid: 518
-    components:
-    - rot: -1.5707963267948966 rad
-      pos: 0.5,-11.5
-      parent: 1
-      type: Transform
-  - uid: 519
-    components:
-    - pos: -1.5,0.5
-      parent: 1
-      type: Transform
-  - uid: 520
-    components:
-    - rot: 3.141592653589793 rad
-      pos: -1.5,4.5
-      parent: 1
-      type: Transform
-- proto: AtmosDeviceFanTiny
-  entities:
-  - uid: 808
-    components:
-    - pos: -9.5,-0.5
-      parent: 1
-      type: Transform
-  - uid: 809
-    components:
-    - pos: -9.5,-1.5
-      parent: 1
-      type: Transform
-  - uid: 810
-    components:
-    - pos: -9.5,-2.5
-      parent: 1
-      type: Transform
-  - uid: 811
-    components:
-    - pos: 8.5,-0.5
-      parent: 1
-      type: Transform
-  - uid: 812
-    components:
-    - pos: 8.5,-1.5
-      parent: 1
-      type: Transform
-  - uid: 813
-    components:
-    - pos: 8.5,-2.5
-      parent: 1
-      type: Transform
-- proto: AtmosFixNitrogenMarker
-  entities:
-  - uid: 723
-    components:
-    - pos: -8.5,-23.5
-      parent: 1
-      type: Transform
-  - uid: 724
-    components:
-    - pos: -7.5,-23.5
-      parent: 1
-      type: Transform
-- proto: AtmosFixOxygenMarker
-  entities:
-  - uid: 725
-    components:
-    - pos: -8.5,-21.5
-      parent: 1
-      type: Transform
-  - uid: 726
-    components:
-    - pos: -7.5,-21.5
-      parent: 1
-      type: Transform
-- proto: Bed
-  entities:
-  - uid: 995
-    components:
-    - pos: 0.5,2.5
-      parent: 1
-      type: Transform
-- proto: BedsheetCentcom
-  entities:
-  - uid: 996
-    components:
-    - pos: 0.5,2.5
-      parent: 1
-      type: Transform
-- proto: BedsheetMedical
-  entities:
-  - uid: 932
-    components:
-    - rot: 3.141592653589793 rad
-      pos: -6.5,1.5
-      parent: 1
-      type: Transform
-  - uid: 938
-    components:
-    - rot: 3.141592653589793 rad
-      pos: -6.5,2.5
-      parent: 1
-      type: Transform
-- proto: BlastDoorOpen
-  entities:
-  - uid: 806
-    components:
-    - pos: -5.5,-9.5
-      parent: 1
-      type: Transform
-    - links:
-      - 111
-      type: DeviceLinkSink
-  - uid: 807
-    components:
-    - pos: -5.5,-14.5
-      parent: 1
-      type: Transform
-    - links:
-      - 111
-      type: DeviceLinkSink
-  - uid: 816
-    components:
-    - pos: -5.5,-8.5
-      parent: 1
-      type: Transform
-    - links:
-      - 111
-      type: DeviceLinkSink
-  - uid: 817
-    components:
-    - pos: -0.5,-18.5
-      parent: 1
-      type: Transform
-    - links:
-      - 823
-      type: DeviceLinkSink
-  - uid: 818
-    components:
-    - pos: 0.5,-18.5
-      parent: 1
-      type: Transform
-    - links:
-      - 823
-      type: DeviceLinkSink
-  - uid: 819
-    components:
-    - pos: 4.5,-14.5
-      parent: 1
-      type: Transform
-    - links:
-      - 822
-      type: DeviceLinkSink
-  - uid: 820
-    components:
-    - pos: 4.5,-8.5
-      parent: 1
-      type: Transform
-    - links:
-      - 769
-      type: DeviceLinkSink
-  - uid: 821
-    components:
-    - pos: -1.5,-18.5
-      parent: 1
-      type: Transform
-    - links:
-      - 823
-      type: DeviceLinkSink
-  - uid: 824
-    components:
-    - pos: 4.5,-9.5
-      parent: 1
-      type: Transform
-    - links:
-      - 769
-      type: DeviceLinkSink
-  - uid: 825
-    components:
-    - pos: 4.5,-13.5
-      parent: 1
-      type: Transform
-    - links:
-      - 822
-      type: DeviceLinkSink
-  - uid: 826
-    components:
-    - pos: -5.5,-13.5
-      parent: 1
-      type: Transform
-    - links:
-      - 111
-      type: DeviceLinkSink
-- proto: BoozeDispenser
-  entities:
-  - uid: 444
-    components:
-    - pos: -4.5,-7.5
-      parent: 1
-      type: Transform
-- proto: BoxEncryptionKeyEngineering
-  entities:
-  - uid: 976
-    components:
-    - pos: -4.6811705,5.7660027
-      parent: 1
-      type: Transform
-- proto: BoxEncryptionKeyMedical
-  entities:
-  - uid: 975
-    components:
-    - pos: -4.4936705,5.6566277
-      parent: 1
-      type: Transform
-- proto: BoxTrashbag
-  entities:
-  - uid: 853
-    components:
-    - pos: 2.4221013,-10.361368
-      parent: 1
-      type: Transform
-- proto: CableApcExtension
-  entities:
-  - uid: 553
-    components:
-    - pos: -1.5,4.5
-      parent: 1
-      type: Transform
-
-  - uid: 554
-    components:
-    - pos: -1.5,5.5
-      parent: 1
-      type: Transform
-  - uid: 555
-    components:
-    - pos: -1.5,6.5
-      parent: 1
-      type: Transform
-  - uid: 556
-    components:
-    - pos: -1.5,7.5
-      parent: 1
-      type: Transform
-  - uid: 557
-    components:
-    - pos: -2.5,7.5
-      parent: 1
-      type: Transform
-  - uid: 558
-    components:
-    - pos: -0.5,7.5
-      parent: 1
-      type: Transform
-  - uid: 559
-    components:
-    - pos: 0.5,7.5
-      parent: 1
-      type: Transform
-  - uid: 560
-    components:
-    - pos: 1.5,7.5
-      parent: 1
-      type: Transform
-  - uid: 561
-    components:
-    - pos: -2.5,5.5
-      parent: 1
-      type: Transform
-  - uid: 562
-    components:
-    - pos: -3.5,5.5
-      parent: 1
-      type: Transform
-  - uid: 563
-    components:
-    - pos: -0.5,5.5
-      parent: 1
-      type: Transform
-  - uid: 564
-    components:
-    - pos: 0.5,5.5
-      parent: 1
-      type: Transform
-  - uid: 565
-    components:
-    - pos: 1.5,5.5
-      parent: 1
-      type: Transform
-  - uid: 566
-    components:
-    - pos: 2.5,5.5
-      parent: 1
-      type: Transform
-  - uid: 567
-    components:
-    - pos: -1.5,0.5
-      parent: 1
-      type: Transform
-
-  - uid: 568
-    components:
-    - pos: -1.5,-0.5
-      parent: 1
-      type: Transform
-  - uid: 569
-    components:
-    - pos: -1.5,1.5
-      parent: 1
-      type: Transform
-  - uid: 570
-    components:
-    - pos: -0.5,1.5
-      parent: 1
-      type: Transform
-  - uid: 571
-    components:
-    - pos: 0.5,1.5
-      parent: 1
-      type: Transform
-  - uid: 572
-    components:
-    - pos: -0.5,-0.5
-      parent: 1
-      type: Transform
-  - uid: 573
-    components:
-    - pos: 0.5,-0.5
-      parent: 1
-      type: Transform
-  - uid: 574
-    components:
-    - pos: 1.5,-0.5
-      parent: 1
-      type: Transform
-  - uid: 575
-    components:
-    - pos: 2.5,-0.5
-      parent: 1
-      type: Transform
-  - uid: 576
-    components:
-    - pos: 3.5,-0.5
-      parent: 1
-      type: Transform
-  - uid: 577
-    components:
-    - pos: 4.5,-0.5
-      parent: 1
-      type: Transform
-  - uid: 578
-    components:
-    - pos: 4.5,0.5
-      parent: 1
-      type: Transform
-
-  - uid: 579
-    components:
-    - pos: 4.5,1.5
-      parent: 1
-      type: Transform
-
-  - uid: 580
-    components:
-    - pos: 4.5,2.5
-      parent: 1
-      type: Transform
-
-  - uid: 581
-    components:
-    - pos: 5.5,2.5
-      parent: 1
-      type: Transform
-  - uid: 582
-    components:
-    - pos: 1.5,-18.5
-      parent: 1
-      type: Transform
-
-  - uid: 583
-    components:
-    - pos: 2.5,-18.5
-      parent: 1
-      type: Transform
-  - uid: 584
-    components:
-    - pos: 3.5,-18.5
-      parent: 1
-      type: Transform
-  - uid: 585
-    components:
-    - pos: 3.5,-19.5
-      parent: 1
-      type: Transform
-  - uid: 586
-    components:
-    - pos: 3.5,-20.5
-      parent: 1
-      type: Transform
-  - uid: 587
-    components:
-    - pos: 3.5,-21.5
-      parent: 1
-      type: Transform
-  - uid: 588
-    components:
-    - pos: 3.5,-22.5
-      parent: 1
-      type: Transform
-  - uid: 589
-    components:
-    - pos: 2.5,-20.5
-      parent: 1
-      type: Transform
-
-  - uid: 590
-    components:
-    - pos: 1.5,-20.5
-      parent: 1
-      type: Transform
-
-  - uid: 591
-    components:
-    - pos: 1.5,-17.5
-      parent: 1
-      type: Transform
-  - uid: 592
-    components:
-    - pos: 4.5,-18.5
-      parent: 1
-      type: Transform
-  - uid: 593
-    components:
-    - pos: 5.5,-18.5
-      parent: 1
-      type: Transform
-  - uid: 594
-    components:
-    - pos: 0.5,-17.5
-      parent: 1
-      type: Transform
-  - uid: 595
-    components:
-    - pos: -0.5,-17.5
-      parent: 1
-      type: Transform
-  - uid: 596
-    components:
-    - pos: -1.5,-17.5
-      parent: 1
-      type: Transform
-  - uid: 597
-    components:
-    - pos: -2.5,-17.5
-      parent: 1
-      type: Transform
-  - uid: 598
-    components:
-    - pos: -3.5,-17.5
-      parent: 1
-      type: Transform
-  - uid: 599
-    components:
-    - pos: -4.5,-17.5
-      parent: 1
-      type: Transform
-  - uid: 600
-    components:
-    - pos: -4.5,-18.5
-      parent: 1
-      type: Transform
-
-  - uid: 601
-    components:
-    - pos: -4.5,-19.5
-      parent: 1
-      type: Transform
-
-  - uid: 602
-    components:
-    - pos: -4.5,-20.5
-      parent: 1
-      type: Transform
-
-  - uid: 603
-    components:
-    - pos: -4.5,-21.5
-      parent: 1
-      type: Transform
-
-  - uid: 604
-    components:
-    - pos: -4.5,-22.5
-      parent: 1
-      type: Transform
-
-  - uid: 605
-    components:
-    - pos: -3.5,-19.5
-      parent: 1
-      type: Transform
-
-  - uid: 606
-    components:
-    - pos: -2.5,-19.5
-      parent: 1
-      type: Transform
-
-  - uid: 607
-    components:
-    - pos: -3.5,-22.5
-      parent: 1
-      type: Transform
-
-  - uid: 608
-    components:
-    - pos: -5.5,-22.5
-      parent: 1
-      type: Transform
-
-  - uid: 609
-    components:
-    - pos: -5.5,-23.5
-      parent: 1
-      type: Transform
-
-  - uid: 610
-    components:
-    - pos: -6.5,-23.5
-      parent: 1
-      type: Transform
-
-  - uid: 611
-    components:
-    - pos: -7.5,-23.5
-      parent: 1
-      type: Transform
-  - uid: 612
-    components:
-    - pos: -8.5,-23.5
-      parent: 1
-      type: Transform
-  - uid: 645
-    components:
-    - pos: -2.5,-0.5
-      parent: 1
-      type: Transform
-  - uid: 646
-    components:
-    - pos: -3.5,-0.5
-      parent: 1
-      type: Transform
-  - uid: 647
-    components:
-    - pos: -4.5,-0.5
-      parent: 1
-      type: Transform
-  - uid: 648
-    components:
-    - pos: -5.5,-0.5
-      parent: 1
-      type: Transform
-  - uid: 649
-    components:
-    - pos: -5.5,0.5
-      parent: 1
-      type: Transform
-  - uid: 650
-    components:
-    - pos: -5.5,1.5
-      parent: 1
-      type: Transform
-  - uid: 651
-    components:
-    - pos: -5.5,2.5
-      parent: 1
-      type: Transform
-  - uid: 652
-    components:
-    - pos: -6.5,2.5
-      parent: 1
-      type: Transform
-  - uid: 653
-    components:
-    - pos: -5.5,-1.5
-      parent: 1
-      type: Transform
-  - uid: 654
-    components:
-    - pos: -5.5,-2.5
-      parent: 1
-      type: Transform
-  - uid: 655
-    components:
-    - pos: -5.5,-3.5
-      parent: 1
-      type: Transform
-  - uid: 656
-    components:
-    - pos: -5.5,-4.5
-      parent: 1
-      type: Transform
-  - uid: 657
-    components:
-    - pos: -5.5,-5.5
-      parent: 1
-      type: Transform
-  - uid: 658
-    components:
-    - pos: -0.5,-11.5
-      parent: 1
-      type: Transform
-  - uid: 659
-    components:
-    - pos: -0.5,-10.5
-      parent: 1
-      type: Transform
-  - uid: 660
-    components:
-    - pos: -0.5,-9.5
-      parent: 1
-      type: Transform
-  - uid: 661
-    components:
-    - pos: -0.5,-8.5
-      parent: 1
-      type: Transform
-  - uid: 662
-    components:
-    - pos: -0.5,-7.5
-      parent: 1
-      type: Transform
-  - uid: 663
-    components:
-    - pos: -0.5,-6.5
-      parent: 1
-      type: Transform
-  - uid: 664
-    components:
-    - pos: -0.5,-5.5
-      parent: 1
-      type: Transform
-  - uid: 665
-    components:
-    - pos: -0.5,-4.5
-      parent: 1
-      type: Transform
-  - uid: 666
-    components:
-    - pos: 0.5,-11.5
-      parent: 1
-      type: Transform
-
-  - uid: 667
-    components:
-    - pos: 0.5,-9.5
-      parent: 1
-      type: Transform
-  - uid: 668
-    components:
-    - pos: 1.5,-9.5
-      parent: 1
-      type: Transform
-  - uid: 669
-    components:
-    - pos: 2.5,-9.5
-      parent: 1
-      type: Transform
-  - uid: 670
-    components:
-    - pos: 3.5,-9.5
-      parent: 1
-      type: Transform
-  - uid: 671
-    components:
-    - pos: -1.5,-9.5
-      parent: 1
-      type: Transform
-  - uid: 672
-    components:
-    - pos: -2.5,-9.5
-      parent: 1
-      type: Transform
-  - uid: 673
-    components:
-    - pos: -3.5,-9.5
-      parent: 1
-      type: Transform
-  - uid: 674
-    components:
-    - pos: -4.5,-9.5
-      parent: 1
-      type: Transform
-  - uid: 675
-    components:
-    - pos: -0.5,-12.5
-      parent: 1
-      type: Transform
-  - uid: 676
-    components:
-    - pos: -0.5,-13.5
-      parent: 1
-      type: Transform
-  - uid: 677
-    components:
-    - pos: 0.5,-13.5
-      parent: 1
-      type: Transform
-  - uid: 678
-    components:
-    - pos: 1.5,-13.5
-      parent: 1
-      type: Transform
-  - uid: 679
-    components:
-    - pos: 2.5,-13.5
-      parent: 1
-      type: Transform
-  - uid: 680
-    components:
-    - pos: 3.5,-13.5
-      parent: 1
-      type: Transform
-  - uid: 681
-    components:
-    - pos: 3.5,-12.5
-      parent: 1
-      type: Transform
-  - uid: 682
-    components:
-    - pos: 3.5,-11.5
-      parent: 1
-      type: Transform
-
-  - uid: 683
-    components:
-    - pos: 3.5,-10.5
-      parent: 1
-      type: Transform
-  - uid: 684
-    components:
-    - pos: 4.5,-11.5
-      parent: 1
-      type: Transform
-
-  - uid: 685
-    components:
-    - pos: -1.5,-13.5
-      parent: 1
-      type: Transform
-  - uid: 686
-    components:
-    - pos: -2.5,-13.5
-      parent: 1
-      type: Transform
-  - uid: 687
-    components:
-    - pos: -3.5,-13.5
-      parent: 1
-      type: Transform
-  - uid: 688
-    components:
-    - pos: -4.5,-13.5
-      parent: 1
-      type: Transform
-  - uid: 689
-    components:
-    - pos: -4.5,-12.5
-      parent: 1
-      type: Transform
-  - uid: 690
-    components:
-    - pos: -4.5,-11.5
-      parent: 1
-      type: Transform
-  - uid: 691
-    components:
-    - pos: -4.5,-10.5
-      parent: 1
-      type: Transform
-  - uid: 692
-    components:
-    - pos: -5.5,-11.5
-      parent: 1
-      type: Transform
-
-  - uid: 693
-    components:
-    - pos: -6.5,-1.5
-      parent: 1
-      type: Transform
-  - uid: 694
-    components:
-    - pos: -7.5,-1.5
-      parent: 1
-      type: Transform
-  - uid: 695
-    components:
-    - pos: -8.5,-1.5
-      parent: 1
-      type: Transform
-  - uid: 696
-    components:
-    - pos: 4.5,-1.5
-      parent: 1
-      type: Transform
-  - uid: 697
-    components:
-    - pos: 4.5,-2.5
-      parent: 1
-      type: Transform
-  - uid: 698
-    components:
-    - pos: 4.5,-3.5
-      parent: 1
-      type: Transform
-  - uid: 699
-    components:
-    - pos: 4.5,-4.5
-      parent: 1
-      type: Transform
-  - uid: 700
-    components:
-    - pos: 4.5,-5.5
-      parent: 1
-      type: Transform
-  - uid: 701
-    components:
-    - pos: 5.5,-1.5
-      parent: 1
-      type: Transform
-  - uid: 702
-    components:
-    - pos: 6.5,-1.5
-      parent: 1
-      type: Transform
-  - uid: 703
-    components:
-    - pos: 7.5,-1.5
-      parent: 1
-      type: Transform
-  - uid: 710
-    components:
-    - pos: -3.5,-23.5
-      parent: 1
-      type: Transform
-
-  - uid: 711
-    components:
-    - pos: 2.5,-23.5
-      parent: 1
-      type: Transform
-
-  - uid: 712
-    components:
-    - pos: 2.5,-22.5
-      parent: 1
-      type: Transform
-
-  - uid: 713
-    components:
-    - pos: 2.5,-23.5
-      parent: 1
-      type: Transform
-
-  - uid: 718
-    components:
-    - pos: -6.5,3.5
-      parent: 1
-      type: Transform
-  - uid: 719
-    components:
-    - pos: -7.5,3.5
-      parent: 1
-      type: Transform
-
-  - uid: 720
-    components:
-    - pos: 5.5,3.5
-      parent: 1
-      type: Transform
-  - uid: 721
-    components:
-    - pos: 6.5,3.5
-      parent: 1
-      type: Transform
-
-  - uid: 914
-    components:
-    - pos: 2.5,-19.5
-      parent: 1
-      type: Transform
-
-- proto: CableHV
-  entities:
-  - uid: 22
-    components:
-    - pos: 4.5,-21.5
-      parent: 1
-      type: Transform
-  - uid: 25
-    components:
-    - pos: 5.5,-21.5
-      parent: 1
-      type: Transform
-  - uid: 192
-    components:
-    - pos: 4.5,6.5
-      parent: 1
-      type: Transform
-
-  - uid: 247
-    components:
-    - pos: 2.5,-18.5
-      parent: 1
-      type: Transform
-  - uid: 248
-    components:
-    - pos: 3.5,-18.5
-      parent: 1
-      type: Transform
-  - uid: 249
-    components:
-    - pos: 6.5,-23.5
-      parent: 1
-      type: Transform
-  - uid: 250
-    components:
-    - pos: 5.5,-23.5
-      parent: 1
-      type: Transform
-  - uid: 431
-    components:
-    - pos: 4.5,-22.5
-      parent: 1
-      type: Transform
-  - uid: 432
-    components:
-    - pos: 3.5,-22.5
-      parent: 1
-      type: Transform
-  - uid: 433
-    components:
-    - pos: 3.5,-21.5
-      parent: 1
-      type: Transform
-  - uid: 434
-    components:
-    - pos: 3.5,-20.5
-      parent: 1
-      type: Transform
-  - uid: 438
-    components:
-    - pos: 2.5,-20.5
-      parent: 1
-      type: Transform
-
-  - uid: 439
-    components:
-    - pos: 2.5,-19.5
-      parent: 1
-      type: Transform
-
-  - uid: 446
-    components:
-    - pos: 4.5,-18.5
-      parent: 1
-      type: Transform
-  - uid: 447
-    components:
-    - pos: 4.5,-17.5
-      parent: 1
-      type: Transform
-  - uid: 448
-    components:
-    - pos: 4.5,-16.5
-      parent: 1
-      type: Transform
-
-  - uid: 449
-    components:
-    - pos: 4.5,-15.5
-      parent: 1
-      type: Transform
-
-  - uid: 450
-    components:
-    - pos: 4.5,-14.5
-      parent: 1
-      type: Transform
-
-  - uid: 451
-    components:
-    - pos: 4.5,-13.5
-      parent: 1
-      type: Transform
-
-  - uid: 452
-    components:
-    - pos: 4.5,-12.5
-      parent: 1
-      type: Transform
-
-  - uid: 453
-    components:
-    - pos: 4.5,-11.5
-      parent: 1
-      type: Transform
-
-  - uid: 454
-    components:
-    - pos: 4.5,-10.5
-      parent: 1
-      type: Transform
-
-  - uid: 455
-    components:
-    - pos: 4.5,-9.5
-      parent: 1
-      type: Transform
-
-  - uid: 456
-    components:
-    - pos: 4.5,-8.5
-      parent: 1
-      type: Transform
-
-  - uid: 457
-    components:
-    - pos: 4.5,-7.5
-      parent: 1
-      type: Transform
-
-  - uid: 458
-    components:
-    - pos: 5.5,-7.5
-      parent: 1
-      type: Transform
-
-  - uid: 459
-    components:
-    - pos: 6.5,-7.5
-      parent: 1
-      type: Transform
-
-  - uid: 460
-    components:
-    - pos: 6.5,-6.5
-      parent: 1
-      type: Transform
-
-  - uid: 461
-    components:
-    - pos: 6.5,-5.5
-      parent: 1
-      type: Transform
-
-  - uid: 462
-    components:
-    - pos: 6.5,-4.5
-      parent: 1
-      type: Transform
-
-  - uid: 463
-    components:
-    - pos: 6.5,-3.5
-      parent: 1
-      type: Transform
-
-  - uid: 464
-    components:
-    - pos: 6.5,-2.5
-      parent: 1
-      type: Transform
-  - uid: 465
-    components:
-    - pos: 6.5,-1.5
-      parent: 1
-      type: Transform
-  - uid: 466
-    components:
-    - pos: 6.5,-0.5
-      parent: 1
-      type: Transform
-  - uid: 467
-    components:
-    - pos: 6.5,0.5
-      parent: 1
-      type: Transform
-
-  - uid: 468
-    components:
-    - pos: 6.5,1.5
-      parent: 1
-      type: Transform
-
-  - uid: 469
-    components:
-    - pos: 6.5,2.5
-      parent: 1
-      type: Transform
-
-  - uid: 470
-    components:
-    - pos: 6.5,3.5
-      parent: 1
-      type: Transform
-
-  - uid: 471
-    components:
-    - pos: 6.5,4.5
-      parent: 1
-      type: Transform
-
-  - uid: 472
-    components:
-    - pos: 5.5,4.5
-      parent: 1
-      type: Transform
-
-  - uid: 473
-    components:
-    - pos: 4.5,4.5
-      parent: 1
-      type: Transform
-
-  - uid: 474
-    components:
-    - pos: 4.5,5.5
-      parent: 1
-      type: Transform
-
-  - uid: 475
-    components:
-    - pos: 3.5,5.5
-      parent: 1
-      type: Transform
-  - uid: 476
-    components:
-    - pos: 3.5,6.5
-      parent: 1
-      type: Transform
-  - uid: 477
-    components:
-    - pos: 3.5,7.5
-      parent: 1
-      type: Transform
-
-  - uid: 478
-    components:
-    - pos: 2.5,7.5
-      parent: 1
-      type: Transform
-  - uid: 479
-    components:
-    - pos: 2.5,8.5
-      parent: 1
-      type: Transform
-
-  - uid: 480
-    components:
-    - pos: 1.5,8.5
-      parent: 1
-      type: Transform
-
-  - uid: 481
-    components:
-    - pos: 0.5,8.5
-      parent: 1
-      type: Transform
-
-  - uid: 482
-    components:
-    - pos: -0.5,8.5
-      parent: 1
-      type: Transform
-
-  - uid: 483
-    components:
-    - pos: -1.5,8.5
-      parent: 1
-      type: Transform
-
-  - uid: 484
-    components:
-    - pos: -2.5,8.5
-      parent: 1
-      type: Transform
-
-  - uid: 485
-    components:
-    - pos: -3.5,8.5
-      parent: 1
-      type: Transform
-
-  - uid: 486
-    components:
-    - pos: -3.5,7.5
-      parent: 1
-      type: Transform
-  - uid: 487
-    components:
-    - pos: -4.5,7.5
-      parent: 1
-      type: Transform
-
-  - uid: 488
-    components:
-    - pos: -4.5,6.5
-      parent: 1
-      type: Transform
-  - uid: 489
-    components:
-    - pos: -4.5,5.5
-      parent: 1
-      type: Transform
-  - uid: 490
-    components:
-    - pos: -5.5,5.5
-      parent: 1
-      type: Transform
-
-  - uid: 491
-    components:
-    - pos: -5.5,4.5
-      parent: 1
-      type: Transform
-
-  - uid: 492
-    components:
-    - pos: -6.5,4.5
-      parent: 1
-      type: Transform
-
-  - uid: 493
-    components:
-    - pos: -7.5,4.5
-      parent: 1
-      type: Transform
-
-  - uid: 494
-    components:
-    - pos: -7.5,3.5
-      parent: 1
-      type: Transform
-
-  - uid: 495
-    components:
-    - pos: -7.5,2.5
-      parent: 1
-      type: Transform
-
-  - uid: 496
-    components:
-    - pos: -7.5,1.5
-      parent: 1
-      type: Transform
-
-  - uid: 497
-    components:
-    - pos: -7.5,0.5
-      parent: 1
-      type: Transform
-
-  - uid: 498
-    components:
-    - pos: -7.5,-0.5
-      parent: 1
-      type: Transform
-  - uid: 499
-    components:
-    - pos: -7.5,-1.5
-      parent: 1
-      type: Transform
-  - uid: 500
-    components:
-    - pos: -7.5,-2.5
-      parent: 1
-      type: Transform
-  - uid: 501
-    components:
-    - pos: -7.5,-3.5
-      parent: 1
-      type: Transform
-
-  - uid: 502
-    components:
-    - pos: -7.5,-4.5
-      parent: 1
-      type: Transform
-
-  - uid: 503
-    components:
-    - pos: -7.5,-5.5
-      parent: 1
-      type: Transform
-
-  - uid: 504
-    components:
-    - pos: -7.5,-6.5
-      parent: 1
-      type: Transform
-
-  - uid: 505
-    components:
-    - pos: -7.5,-7.5
-      parent: 1
-      type: Transform
-
-  - uid: 506
-    components:
-    - pos: -6.5,-7.5
-      parent: 1
-      type: Transform
-
-  - uid: 507
-    components:
-    - pos: -5.5,-7.5
-      parent: 1
-      type: Transform
-
-  - uid: 508
-    components:
-    - pos: -5.5,-8.5
-      parent: 1
-      type: Transform
-
-  - uid: 509
-    components:
-    - pos: -5.5,-9.5
-      parent: 1
-      type: Transform
-
-  - uid: 510
-    components:
-    - pos: -5.5,-10.5
-      parent: 1
-      type: Transform
-
-  - uid: 511
-    components:
-    - pos: -5.5,-11.5
-      parent: 1
-      type: Transform
-
-  - uid: 512
-    components:
-    - pos: -5.5,-12.5
-      parent: 1
-      type: Transform
-
-  - uid: 513
-    components:
-    - pos: -5.5,-13.5
-      parent: 1
-      type: Transform
-
-  - uid: 514
-    components:
-    - pos: -5.5,-14.5
-      parent: 1
-      type: Transform
-
-  - uid: 515
-    components:
-    - pos: -5.5,-15.5
-      parent: 1
-      type: Transform
-
-  - uid: 516
-    components:
-    - pos: -5.5,-16.5
-      parent: 1
-      type: Transform
-
-  - uid: 630
-    components:
-    - pos: 4.5,-23.5
-      parent: 1
-      type: Transform
-  - uid: 636
-    components:
-    - pos: 6.5,-21.5
-      parent: 1
-      type: Transform
-  - uid: 637
-    components:
-    - pos: 7.5,-21.5
-      parent: 1
-      type: Transform
-  - uid: 638
-    components:
-    - pos: 7.5,-23.5
-      parent: 1
-      type: Transform
-  - uid: 639
-    components:
-    - pos: -5.5,6.5
-      parent: 1
-      type: Transform
-
-- proto: CableMV
-  entities:
-  - uid: 521
-    components:
-    - pos: 2.5,-19.5
-      parent: 1
-      type: Transform
-
-  - uid: 522
-    components:
-    - pos: 2.5,-18.5
-      parent: 1
-      type: Transform
-  - uid: 523
-    components:
-    - pos: 1.5,-18.5
-      parent: 1
-      type: Transform
-
-  - uid: 524
-    components:
-    - pos: 2.5,-17.5
-      parent: 1
-      type: Transform
-  - uid: 525
-    components:
-    - pos: 1.5,-17.5
-      parent: 1
-      type: Transform
-  - uid: 526
-    components:
-    - pos: 0.5,-17.5
-      parent: 1
-      type: Transform
-  - uid: 527
-    components:
-    - pos: -0.5,-17.5
-      parent: 1
-      type: Transform
-  - uid: 528
-    components:
-    - pos: -0.5,-16.5
-      parent: 1
-      type: Transform
-  - uid: 529
-    components:
-    - pos: -0.5,-15.5
-      parent: 1
-      type: Transform
-  - uid: 530
-    components:
-    - pos: -0.5,-14.5
-      parent: 1
-      type: Transform
-  - uid: 531
-    components:
-    - pos: -0.5,-13.5
-      parent: 1
-      type: Transform
-  - uid: 532
-    components:
-    - pos: -0.5,-12.5
-      parent: 1
-      type: Transform
-  - uid: 533
-    components:
-    - pos: -0.5,-11.5
-      parent: 1
-      type: Transform
-  - uid: 534
-    components:
-    - pos: -0.5,-10.5
-      parent: 1
-      type: Transform
-  - uid: 535
-    components:
-    - pos: -0.5,-9.5
-      parent: 1
-      type: Transform
-  - uid: 536
-    components:
-    - pos: -0.5,-8.5
-      parent: 1
-      type: Transform
-  - uid: 537
-    components:
-    - pos: 0.5,-11.5
-      parent: 1
-      type: Transform
-
-  - uid: 538
-    components:
-    - pos: -0.5,-7.5
-      parent: 1
-      type: Transform
-  - uid: 539
-    components:
-    - pos: -0.5,-6.5
-      parent: 1
-      type: Transform
-  - uid: 540
-    components:
-    - pos: -0.5,-5.5
-      parent: 1
-      type: Transform
-  - uid: 541
-    components:
-    - pos: -0.5,-4.5
-      parent: 1
-      type: Transform
-  - uid: 542
-    components:
-    - pos: -0.5,-3.5
-      parent: 1
-      type: Transform
-  - uid: 543
-    components:
-    - pos: -0.5,-2.5
-      parent: 1
-      type: Transform
-  - uid: 544
-    components:
-    - pos: -0.5,-1.5
-      parent: 1
-      type: Transform
-  - uid: 545
-    components:
-    - pos: -0.5,-0.5
-      parent: 1
-      type: Transform
-  - uid: 546
-    components:
-    - pos: -0.5,0.5
-      parent: 1
-      type: Transform
-  - uid: 547
-    components:
-    - pos: -1.5,0.5
-      parent: 1
-      type: Transform
-
-  - uid: 548
-    components:
-    - pos: -0.5,1.5
-      parent: 1
-      type: Transform
-  - uid: 549
-    components:
-    - pos: -0.5,2.5
-      parent: 1
-      type: Transform
-  - uid: 550
-    components:
-    - pos: -0.5,3.5
-      parent: 1
-      type: Transform
-  - uid: 551
-    components:
-    - pos: -0.5,4.5
-      parent: 1
-      type: Transform
-  - uid: 552
-    components:
-    - pos: -1.5,4.5
-      parent: 1
-      type: Transform
-
-  - uid: 949
-    components:
-    - pos: 4.5,4.5
-      parent: 1
-      type: Transform
-
-  - uid: 950
-    components:
-    - pos: 3.5,4.5
-      parent: 1
-      type: Transform
-  - uid: 951
-    components:
-    - pos: 2.5,4.5
-      parent: 1
-      type: Transform
-  - uid: 952
-    components:
-    - pos: 2.5,5.5
-      parent: 1
-      type: Transform
-  - uid: 953
-    components:
-    - pos: 1.5,5.5
-      parent: 1
-      type: Transform
-  - uid: 954
-    components:
-    - pos: 0.5,5.5
-      parent: 1
-      type: Transform
-  - uid: 955
-    components:
-    - pos: -0.5,5.5
-      parent: 1
-      type: Transform
-  - uid: 956
-    components:
-    - pos: -1.5,5.5
-      parent: 1
-      type: Transform
-- proto: CableTerminal
-  entities:
-  - uid: 435
-    components:
-    - rot: -1.5707963267948966 rad
-      pos: 3.5,-20.5
-      parent: 1
-      type: Transform
-- proto: CarpetGreen
-  entities:
-  - uid: 117
-    components:
-    - pos: -1.5,-14.5
-      parent: 1
-      type: Transform
-  - uid: 118
-    components:
-    - pos: -1.5,-13.5
-      parent: 1
-      type: Transform
-  - uid: 119
-    components:
-    - pos: -3.5,-14.5
-      parent: 1
-      type: Transform
-  - uid: 120
-    components:
-    - pos: -2.5,-13.5
-      parent: 1
-      type: Transform
-  - uid: 132
-    components:
-    - pos: -3.5,-13.5
-      parent: 1
-      type: Transform
-  - uid: 133
-    components:
-    - pos: -2.5,-14.5
-      parent: 1
-      type: Transform
-  - uid: 998
-    components:
-    - pos: 0.5,2.5
-      parent: 1
-      type: Transform
-- proto: Catwalk
-  entities:
-  - uid: 257
-    components:
-    - pos: 2.5,-19.5
-      parent: 1
-      type: Transform
-  - uid: 843
-    components:
-    - pos: 2.5,-20.5
-      parent: 1
-      type: Transform
-  - uid: 906
-    components:
-    - pos: 3.5,2.5
-      parent: 1
-      type: Transform
-  - uid: 907
-    components:
-    - pos: 3.5,1.5
-      parent: 1
-      type: Transform
-  - uid: 908
-    components:
-    - pos: 3.5,0.5
-      parent: 1
-      type: Transform
-  - uid: 909
-    components:
-    - pos: 4.5,2.5
-      parent: 1
-      type: Transform
-  - uid: 910
-    components:
-    - pos: 4.5,1.5
-      parent: 1
-      type: Transform
-  - uid: 911
-    components:
-    - pos: 4.5,0.5
-      parent: 1
-      type: Transform
-- proto: Chair
-  entities:
-  - uid: 251
-    components:
-    - pos: 2.5,-15.5
-      parent: 1
-      type: Transform
-- proto: ChairOfficeDark
-  entities:
-  - uid: 48
-    components:
-    - rot: 3.141592653589793 rad
-      pos: 4.5,-18.5
-      parent: 1
-      type: Transform
-  - uid: 635
-    components:
-    - rot: 3.141592653589793 rad
-      pos: -4.5,-4.5
-      parent: 1
-      type: Transform
-  - uid: 775
-    components:
-    - rot: 1.5707963267948966 rad
-      pos: 2.5,-4.5
-      parent: 1
-      type: Transform
-- proto: ChairOfficeLight
-  entities:
-  - uid: 930
-    components:
-    - pos: -3.5,1.5
-      parent: 1
-      type: Transform
-- proto: ChairPilotSeat
-  entities:
-  - uid: 256
-    components:
-    - pos: 3.5,-12.5
-      parent: 1
-      type: Transform
-  - uid: 428
-    components:
-    - pos: -1.5,-0.5
-      parent: 1
-      type: Transform
-  - uid: 429
-    components:
-    - rot: 3.141592653589793 rad
-      pos: -1.5,-2.5
-      parent: 1
-      type: Transform
-  - uid: 632
-    components:
-    - pos: 0.5,-0.5
-      parent: 1
-      type: Transform
-  - uid: 768
-    components:
-    - rot: 1.5707963267948966 rad
-      pos: -1.5,-6.5
-      parent: 1
-      type: Transform
-  - uid: 849
-    components:
-    - rot: 3.141592653589793 rad
-      pos: 0.5,-2.5
-      parent: 1
-      type: Transform
-  - uid: 897
-    components:
-    - rot: -1.5707963267948966 rad
-      pos: -1.5,-9.5
-      parent: 1
-      type: Transform
-  - uid: 959
-    components:
-    - rot: 3.141592653589793 rad
-      pos: -0.5,6.5
-      parent: 1
-      type: Transform
-  - uid: 979
-    components:
-    - rot: 3.141592653589793 rad
-      pos: -3.5,6.5
-      parent: 1
-      type: Transform
-  - uid: 980
-    components:
-    - rot: 3.141592653589793 rad
-      pos: 2.5,6.5
-      parent: 1
-      type: Transform
-- proto: CheapRollerBedSpawnFolded
-  entities:
-  - uid: 939
-    components:
-    - pos: -3.336021,-2.509187
-      parent: 1
-      type: Transform
-  - uid: 943
-    components:
-    - pos: -3.882896,-2.509187
-      parent: 1
-      type: Transform
-- proto: chem_master
-  entities:
-  - uid: 891
-    components:
-    - pos: -3.5,-4.5
-      parent: 1
-      type: Transform
-- proto: ChemDispenser
-  entities:
-  - uid: 783
-    components:
-    - pos: -3.5,-5.5
-      parent: 1
-      type: Transform
-- proto: ChemistryHotplate
-  entities:
-  - uid: 430
-    components:
-    - pos: -4.5,-5.5
-      parent: 1
-      type: Transform
-- proto: CloningPod
-  entities:
-  - uid: 926
-    components:
-    - pos: -4.5,2.5
-      parent: 1
-      type: Transform
-    - links:
-      - 927
-      type: DeviceLinkSink
-- proto: ClosetFireFilled
-  entities:
-  - uid: 194
-    components:
-    - pos: -4.5,-22.5
-      parent: 1
-      type: Transform
-- proto: ClosetJanitorFilled
-  entities:
-  - uid: 138
-    components:
-    - pos: 2.5,-7.5
-      parent: 1
-      type: Transform
-- proto: ClosetL3JanitorFilled
-  entities:
-  - uid: 140
-    components:
-    - pos: 3.5,-7.5
-      parent: 1
-      type: Transform
-- proto: ClosetWallEmergencyFilledRandom
-  entities:
-  - uid: 919
-    components:
-    - rot: 1.5707963267948966 rad
-      pos: -5.5,-11.5
-      parent: 1
-      type: Transform
-- proto: ClothingBackpackWaterTank
-  entities:
-  - uid: 334
-    components:
-    - pos: 2.4940953,-10.527685
-      parent: 1
-      type: Transform
-- proto: ClothingBeltUtilityEngineering
-  entities:
-  - uid: 961
-    components:
-    - pos: 6.5352554,-20.508465
-      parent: 1
-      type: Transform
-- proto: ClothingHandsGlovesColorYellow
-  entities:
-  - uid: 790
-    components:
-    - pos: 6.529232,-20.305824
-      parent: 1
-      type: Transform
-- proto: ClothingShoesGaloshes
-  entities:
-  - uid: 766
-    components:
-    - pos: 3.5233345,-8.720743
-      parent: 1
-      type: Transform
-- proto: ComfyChair
-  entities:
-  - uid: 781
-    components:
-    - rot: -1.5707963267948966 rad
-      pos: -1.5,-13.5
-      parent: 1
-      type: Transform
-  - uid: 795
-    components:
-    - rot: -1.5707963267948966 rad
-      pos: -1.5,-14.5
-      parent: 1
-      type: Transform
-  - uid: 814
-    components:
-    - rot: 1.5707963267948966 rad
-      pos: -3.5,-14.5
-      parent: 1
-      type: Transform
-  - uid: 834
-    components:
-    - rot: 1.5707963267948966 rad
-      pos: -3.5,-13.5
-      parent: 1
-      type: Transform
-  - uid: 993
-    components:
-    - rot: -1.5707963267948966 rad
-      pos: 3.5,5.5
-      parent: 1
-      type: Transform
-  - uid: 999
-    components:
-    - pos: -1.5,3.5
-      parent: 1
-      type: Transform
-- proto: ComputerCloningConsole
-  entities:
-  - uid: 927
-    components:
-    - rot: 3.141592653589793 rad
-      pos: -3.5,0.5
-      parent: 1
-      type: Transform
-    - linkedPorts:
-        928:
-        - MedicalScannerSender: MedicalScannerReceiver
-        926:
-        - CloningPodSender: CloningPodReceiver
-      type: DeviceLinkSource
-- proto: ComputerCrewMonitoring
-  entities:
-  - uid: 971
-    components:
-    - pos: -3.5,7.5
-      parent: 1
-      type: Transform
-- proto: ComputerId
-  entities:
-  - uid: 958
-    components:
-    - pos: 0.5,7.5
-      parent: 1
-      type: Transform
-- proto: ComputerIFF
-  entities:
-  - uid: 957
-    components:
-    - pos: -1.5,7.5
-      parent: 1
-      type: Transform
-- proto: ComputerMedicalRecords
-  entities:
-  - uid: 970
-    components:
-    - pos: -2.5,7.5
-      parent: 1
-      type: Transform
-- proto: ComputerPowerMonitoring
-  entities:
-  - uid: 17
-    components:
-    - pos: 4.5,-17.5
-      parent: 1
-      type: Transform
-  - uid: 969
-    components:
-    - pos: 2.5,7.5
-      parent: 1
-      type: Transform
-- proto: ComputerRadar
-  entities:
-  - uid: 968
-    components:
-    - pos: 1.5,7.5
-      parent: 1
-      type: Transform
-- proto: ComputerShuttle
-  entities:
-  - uid: 946
-    components:
-    - pos: -0.5,7.5
-      parent: 1
-      type: Transform
-- proto: ComputerStationRecords
-  entities:
-  - uid: 978
-    components:
-    - rot: 1.5707963267948966 rad
-      pos: -4.5,6.5
-      parent: 1
-      type: Transform
-- proto: CrateEngineeringAMEControl
-  entities:
-  - uid: 341
-    components:
-    - pos: 5.5,-6.5
-      parent: 1
-      type: Transform
-- proto: CrateEngineeringAMEJar
-  entities:
-  - uid: 340
-    components:
-    - pos: 5.5,-4.5
-      parent: 1
-      type: Transform
-- proto: CrateEngineeringAMEShielding
-  entities:
-  - uid: 342
-    components:
-    - pos: 5.5,-5.5
-      parent: 1
-      type: Transform
-- proto: CrateEngineeringCableBulk
-  entities:
-  - uid: 622
-    components:
-    - pos: 2.5,-5.5
-      parent: 1
-      type: Transform
-- proto: CrateServiceJanitorialSupplies
-  entities:
-  - uid: 755
-    components:
-    - pos: 3.5,-10.5
-      parent: 1
-      type: Transform
-- proto: CrewMonitoringServer
-  entities:
-  - uid: 973
-    components:
-    - pos: -4.5,4.5
-      parent: 1
-      type: Transform
-- proto: DefibrillatorCabinetFilled
-  entities:
-  - uid: 923
-    components:
-    - pos: -3.5,3.5
-      parent: 1
-      type: Transform
-- proto: Dresser
-  entities:
-  - uid: 997
-    components:
-    - pos: 0.5,1.5
-      parent: 1
-      type: Transform
-- proto: DrinkShaker
-  entities:
-  - uid: 122
-    components:
-    - pos: -2.359215,-8.243372
-      parent: 1
-      type: Transform
-- proto: EmergencyLight
-  entities:
-  - uid: 631
-    components:
-    - rot: 3.141592653589793 rad
-      pos: -4.5,-5.5
-      parent: 1
-      type: Transform
-  - uid: 884
-    components:
-    - rot: 1.5707963267948966 rad
-      pos: -1.5,-5.5
-      parent: 1
-      type: Transform
-    - enabled: True
-      type: PointLight
-
-  - uid: 885
-    components:
-    - rot: -1.5707963267948966 rad
-      pos: -0.5,-10.5
-      parent: 1
-      type: Transform
-    - enabled: True
-      type: PointLight
-
-  - uid: 888
-    components:
-    - pos: 2.5,-7.5
-      parent: 1
-      type: Transform
-    - enabled: True
-      type: PointLight
-
-  - uid: 889
-    components:
-    - rot: 3.141592653589793 rad
-      pos: 2.5,-15.5
-      parent: 1
-      type: Transform
-    - enabled: True
-      type: PointLight
-
-  - uid: 890
-    components:
-    - rot: 1.5707963267948966 rad
-      pos: 2.5,-3.5
-      parent: 1
-      type: Transform
-    - enabled: True
-      type: PointLight
-
-  - uid: 892
-    components:
-    - rot: 3.141592653589793 rad
-      pos: 0.5,5.5
-      parent: 1
-      type: Transform
-    - enabled: True
-      type: PointLight
-<<<<<<< HEAD
-    - enabled: True
-      type: AmbientSound
-    - type: ActiveEmergencyLight
-=======
-
-- proto: EncryptionKeyCommand
-  entities:
-  - uid: 982
-    components:
-    - pos: -4.7592955,5.4378777
-      parent: 1
-      type: Transform
->>>>>>> dfbf47c3
-- proto: ExtinguisherCabinetFilled
-  entities:
-  - uid: 15
-    components:
-    - pos: -4.5,-16.5
-      parent: 1
-      type: Transform
-  - uid: 847
-    components:
-    - pos: -5.5,-12.5
-      parent: 1
-      type: Transform
-- proto: FireAxeCabinetFilled
-  entities:
-  - uid: 339
-    components:
-    - pos: -6.5,-17.5
-      parent: 1
-      type: Transform
-- proto: Firelock
-  entities:
-  - uid: 418
-    components:
-    - pos: -2.5,-0.5
-      parent: 1
-      type: Transform
-  - uid: 898
-    components:
-    - pos: -2.5,-1.5
-      parent: 1
-      type: Transform
-  - uid: 899
-    components:
-    - pos: -2.5,-2.5
-      parent: 1
-      type: Transform
-  - uid: 900
-    components:
-    - pos: 1.5,-0.5
-      parent: 1
-      type: Transform
-  - uid: 901
-    components:
-    - pos: 1.5,-1.5
-      parent: 1
-      type: Transform
-  - uid: 902
-    components:
-    - pos: 1.5,-2.5
-      parent: 1
-      type: Transform
-- proto: FirelockEdge
-  entities:
-  - uid: 134
-    components:
-    - pos: -4.5,-10.5
-      parent: 1
-      type: Transform
-  - uid: 135
-    components:
-    - rot: 3.141592653589793 rad
-      pos: -2.5,-10.5
-      parent: 1
-      type: Transform
-  - uid: 796
-    components:
-    - rot: 3.141592653589793 rad
-      pos: -1.5,-10.5
-      parent: 1
-      type: Transform
-  - uid: 860
-    components:
-    - rot: 3.141592653589793 rad
-      pos: -3.5,-10.5
-      parent: 1
-      type: Transform
-  - uid: 922
-    components:
-    - rot: 3.141592653589793 rad
-      pos: -5.5,-3.5
-      parent: 1
-      type: Transform
-  - uid: 934
-    components:
-    - pos: -5.5,0.5
-      parent: 1
-      type: Transform
-  - uid: 941
-    components:
-    - rot: 3.141592653589793 rad
-      pos: -4.5,-0.5
-      parent: 1
-      type: Transform
-  - uid: 942
-    components:
-    - rot: 3.141592653589793 rad
-      pos: -3.5,-0.5
-      parent: 1
-      type: Transform
-- proto: FirelockGlass
-  entities:
-  - uid: 20
-    components:
-    - pos: -0.5,-15.5
-      parent: 1
-      type: Transform
-  - uid: 142
-    components:
-    - pos: -4.5,-3.5
-      parent: 1
-      type: Transform
-  - uid: 244
-    components:
-    - pos: -0.5,-7.5
-      parent: 1
-      type: Transform
-  - uid: 799
-    components:
-    - pos: -2.5,-17.5
-      parent: 1
-      type: Transform
-  - uid: 800
-    components:
-    - pos: 1.5,-17.5
-      parent: 1
-      type: Transform
-- proto: Fireplace
-  entities:
-  - uid: 994
-    components:
-    - pos: 0.5,3.5
-      parent: 1
-      type: Transform
-- proto: FloorDrain
-  entities:
-  - uid: 644
-    components:
-    - pos: 2.5,-9.5
-      parent: 1
-      type: Transform
-    - fixtures: {}
-      type: Fixtures
-  - uid: 786
-    components:
-    - pos: -2.5,-8.5
-      parent: 1
-      type: Transform
-    - fixtures: {}
-      type: Fixtures
-- proto: FoodBoxPizzaFilled
-  entities:
-  - uid: 107
-    components:
-    - pos: -2.421715,-14.246737
-      parent: 1
-      type: Transform
-  - uid: 108
-    components:
-    - pos: -2.515465,-14.059237
-      parent: 1
-      type: Transform
-- proto: FoodCakeBirthday
-  entities:
-  - uid: 110
-    components:
-    - pos: -2.515465,-13.449862
-      parent: 1
-      type: Transform
-- proto: FoodSnackChocolate
-  entities:
-  - uid: 848
-    components:
-    - pos: -1.5307262,-10.360353
-      parent: 1
-      type: Transform
-- proto: GasMinerNitrogen
-  entities:
-  - uid: 722
-    components:
-    - pos: -8.5,-23.5
-      parent: 1
-      type: Transform
-- proto: GasMinerOxygen
-  entities:
-  - uid: 734
-    components:
-    - pos: -8.5,-21.5
-      parent: 1
-      type: Transform
-- proto: GasMixerFlipped
-  entities:
-  - uid: 264
-    components:
-    - pos: -5.5,-21.5
-      parent: 1
-      type: Transform
-    - inletTwoConcentration: 0.22000003
-      inletOneConcentration: 0.78
-      type: GasMixer
-    - color: '#0055CCFF'
-      type: AtmosPipeColor
-- proto: GasPassiveVent
-  entities:
-  - uid: 258
-    components:
-    - rot: 1.5707963267948966 rad
-      pos: -7.5,-21.5
-      parent: 1
-      type: Transform
-  - uid: 259
-    components:
-    - rot: 1.5707963267948966 rad
-      pos: -7.5,-23.5
-      parent: 1
-      type: Transform
-  - uid: 407
-    components:
-    - rot: 3.141592653589793 rad
-      pos: -0.5,-19.5
-      parent: 1
-      type: Transform
-    - color: '#990000FF'
-      type: AtmosPipeColor
-- proto: GasPipeBend
-  entities:
-  - uid: 261
-    components:
-    - rot: -1.5707963267948966 rad
-      pos: -5.5,-23.5
-      parent: 1
-      type: Transform
-
-  - uid: 268
-    components:
-    - rot: 1.5707963267948966 rad
-      pos: -5.5,-17.5
-      parent: 1
-      type: Transform
-    - color: '#0055CCFF'
-      type: AtmosPipeColor
-  - uid: 278
-    components:
-    - pos: 4.5,-17.5
-      parent: 1
-      type: Transform
-    - color: '#0055CCFF'
-      type: AtmosPipeColor
-  - uid: 280
-    components:
-    - rot: -1.5707963267948966 rad
-      pos: 4.5,-19.5
-      parent: 1
-      type: Transform
-    - color: '#0055CCFF'
-      type: AtmosPipeColor
-  - uid: 292
-    components:
-    - pos: 0.5,5.5
-      parent: 1
-      type: Transform
-    - color: '#0055CCFF'
-      type: AtmosPipeColor
-  - uid: 329
-    components:
-    - pos: 3.5,2.5
-      parent: 1
-      type: Transform
-    - color: '#0055CCFF'
-      type: AtmosPipeColor
-
-  - uid: 330
-    components:
-    - rot: 1.5707963267948966 rad
-      pos: 4.5,3.5
-      parent: 1
-      type: Transform
-    - color: '#990000FF'
-      type: AtmosPipeColor
-
-  - uid: 370
-    components:
-    - rot: -1.5707963267948966 rad
-      pos: 4.5,-2.5
-      parent: 1
-      type: Transform
-    - color: '#990000FF'
-      type: AtmosPipeColor
-  - uid: 385
-    components:
-    - rot: 1.5707963267948966 rad
-      pos: -1.5,6.5
-      parent: 1
-      type: Transform
-    - color: '#990000FF'
-      type: AtmosPipeColor
-  - uid: 398
-    components:
-    - rot: 3.141592653589793 rad
-      pos: -1.5,-14.5
-      parent: 1
-      type: Transform
-    - color: '#990000FF'
-      type: AtmosPipeColor
-  - uid: 399
-    components:
-    - pos: -0.5,-14.5
-      parent: 1
-      type: Transform
-    - color: '#990000FF'
-      type: AtmosPipeColor
-  - uid: 410
-    components:
-    - rot: 3.141592653589793 rad
-      pos: -4.5,-2.5
-      parent: 1
-      type: Transform
-    - color: '#990000FF'
-      type: AtmosPipeColor
-- proto: GasPipeFourway
-  entities:
-  - uid: 287
-    components:
-    - pos: 0.5,-13.5
-      parent: 1
-      type: Transform
-    - color: '#0055CCFF'
-      type: AtmosPipeColor
-  - uid: 288
-    components:
-    - pos: 0.5,-9.5
-      parent: 1
-      type: Transform
-    - color: '#0055CCFF'
-      type: AtmosPipeColor
-  - uid: 290
-    components:
-    - pos: 0.5,-1.5
-      parent: 1
-      type: Transform
-    - color: '#0055CCFF'
-      type: AtmosPipeColor
-  - uid: 376
-    components:
-    - pos: -1.5,-2.5
-      parent: 1
-      type: Transform
-    - color: '#990000FF'
-      type: AtmosPipeColor
-- proto: GasPipeStraight
-  entities:
-  - uid: 177
-    components:
-    - pos: -0.5,-18.5
-      parent: 1
-      type: Transform
-    - color: '#990000FF'
-      type: AtmosPipeColor
-
-  - uid: 260
-    components:
-    - rot: 1.5707963267948966 rad
-      pos: -6.5,-23.5
-      parent: 1
-      type: Transform
-
-  - uid: 262
-    components:
-    - rot: 3.141592653589793 rad
-      pos: -5.5,-22.5
-      parent: 1
-      type: Transform
-
-  - uid: 263
-    components:
-    - rot: 1.5707963267948966 rad
-      pos: -6.5,-21.5
-      parent: 1
-      type: Transform
-
-  - uid: 265
-    components:
-    - pos: -5.5,-20.5
-      parent: 1
-      type: Transform
-    - color: '#0055CCFF'
-      type: AtmosPipeColor
-
-  - uid: 267
-    components:
-    - pos: -5.5,-18.5
-      parent: 1
-      type: Transform
-    - color: '#0055CCFF'
-      type: AtmosPipeColor
-
-  - uid: 269
-    components:
-    - rot: 1.5707963267948966 rad
-      pos: -4.5,-17.5
-      parent: 1
-      type: Transform
-    - color: '#0055CCFF'
-      type: AtmosPipeColor
-  - uid: 270
-    components:
-    - rot: 1.5707963267948966 rad
-      pos: -3.5,-17.5
-      parent: 1
-      type: Transform
-    - color: '#0055CCFF'
-      type: AtmosPipeColor
-  - uid: 271
-    components:
-    - rot: 1.5707963267948966 rad
-      pos: -2.5,-17.5
-      parent: 1
-      type: Transform
-    - color: '#0055CCFF'
-      type: AtmosPipeColor
-  - uid: 273
-    components:
-    - rot: 1.5707963267948966 rad
-      pos: -1.5,-17.5
-      parent: 1
-      type: Transform
-    - color: '#0055CCFF'
-      type: AtmosPipeColor
-  - uid: 274
-    components:
-    - rot: 1.5707963267948966 rad
-      pos: -0.5,-17.5
-      parent: 1
-      type: Transform
-    - color: '#0055CCFF'
-      type: AtmosPipeColor
-  - uid: 275
-    components:
-    - rot: 1.5707963267948966 rad
-      pos: 1.5,-17.5
-      parent: 1
-      type: Transform
-    - color: '#0055CCFF'
-      type: AtmosPipeColor
-  - uid: 276
-    components:
-    - rot: 1.5707963267948966 rad
-      pos: 2.5,-17.5
-      parent: 1
-      type: Transform
-    - color: '#0055CCFF'
-      type: AtmosPipeColor
-  - uid: 277
-    components:
-    - rot: 1.5707963267948966 rad
-      pos: 3.5,-17.5
-      parent: 1
-      type: Transform
-    - color: '#0055CCFF'
-      type: AtmosPipeColor
-  - uid: 279
-    components:
-    - pos: 4.5,-18.5
-      parent: 1
-      type: Transform
-    - color: '#0055CCFF'
-      type: AtmosPipeColor
-  - uid: 285
-    components:
-    - rot: 3.141592653589793 rad
-      pos: 0.5,-15.5
-      parent: 1
-      type: Transform
-    - color: '#0055CCFF'
-      type: AtmosPipeColor
-
-  - uid: 286
-    components:
-    - rot: 3.141592653589793 rad
-      pos: 0.5,-14.5
-      parent: 1
-      type: Transform
-    - color: '#0055CCFF'
-      type: AtmosPipeColor
-
-  - uid: 293
-    components:
-    - pos: 0.5,-12.5
-      parent: 1
-      type: Transform
-    - color: '#0055CCFF'
-      type: AtmosPipeColor
-
-  - uid: 294
-    components:
-    - pos: 0.5,-11.5
-      parent: 1
-      type: Transform
-    - color: '#0055CCFF'
-      type: AtmosPipeColor
-
-  - uid: 295
-    components:
-    - pos: 0.5,-10.5
-      parent: 1
-      type: Transform
-    - color: '#0055CCFF'
-      type: AtmosPipeColor
-
-  - uid: 296
-    components:
-    - pos: 0.5,-8.5
-      parent: 1
-      type: Transform
-    - color: '#0055CCFF'
-      type: AtmosPipeColor
-
-  - uid: 297
-    components:
-    - pos: 0.5,-7.5
-      parent: 1
-      type: Transform
-    - color: '#0055CCFF'
-      type: AtmosPipeColor
-
-  - uid: 298
-    components:
-    - pos: 0.5,-6.5
-      parent: 1
-      type: Transform
-    - color: '#0055CCFF'
-      type: AtmosPipeColor
-  - uid: 299
-    components:
-    - pos: 0.5,-5.5
-      parent: 1
-      type: Transform
-    - color: '#0055CCFF'
-      type: AtmosPipeColor
-  - uid: 300
-    components:
-    - pos: 0.5,-4.5
-      parent: 1
-      type: Transform
-    - color: '#0055CCFF'
-      type: AtmosPipeColor
-  - uid: 301
-    components:
-    - pos: 0.5,-3.5
-      parent: 1
-      type: Transform
-    - color: '#0055CCFF'
-      type: AtmosPipeColor
-
-  - uid: 302
-    components:
-    - pos: 0.5,-2.5
-      parent: 1
-      type: Transform
-    - color: '#0055CCFF'
-      type: AtmosPipeColor
-  - uid: 303
-    components:
-    - rot: -1.5707963267948966 rad
-      pos: -0.5,-1.5
-      parent: 1
-      type: Transform
-    - color: '#0055CCFF'
-      type: AtmosPipeColor
-  - uid: 304
-    components:
-    - rot: -1.5707963267948966 rad
-      pos: -1.5,-1.5
-      parent: 1
-      type: Transform
-    - color: '#0055CCFF'
-      type: AtmosPipeColor
-  - uid: 305
-    components:
-    - rot: -1.5707963267948966 rad
-      pos: -2.5,-1.5
-      parent: 1
-      type: Transform
-    - color: '#0055CCFF'
-      type: AtmosPipeColor
-  - uid: 306
-    components:
-    - rot: -1.5707963267948966 rad
-      pos: -3.5,-1.5
-      parent: 1
-      type: Transform
-    - color: '#0055CCFF'
-      type: AtmosPipeColor
-  - uid: 307
-    components:
-    - rot: -1.5707963267948966 rad
-      pos: -4.5,-1.5
-      parent: 1
-      type: Transform
-    - color: '#0055CCFF'
-      type: AtmosPipeColor
-  - uid: 308
-    components:
-    - rot: -1.5707963267948966 rad
-      pos: 1.5,-1.5
-      parent: 1
-      type: Transform
-    - color: '#0055CCFF'
-      type: AtmosPipeColor
-  - uid: 309
-    components:
-    - rot: -1.5707963267948966 rad
-      pos: 2.5,-1.5
-      parent: 1
-      type: Transform
-    - color: '#0055CCFF'
-      type: AtmosPipeColor
-  - uid: 320
-    components:
-    - pos: 0.5,-0.5
-      parent: 1
-      type: Transform
-    - color: '#0055CCFF'
-      type: AtmosPipeColor
-  - uid: 321
-    components:
-    - pos: 0.5,1.5
-      parent: 1
-      type: Transform
-    - color: '#0055CCFF'
-      type: AtmosPipeColor
-  - uid: 322
-    components:
-    - pos: 0.5,0.5
-      parent: 1
-      type: Transform
-    - color: '#0055CCFF'
-      type: AtmosPipeColor
-
-  - uid: 323
-    components:
-    - pos: 0.5,3.5
-      parent: 1
-      type: Transform
-    - color: '#0055CCFF'
-      type: AtmosPipeColor
-  - uid: 324
-    components:
-    - pos: 0.5,4.5
-      parent: 1
-      type: Transform
-    - color: '#0055CCFF'
-      type: AtmosPipeColor
-
-  - uid: 333
-    components:
-    - pos: 4.5,0.5
-      parent: 1
-      type: Transform
-    - color: '#990000FF'
-      type: AtmosPipeColor
-
-  - uid: 369
-    components:
-    - rot: 3.141592653589793 rad
-      pos: 4.5,-1.5
-      parent: 1
-      type: Transform
-    - color: '#990000FF'
-      type: AtmosPipeColor
-  - uid: 372
-    components:
-    - rot: 1.5707963267948966 rad
-      pos: 2.5,-2.5
-      parent: 1
-      type: Transform
-    - color: '#990000FF'
-      type: AtmosPipeColor
-  - uid: 373
-    components:
-    - rot: 1.5707963267948966 rad
-      pos: 1.5,-2.5
-      parent: 1
-      type: Transform
-    - color: '#990000FF'
-      type: AtmosPipeColor
-  - uid: 374
-    components:
-    - rot: 1.5707963267948966 rad
-      pos: 0.5,-2.5
-      parent: 1
-      type: Transform
-    - color: '#990000FF'
-      type: AtmosPipeColor
-  - uid: 375
-    components:
-    - rot: 1.5707963267948966 rad
-      pos: -0.5,-2.5
-      parent: 1
-      type: Transform
-    - color: '#990000FF'
-      type: AtmosPipeColor
-  - uid: 377
-    components:
-    - pos: -1.5,-1.5
-      parent: 1
-      type: Transform
-    - color: '#990000FF'
-      type: AtmosPipeColor
-  - uid: 378
-    components:
-    - pos: -1.5,-0.5
-      parent: 1
-      type: Transform
-    - color: '#990000FF'
-      type: AtmosPipeColor
-  - uid: 379
-    components:
-    - pos: -1.5,0.5
-      parent: 1
-      type: Transform
-    - color: '#990000FF'
-      type: AtmosPipeColor
-
-  - uid: 380
-    components:
-    - pos: -1.5,1.5
-      parent: 1
-      type: Transform
-    - color: '#990000FF'
-      type: AtmosPipeColor
-  - uid: 381
-    components:
-    - pos: -1.5,2.5
-      parent: 1
-      type: Transform
-    - color: '#990000FF'
-      type: AtmosPipeColor
-  - uid: 382
-    components:
-    - pos: -1.5,3.5
-      parent: 1
-      type: Transform
-    - color: '#990000FF'
-      type: AtmosPipeColor
-  - uid: 383
-    components:
-    - pos: -1.5,4.5
-      parent: 1
-      type: Transform
-    - color: '#990000FF'
-      type: AtmosPipeColor
-
-  - uid: 384
-    components:
-    - pos: -1.5,5.5
-      parent: 1
-      type: Transform
-    - color: '#990000FF'
-      type: AtmosPipeColor
-  - uid: 388
-    components:
-    - pos: -1.5,-3.5
-      parent: 1
-      type: Transform
-    - color: '#990000FF'
-      type: AtmosPipeColor
-
-  - uid: 389
-    components:
-    - pos: -1.5,-4.5
-      parent: 1
-      type: Transform
-    - color: '#990000FF'
-      type: AtmosPipeColor
-  - uid: 390
-    components:
-    - pos: -1.5,-5.5
-      parent: 1
-      type: Transform
-    - color: '#990000FF'
-      type: AtmosPipeColor
-  - uid: 391
-    components:
-    - pos: -1.5,-6.5
-      parent: 1
-      type: Transform
-    - color: '#990000FF'
-      type: AtmosPipeColor
-  - uid: 392
-    components:
-    - pos: -1.5,-7.5
-      parent: 1
-      type: Transform
-    - color: '#990000FF'
-      type: AtmosPipeColor
-
-  - uid: 393
-    components:
-    - pos: -1.5,-8.5
-      parent: 1
-      type: Transform
-    - color: '#990000FF'
-      type: AtmosPipeColor
-  - uid: 394
-    components:
-    - pos: -1.5,-9.5
-      parent: 1
-      type: Transform
-    - color: '#990000FF'
-      type: AtmosPipeColor
-  - uid: 397
-    components:
-    - pos: -1.5,-13.5
-      parent: 1
-      type: Transform
-    - color: '#990000FF'
-      type: AtmosPipeColor
-  - uid: 400
-    components:
-    - pos: -0.5,-15.5
-      parent: 1
-      type: Transform
-    - color: '#990000FF'
-      type: AtmosPipeColor
-  - uid: 401
-    components:
-    - pos: -0.5,-16.5
-      parent: 1
-      type: Transform
-    - color: '#990000FF'
-      type: AtmosPipeColor
-  - uid: 402
-    components:
-    - pos: -0.5,-17.5
-      parent: 1
-      type: Transform
-    - color: '#990000FF'
-      type: AtmosPipeColor
-  - uid: 404
-    components:
-    - pos: -1.5,-11.5
-      parent: 1
-      type: Transform
-    - color: '#990000FF'
-      type: AtmosPipeColor
-  - uid: 408
-    components:
-    - rot: 1.5707963267948966 rad
-      pos: -2.5,-2.5
-      parent: 1
-      type: Transform
-    - color: '#990000FF'
-      type: AtmosPipeColor
-  - uid: 409
-    components:
-    - rot: 1.5707963267948966 rad
-      pos: -3.5,-2.5
-      parent: 1
-      type: Transform
-    - color: '#990000FF'
-      type: AtmosPipeColor
-- proto: GasPipeTJunction
-  entities:
-  - uid: 266
-    components:
-    - rot: 1.5707963267948966 rad
-      pos: -5.5,-19.5
-      parent: 1
-      type: Transform
-    - color: '#0055CCFF'
-      type: AtmosPipeColor
-
-  - uid: 272
-    components:
-    - rot: 3.141592653589793 rad
-      pos: 0.5,-17.5
-      parent: 1
-      type: Transform
-    - color: '#0055CCFF'
-      type: AtmosPipeColor
-  - uid: 284
-    components:
-    - rot: -1.5707963267948966 rad
-      pos: 0.5,-16.5
-      parent: 1
-      type: Transform
-    - color: '#0055CCFF'
-      type: AtmosPipeColor
-  - uid: 289
-    components:
-    - rot: -1.5707963267948966 rad
-      pos: 0.5,-5.5
-      parent: 1
-      type: Transform
-    - color: '#0055CCFF'
-      type: AtmosPipeColor
-  - uid: 291
-    components:
-    - rot: -1.5707963267948966 rad
-      pos: 0.5,2.5
-      parent: 1
-      type: Transform
-    - color: '#0055CCFF'
-      type: AtmosPipeColor
-  - uid: 310
-    components:
-    - rot: 3.141592653589793 rad
-      pos: 3.5,-1.5
-      parent: 1
-      type: Transform
-    - color: '#0055CCFF'
-      type: AtmosPipeColor
-  - uid: 327
-    components:
-    - rot: -1.5707963267948966 rad
-      pos: 3.5,0.5
-      parent: 1
-      type: Transform
-    - color: '#0055CCFF'
-      type: AtmosPipeColor
-
-  - uid: 328
-    components:
-    - rot: -1.5707963267948966 rad
-      pos: 3.5,1.5
-      parent: 1
-      type: Transform
-    - color: '#0055CCFF'
-      type: AtmosPipeColor
-
-  - uid: 331
-    components:
-    - rot: 1.5707963267948966 rad
-      pos: 4.5,2.5
-      parent: 1
-      type: Transform
-    - color: '#990000FF'
-      type: AtmosPipeColor
-
-  - uid: 332
-    components:
-    - rot: 1.5707963267948966 rad
-      pos: 4.5,1.5
-      parent: 1
-      type: Transform
-    - color: '#990000FF'
-      type: AtmosPipeColor
-
-  - uid: 371
-    components:
-    - rot: 3.141592653589793 rad
-      pos: 3.5,-2.5
-      parent: 1
-      type: Transform
-    - color: '#990000FF'
-      type: AtmosPipeColor
-  - uid: 395
-    components:
-    - rot: 1.5707963267948966 rad
-      pos: -1.5,-10.5
-      parent: 1
-      type: Transform
-    - color: '#990000FF'
-      type: AtmosPipeColor
-  - uid: 396
-    components:
-    - rot: 1.5707963267948966 rad
-      pos: -1.5,-12.5
-      parent: 1
-      type: Transform
-    - color: '#990000FF'
-      type: AtmosPipeColor
-- proto: GasPort
-  entities:
-  - uid: 145
-    components:
-    - rot: -1.5707963267948966 rad
-      pos: 5.5,1.5
-      parent: 1
-      type: Transform
-    - color: '#990000FF'
-      type: AtmosPipeColor
-  - uid: 146
-    components:
-    - rot: 1.5707963267948966 rad
-      pos: 2.5,0.5
-      parent: 1
-      type: Transform
-    - color: '#0055CCFF'
-      type: AtmosPipeColor
-  - uid: 151
-    components:
-    - rot: 1.5707963267948966 rad
-      pos: 2.5,1.5
-      parent: 1
-      type: Transform
-    - color: '#0055CCFF'
-      type: AtmosPipeColor
-  - uid: 360
-    components:
-    - rot: 1.5707963267948966 rad
-      pos: 2.5,2.5
-      parent: 1
-      type: Transform
-    - color: '#0055CCFF'
-      type: AtmosPipeColor
-  - uid: 367
-    components:
-    - rot: -1.5707963267948966 rad
-      pos: 5.5,2.5
-      parent: 1
-      type: Transform
-    - color: '#990000FF'
-      type: AtmosPipeColor
-  - uid: 368
-    components:
-    - rot: -1.5707963267948966 rad
-      pos: 5.5,3.5
-      parent: 1
-      type: Transform
-    - color: '#990000FF'
-      type: AtmosPipeColor
-- proto: GasPressurePump
-  entities:
-  - uid: 325
-    components:
-    - rot: 3.141592653589793 rad
-      pos: 3.5,-0.5
-      parent: 1
-      type: Transform
-    - targetPressure: 4500
-      type: GasPressurePump
-    - color: '#0055CCFF'
-      type: AtmosPipeColor
-  - uid: 326
-    components:
-    - pos: 4.5,-0.5
-      parent: 1
-      type: Transform
-    - color: '#990000FF'
-      type: AtmosPipeColor
-- proto: GasVentPump
-  entities:
-  - uid: 281
-    components:
-    - rot: -1.5707963267948966 rad
-      pos: -4.5,-19.5
-      parent: 1
-      type: Transform
-
-    - color: '#0055CCFF'
-      type: AtmosPipeColor
-  - uid: 282
-    components:
-    - rot: 1.5707963267948966 rad
-      pos: 3.5,-19.5
-      parent: 1
-      type: Transform
-
-    - color: '#0055CCFF'
-      type: AtmosPipeColor
-  - uid: 283
-    components:
-    - rot: 1.5707963267948966 rad
-      pos: -0.5,-16.5
-      parent: 1
-      type: Transform
-
-    - color: '#0055CCFF'
-      type: AtmosPipeColor
-  - uid: 311
-    components:
-    - rot: 1.5707963267948966 rad
-      pos: -0.5,-5.5
-      parent: 1
-      type: Transform
-
-    - color: '#0055CCFF'
-      type: AtmosPipeColor
-  - uid: 312
-    components:
-    - rot: 1.5707963267948966 rad
-      pos: -0.5,-9.5
-      parent: 1
-      type: Transform
-
-    - color: '#0055CCFF'
-      type: AtmosPipeColor
-  - uid: 313
-    components:
-    - rot: 1.5707963267948966 rad
-      pos: -0.5,-13.5
-      parent: 1
-      type: Transform
-
-    - color: '#0055CCFF'
-      type: AtmosPipeColor
-  - uid: 314
-    components:
-    - rot: -1.5707963267948966 rad
-      pos: 1.5,-13.5
-      parent: 1
-      type: Transform
-
-    - color: '#0055CCFF'
-      type: AtmosPipeColor
-  - uid: 315
-    components:
-    - rot: -1.5707963267948966 rad
-      pos: 1.5,-9.5
-      parent: 1
-      type: Transform
-
-    - color: '#0055CCFF'
-      type: AtmosPipeColor
-  - uid: 316
-    components:
-    - rot: -1.5707963267948966 rad
-      pos: 4.5,-1.5
-      parent: 1
-      type: Transform
-
-    - color: '#0055CCFF'
-      type: AtmosPipeColor
-  - uid: 317
-    components:
-    - rot: 1.5707963267948966 rad
-      pos: -5.5,-1.5
-      parent: 1
-      type: Transform
-
-    - color: '#0055CCFF'
-      type: AtmosPipeColor
-  - uid: 318
-    components:
-    - rot: 1.5707963267948966 rad
-      pos: -0.5,2.5
-      parent: 1
-      type: Transform
-
-    - color: '#0055CCFF'
-      type: AtmosPipeColor
-  - uid: 319
-    components:
-    - rot: 1.5707963267948966 rad
-      pos: -0.5,5.5
-      parent: 1
-      type: Transform
-
-    - color: '#0055CCFF'
-      type: AtmosPipeColor
-- proto: GasVentScrubber
-  entities:
-  - uid: 386
-    components:
-    - rot: -1.5707963267948966 rad
-      pos: -0.5,6.5
-      parent: 1
-      type: Transform
-
-    - color: '#990000FF'
-      type: AtmosPipeColor
-  - uid: 387
-    components:
-    - pos: 3.5,-1.5
-      parent: 1
-      type: Transform
-
-    - color: '#990000FF'
-      type: AtmosPipeColor
-  - uid: 405
-    components:
-    - rot: -1.5707963267948966 rad
-      pos: -0.5,-10.5
-      parent: 1
-      type: Transform
-
-    - color: '#990000FF'
-      type: AtmosPipeColor
-  - uid: 406
-    components:
-    - rot: -1.5707963267948966 rad
-      pos: -0.5,-12.5
-      parent: 1
-      type: Transform
-
-    - color: '#990000FF'
-      type: AtmosPipeColor
-  - uid: 411
-    components:
-    - pos: -4.5,-1.5
-      parent: 1
-      type: Transform
-
-    - color: '#990000FF'
-      type: AtmosPipeColor
-- proto: GeneratorRTG
-  entities:
-  - uid: 425
-    components:
-    - pos: 5.5,-23.5
-      parent: 1
-      type: Transform
-  - uid: 614
-    components:
-    - pos: 7.5,-23.5
-      parent: 1
-      type: Transform
-  - uid: 615
-    components:
-    - pos: 6.5,-21.5
-      parent: 1
-      type: Transform
-  - uid: 618
-    components:
-    - pos: 4.5,-21.5
-      parent: 1
-      type: Transform
-- proto: GeneratorBasic15kW
-  entities:
-  - uid: 72
-    components:
-    - pos: 6.5,-23.5
-      parent: 1
-      type: Transform
-  - uid: 245
-    components:
-    - pos: 5.5,-21.5
-      parent: 1
-      type: Transform
-  - uid: 246
-    components:
-    - pos: 4.5,-23.5
-      parent: 1
-      type: Transform
-  - uid: 782
-    components:
-    - pos: 7.5,-21.5
-      parent: 1
-      type: Transform
-- proto: GeneratorWallmountAPU
-  entities:
-  - uid: 947
-    components:
-    - pos: 4.5,5.5
-      parent: 1
-      type: Transform
-- proto: GravityGeneratorMini
-  entities:
-  - uid: 748
-    components:
-    - pos: 5.5,-18.5
-      parent: 1
-      type: Transform
-- proto: Grille
-  entities:
-  - uid: 2
-    components:
-    - pos: -2.5,8.5
-      parent: 1
-      type: Transform
-  - uid: 3
-    components:
-    - pos: -1.5,8.5
-      parent: 1
-      type: Transform
-  - uid: 4
-    components:
-    - pos: -0.5,8.5
-      parent: 1
-      type: Transform
-  - uid: 5
-    components:
-    - pos: 0.5,8.5
-      parent: 1
-      type: Transform
-  - uid: 6
-    components:
-    - pos: 1.5,8.5
-      parent: 1
-      type: Transform
-  - uid: 237
-    components:
-    - pos: -6.5,-23.5
-      parent: 1
-      type: Transform
-  - uid: 238
-    components:
-    - pos: -6.5,-21.5
-      parent: 1
-      type: Transform
-  - uid: 343
-    components:
-    - pos: -7.5,-4.5
-      parent: 1
-      type: Transform
-  - uid: 344
-    components:
-    - pos: -7.5,-5.5
-      parent: 1
-      type: Transform
-  - uid: 345
-    components:
-    - pos: -7.5,-6.5
-      parent: 1
-      type: Transform
-  - uid: 346
-    components:
-    - pos: -5.5,-8.5
-      parent: 1
-      type: Transform
-  - uid: 347
-    components:
-    - pos: -5.5,-9.5
-      parent: 1
-      type: Transform
-  - uid: 350
-    components:
-    - pos: -7.5,2.5
-      parent: 1
-      type: Transform
-  - uid: 351
-    components:
-    - pos: -7.5,1.5
-      parent: 1
-      type: Transform
-  - uid: 353
-    components:
-    - pos: 6.5,2.5
-      parent: 1
-      type: Transform
-  - uid: 354
-    components:
-    - pos: 6.5,1.5
-      parent: 1
-      type: Transform
-  - uid: 355
-    components:
-    - pos: 6.5,-4.5
-      parent: 1
-      type: Transform
-  - uid: 356
-    components:
-    - pos: 6.5,-5.5
-      parent: 1
-      type: Transform
-  - uid: 357
-    components:
-    - pos: 6.5,-6.5
-      parent: 1
-      type: Transform
-  - uid: 358
-    components:
-    - pos: 4.5,-8.5
-      parent: 1
-      type: Transform
-  - uid: 359
-    components:
-    - pos: 4.5,-9.5
-      parent: 1
-      type: Transform
-  - uid: 362
-    components:
-    - pos: 4.5,-13.5
-      parent: 1
-      type: Transform
-  - uid: 363
-    components:
-    - pos: 4.5,-14.5
-      parent: 1
-      type: Transform
-  - uid: 365
-    components:
-    - pos: -5.5,-13.5
-      parent: 1
-      type: Transform
-  - uid: 366
-    components:
-    - pos: -5.5,-14.5
-      parent: 1
-      type: Transform
-  - uid: 798
-    components:
-    - pos: -3.5,-3.5
-      parent: 1
-      type: Transform
-  - uid: 828
-    components:
-    - pos: -1.5,-18.5
-      parent: 1
-      type: Transform
-  - uid: 829
-    components:
-    - pos: -0.5,-18.5
-      parent: 1
-      type: Transform
-  - uid: 830
-    components:
-    - pos: 0.5,-18.5
-      parent: 1
-      type: Transform
-  - uid: 916
-    components:
-    - pos: 4.5,6.5
-      parent: 1
-      type: Transform
-  - uid: 917
-    components:
-    - pos: -5.5,6.5
-      parent: 1
-      type: Transform
-- proto: Gyroscope
-  entities:
-  - uid: 704
-    components:
-    - pos: -1.5,-19.5
-      parent: 1
-      type: Transform
-  - uid: 760
-    components:
-    - pos: 0.5,-19.5
-      parent: 1
-      type: Transform
-- proto: HolofanProjector
-  entities:
-  - uid: 791
-    components:
-    - pos: -3.4539986,-19.312742
-      parent: 1
-      type: Transform
-- proto: HoloprojectorSecurity
-  entities:
-  - uid: 139
-    components:
-    - pos: 2.493908,-12.661328
-      parent: 1
-      type: Transform
-- proto: InflatableDoorStack
-  entities:
-  - uid: 852
-    components:
-    - pos: -3.412652,-19.609833
-      parent: 1
-      type: Transform
-- proto: InflatableWallStack
-  entities:
-  - uid: 850
-    components:
-    - pos: -3.568902,-19.422333
-      parent: 1
-      type: Transform
-- proto: JanitorialTrolley
-  entities:
-  - uid: 756
-    components:
-    - rot: -1.5707963267948966 rad
-      pos: 1.5,-8.5
-      parent: 1
-      type: Transform
-- proto: KitchenReagentGrinder
-  entities:
-  - uid: 772
-    components:
-    - pos: -6.5,-4.5
-      parent: 1
-      type: Transform
-- proto: LampGold
-  entities:
-  - uid: 1001
-    components:
-    - pos: -1.6469094,3.0256536
-      parent: 1
-      type: Transform
-- proto: Lighter
-  entities:
-  - uid: 1003
-    components:
-    - pos: -1.3500344,2.7600286
-      parent: 1
-      type: Transform
-- proto: LockerAtmosphericsFilledHardsuit
-  entities:
-  - uid: 338
-    components:
-    - pos: -6.5,-19.5
-      parent: 1
-      type: Transform
-- proto: LockerChemistryFilled
-  entities:
-  - uid: 764
-    components:
-    - pos: -6.5,-5.5
-      parent: 1
-      type: Transform
-- proto: LockerElectricalSuppliesFilled
-  entities:
-  - uid: 792
-    components:
-    - pos: 0.5,-16.5
-      parent: 1
-      type: Transform
-- proto: LockerSecurityFilled
-  entities:
-  - uid: 254
-    components:
-    - pos: 1.5,-12.5
-      parent: 1
-      type: Transform
-- proto: LockerWallMedicalFilled
-  entities:
-  - uid: 931
-    components:
-    - pos: -5.5,3.5
-      parent: 1
-      type: Transform
-- proto: LockerWeldingSuppliesFilled
-  entities:
-  - uid: 773
-    components:
-    - pos: -1.5,-16.5
-      parent: 1
-      type: Transform
-- proto: MedicalBed
-  entities:
-  - uid: 925
-    components:
-    - pos: -6.5,1.5
-      parent: 1
-      type: Transform
-  - uid: 933
-    components:
-    - pos: -6.5,2.5
-      parent: 1
-      type: Transform
-- proto: MedicalScanner
-  entities:
-  - uid: 928
-    components:
-    - pos: -4.5,0.5
-      parent: 1
-      type: Transform
-    - links:
-      - 927
-      type: DeviceLinkSink
-- proto: MegaSprayBottle
-  entities:
-  - uid: 903
-    components:
-    - pos: 2.2504625,-10.626993
-      parent: 1
-      type: Transform
-- proto: Mirror
-  entities:
-  - uid: 894
-    components:
-    - pos: -1.5,-3.5
-      parent: 1
-      type: Transform
-- proto: PaintingMonkey
-  entities:
-  - uid: 121
-    components:
-    - pos: -2.53109,-7.338397
-      parent: 1
-      type: Transform
-- proto: PartRodMetal
-  entities:
-  - uid: 627
-    components:
-    - pos: 3.5498347,-3.4061794
-      parent: 1
-      type: Transform
-  - uid: 628
-    components:
-    - pos: 3.5498347,-3.4061794
-      parent: 1
-      type: Transform
-  - uid: 837
-    components:
-    - pos: 3.5498347,-3.4061794
-      parent: 1
-      type: Transform
-- proto: PersonalAI
-  entities:
-  - uid: 984
-    components:
-    - flags: SessionSpecific
-      type: MetaData
-    - pos: 0.5354395,6.523308
-      parent: 1
-      type: Transform
-- proto: PianoInstrument
-  entities:
-  - uid: 74
-    components:
-    - rot: 1.5707963267948966 rad
-      pos: -3.5,-15.5
-      parent: 1
-      type: Transform
-- proto: PlaqueAtmos
-  entities:
-  - uid: 241
-    components:
-    - pos: -5.5,-16.5
-      parent: 1
-      type: Transform
-- proto: PlushieAtmosian
-  entities:
-  - uid: 749
-    components:
-    - pos: -4.509609,-17.519836
-      parent: 1
-      type: Transform
-- proto: PlushieSharkGrey
-  entities:
-  - uid: 751
-    components:
-    - pos: -1.4927623,-5.4639225
-      parent: 1
-      type: Transform
-- proto: PortableScrubber
-  entities:
-  - uid: 129
-    components:
-    - pos: 5.5,1.5
-      parent: 1
-      type: Transform
-  - uid: 130
-    components:
-    - pos: 5.5,2.5
-      parent: 1
-      type: Transform
-  - uid: 131
-    components:
-    - pos: 5.5,3.5
-      parent: 1
-      type: Transform
-- proto: PosterContrabandHighEffectEngineering
-  entities:
-  - uid: 960
-    components:
-    - pos: 6.5,-19.5
-      parent: 1
-      type: Transform
-- proto: PosterLegitCleanliness
-  entities:
-  - uid: 137
-    components:
-    - pos: 0.5,-8.5
-      parent: 1
-      type: Transform
-- proto: PosterLegitNanotrasenLogo
-  entities:
-  - uid: 640
-    components:
-    - pos: -5.5,-10.5
-      parent: 1
-      type: Transform
-  - uid: 641
-    components:
-    - pos: -2.5,-18.5
-      parent: 1
-      type: Transform
-  - uid: 642
-    components:
-    - pos: 2.5,-11.5
-      parent: 1
-      type: Transform
-  - uid: 705
-    components:
-    - pos: -2.5,-5.5
-      parent: 1
-      type: Transform
-  - uid: 759
-    components:
-    - pos: -7.5,0.5
-      parent: 1
-      type: Transform
-  - uid: 842
-    components:
-    - pos: 6.5,-3.5
-      parent: 1
-      type: Transform
-  - uid: 844
-    components:
-    - pos: -7.5,-3.5
-      parent: 1
-      type: Transform
-  - uid: 845
-    components:
-    - pos: 6.5,0.5
-      parent: 1
-      type: Transform
-  - uid: 988
-    components:
-    - pos: 3.5,7.5
-      parent: 1
-      type: Transform
-  - uid: 989
-    components:
-    - pos: -4.5,7.5
-      parent: 1
-      type: Transform
-- proto: PottedPlantRandom
-  entities:
-  - uid: 992
-    components:
-    - pos: 3.5,6.5
-      parent: 1
-      type: Transform
-- proto: PowerCellRecharger
-  entities:
-  - uid: 831
-    components:
-    - pos: 6.5,-20.5
-      parent: 1
-      type: Transform
-  - uid: 838
-    components:
-    - pos: 3.5,-5.5
-      parent: 1
-      type: Transform
-  - uid: 936
-    components:
-    - pos: -3.5,2.5
-      parent: 1
-      type: Transform
-- proto: Poweredlight
-  entities:
-  - uid: 776
-    components:
-    - rot: 3.141592653589793 rad
-      pos: -5.5,-5.5
-      parent: 1
-      type: Transform
-
-  - uid: 777
-    components:
-    - pos: -2.5,-0.5
-      parent: 1
-      type: Transform
-
-  - uid: 780
-    components:
-    - pos: 1.5,-0.5
-      parent: 1
-      type: Transform
-
-  - uid: 857
-    components:
-    - rot: -1.5707963267948966 rad
-      pos: -4.5,-21.5
-      parent: 1
-      type: Transform
-    - powerLoad: 0
-      type: ApcPowerReceiver
-  - uid: 858
-    components:
-    - pos: -4.5,-17.5
-      parent: 1
-      type: Transform
-    - powerLoad: 0
-      type: ApcPowerReceiver
-  - uid: 859
-    components:
-    - pos: 3.5,-17.5
-      parent: 1
-      type: Transform
-    - powerLoad: 0
-      type: ApcPowerReceiver
-  - uid: 861
-    components:
-    - pos: 2.5,-12.5
-      parent: 1
-      type: Transform
-    - powerLoad: 0
-      type: ApcPowerReceiver
-  - uid: 862
-    components:
-    - rot: 3.141592653589793 rad
-      pos: 2.5,-10.5
-      parent: 1
-      type: Transform
-    - powerLoad: 0
-      type: ApcPowerReceiver
-  - uid: 863
-    components:
-    - rot: -1.5707963267948966 rad
-      pos: -0.5,-11.5
-      parent: 1
-      type: Transform
-    - powerLoad: 0
-      type: ApcPowerReceiver
-  - uid: 864
-    components:
-    - rot: 1.5707963267948966 rad
-      pos: -4.5,-11.5
-      parent: 1
-      type: Transform
-    - powerLoad: 0
-      type: ApcPowerReceiver
-  - uid: 865
-    components:
-    - rot: -1.5707963267948966 rad
-      pos: 0.5,-5.5
-      parent: 1
-      type: Transform
-    - powerLoad: 0
-      type: ApcPowerReceiver
-  - uid: 866
-    components:
-    - rot: -1.5707963267948966 rad
-      pos: -3.5,1.5
-      parent: 1
-      type: Transform
-    - powerLoad: 0
-      type: ApcPowerReceiver
-  - uid: 868
-    components:
-    - rot: 1.5707963267948966 rad
-      pos: 2.5,-4.5
-      parent: 1
-      type: Transform
-    - powerLoad: 0
-      type: ApcPowerReceiver
-  - uid: 869
-    components:
-    - rot: 1.5707963267948966 rad
-      pos: 2.5,1.5
-      parent: 1
-      type: Transform
-    - powerLoad: 0
-      type: ApcPowerReceiver
-  - uid: 870
-    components:
-    - pos: 7.5,-0.5
-      parent: 1
-      type: Transform
-    - powerLoad: 0
-      type: ApcPowerReceiver
-  - uid: 871
-    components:
-    - pos: -8.5,-0.5
-      parent: 1
-      type: Transform
-    - powerLoad: 0
-      type: ApcPowerReceiver
-  - uid: 872
-    components:
-    - rot: 3.141592653589793 rad
-      pos: -8.5,1.5
-      parent: 1
-      type: Transform
-    - powerLoad: 0
-      type: ApcPowerReceiver
-  - uid: 873
-    components:
-    - rot: 3.141592653589793 rad
-      pos: 7.5,1.5
-      parent: 1
-      type: Transform
-    - powerLoad: 0
-      type: ApcPowerReceiver
-  - uid: 874
-    components:
-    - pos: 7.5,-4.5
-      parent: 1
-      type: Transform
-    - powerLoad: 0
-      type: ApcPowerReceiver
-  - uid: 875
-    components:
-    - pos: -8.5,-4.5
-      parent: 1
-      type: Transform
-    - powerLoad: 0
-      type: ApcPowerReceiver
-  - uid: 876
-    components:
-    - pos: -6.5,-8.5
-      parent: 1
-      type: Transform
-    - powerLoad: 0
-      type: ApcPowerReceiver
-  - uid: 877
-    components:
-    - pos: 5.5,-8.5
-      parent: 1
-      type: Transform
-    - powerLoad: 0
-      type: ApcPowerReceiver
-  - uid: 879
-    components:
-    - rot: 1.5707963267948966 rad
-      pos: -1.5,-20.5
-      parent: 1
-      type: Transform
-    - powerLoad: 0
-      type: ApcPowerReceiver
-  - uid: 880
-    components:
-    - rot: -1.5707963267948966 rad
-      pos: 0.5,-20.5
-      parent: 1
-      type: Transform
-    - powerLoad: 0
-      type: ApcPowerReceiver
-  - uid: 881
-    components:
-    - rot: -1.5707963267948966 rad
-      pos: 0.5,2.5
-      parent: 1
-      type: Transform
-    - powerLoad: 0
-      type: ApcPowerReceiver
-  - uid: 882
-    components:
-    - rot: 3.141592653589793 rad
-      pos: 1.5,5.5
-      parent: 1
-      type: Transform
-    - powerLoad: 0
-      type: ApcPowerReceiver
-  - uid: 883
-    components:
-    - rot: 3.141592653589793 rad
-      pos: -2.5,5.5
-      parent: 1
-      type: Transform
-    - powerLoad: 0
-      type: ApcPowerReceiver
-- proto: PoweredSmallLight
-  entities:
-  - uid: 18
-    components:
-    - rot: 1.5707963267948966 rad
-      pos: 3.5,-22.5
-      parent: 1
-      type: Transform
-  - uid: 737
-    components:
-    - rot: 1.5707963267948966 rad
-      pos: -8.5,-21.5
-      parent: 1
-      type: Transform
-  - uid: 744
-    components:
-    - rot: 1.5707963267948966 rad
-      pos: -8.5,-23.5
-      parent: 1
-      type: Transform
-- proto: Rack
-  entities:
-  - uid: 255
-    components:
-    - pos: 2.5,-12.5
-      parent: 1
-      type: Transform
-  - uid: 336
-    components:
-    - pos: -3.5,-19.5
-      parent: 1
-      type: Transform
-  - uid: 754
-    components:
-    - pos: 2.5,-10.5
-      parent: 1
-      type: Transform
-- proto: Railing
-  entities:
-  - uid: 422
-    components:
-    - rot: 3.141592653589793 rad
-      pos: 0.5,-20.5
-      parent: 1
-      type: Transform
-  - uid: 633
-    components:
-    - rot: 3.141592653589793 rad
-      pos: -0.5,-20.5
-      parent: 1
-      type: Transform
-  - uid: 643
-    components:
-    - rot: 3.141592653589793 rad
-      pos: -1.5,-20.5
-      parent: 1
-      type: Transform
-- proto: ReinforcedPlasmaWindow
-  entities:
-  - uid: 239
-    components:
-    - pos: -6.5,-23.5
-      parent: 1
-      type: Transform
-  - uid: 240
-    components:
-    - pos: -6.5,-21.5
-      parent: 1
-      type: Transform
-- proto: ReinforcedWindow
-  entities:
-  - uid: 763
-    components:
-    - pos: -3.5,-3.5
-      parent: 1
-      type: Transform
-- proto: SheetPlasteel
-  entities:
-  - uid: 623
-    components:
-    - pos: 2.8310847,-3.4530544
-      parent: 1
-      type: Transform
-  - uid: 624
-    components:
-    - pos: 2.8310847,-3.4530544
-      parent: 1
-      type: Transform
-  - uid: 625
-    components:
-    - pos: 2.8310847,-3.4530544
-      parent: 1
-      type: Transform
-- proto: SheetRGlass
-  entities:
-  - uid: 626
-    components:
-    - pos: 3.2217097,-3.4530544
-      parent: 1
-      type: Transform
-  - uid: 835
-    components:
-    - pos: 3.2217097,-3.4530544
-      parent: 1
-      type: Transform
-  - uid: 836
-    components:
-    - pos: 3.2217097,-3.4530544
-      parent: 1
-      type: Transform
-- proto: SheetSteel
-  entities:
-  - uid: 189
-    components:
-    - pos: 2.4717097,-3.4530544
-      parent: 1
-      type: Transform
-  - uid: 797
-    components:
-    - pos: 2.4717097,-3.4530544
-      parent: 1
-      type: Transform
-  - uid: 839
-    components:
-    - pos: 2.4717097,-3.4530544
-      parent: 1
-      type: Transform
-- proto: ShuttleWindow
-  entities:
-  - uid: 7
-    components:
-    - pos: -2.5,8.5
-      parent: 1
-      type: Transform
-  - uid: 8
-    components:
-    - pos: -1.5,8.5
-      parent: 1
-      type: Transform
-  - uid: 9
-    components:
-    - pos: -0.5,8.5
-      parent: 1
-      type: Transform
-  - uid: 10
-    components:
-    - pos: 0.5,8.5
-      parent: 1
-      type: Transform
-  - uid: 11
-    components:
-    - pos: 1.5,8.5
-      parent: 1
-      type: Transform
-  - uid: 43
-    components:
-    - pos: -7.5,1.5
-      parent: 1
-      type: Transform
-  - uid: 44
-    components:
-    - pos: -7.5,2.5
-      parent: 1
-      type: Transform
-  - uid: 46
-    components:
-    - pos: 6.5,1.5
-      parent: 1
-      type: Transform
-  - uid: 47
-    components:
-    - pos: 6.5,2.5
-      parent: 1
-      type: Transform
-  - uid: 95
-    components:
-    - pos: -7.5,-6.5
-      parent: 1
-      type: Transform
-  - uid: 96
-    components:
-    - pos: -7.5,-5.5
-      parent: 1
-      type: Transform
-  - uid: 97
-    components:
-    - pos: -7.5,-4.5
-      parent: 1
-      type: Transform
-  - uid: 104
-    components:
-    - pos: 6.5,-4.5
-      parent: 1
-      type: Transform
-  - uid: 105
-    components:
-    - pos: 6.5,-5.5
-      parent: 1
-      type: Transform
-  - uid: 106
-    components:
-    - pos: 6.5,-6.5
-      parent: 1
-      type: Transform
-  - uid: 143
-    components:
-    - pos: -5.5,-8.5
-      parent: 1
-      type: Transform
-  - uid: 144
-    components:
-    - pos: -5.5,-9.5
-      parent: 1
-      type: Transform
-  - uid: 147
-    components:
-    - pos: -5.5,-13.5
-      parent: 1
-      type: Transform
-  - uid: 148
-    components:
-    - pos: -5.5,-14.5
-      parent: 1
-      type: Transform
-  - uid: 149
-    components:
-    - pos: 4.5,-8.5
-      parent: 1
-      type: Transform
-  - uid: 150
-    components:
-    - pos: 4.5,-9.5
-      parent: 1
-      type: Transform
-  - uid: 153
-    components:
-    - pos: 4.5,-13.5
-      parent: 1
-      type: Transform
-  - uid: 154
-    components:
-    - pos: 4.5,-14.5
-      parent: 1
-      type: Transform
-  - uid: 175
-    components:
-    - pos: 0.5,-18.5
-      parent: 1
-      type: Transform
-  - uid: 176
-    components:
-    - pos: -0.5,-18.5
-      parent: 1
-      type: Transform
-  - uid: 403
-    components:
-    - pos: -1.5,-18.5
-      parent: 1
-      type: Transform
-  - uid: 747
-    components:
-    - pos: 4.5,6.5
-      parent: 1
-      type: Transform
-  - uid: 794
-    components:
-    - pos: -5.5,6.5
-      parent: 1
-      type: Transform
-- proto: SignalButton
-  entities:
-  - uid: 111
-    components:
-    - pos: -2.6478858,-7.6371155
-      parent: 1
-      type: Transform
-    - linkedPorts:
-        816:
-        - Pressed: Toggle
-        806:
-        - Pressed: Toggle
-        826:
-        - Pressed: Toggle
-        807:
-        - Pressed: Toggle
-      type: DeviceLinkSource
-  - uid: 769
-    components:
-    - pos: 4.2425246,-10.435661
-      parent: 1
-      type: Transform
-    - linkedPorts:
-        824:
-        - Pressed: Toggle
-        820:
-        - Pressed: Toggle
-      type: DeviceLinkSource
-  - uid: 822
-    components:
-    - pos: 4.3206496,-12.498161
-      parent: 1
-      type: Transform
-    - linkedPorts:
-        825:
-        - Pressed: Toggle
-        819:
-        - Pressed: Toggle
-      type: DeviceLinkSource
-  - uid: 823
-    components:
-    - pos: 0.44044662,-15.718517
-      parent: 1
-      type: Transform
-    - linkedPorts:
-        817:
-        - Pressed: Toggle
-        818:
-        - Pressed: Toggle
-        821:
-        - Pressed: Toggle
-      type: DeviceLinkSource
-- proto: SignAtmos
-  entities:
-  - uid: 788
-    components:
-    - pos: -2.5,-16.5
-      parent: 1
-      type: Transform
-- proto: SignBar
-  entities:
-  - uid: 920
-    components:
-    - pos: -1.5,-7.5
-      parent: 1
-      type: Transform
-- proto: SignChemistry1
-  entities:
-  - uid: 893
-    components:
-    - pos: -6.5,-3.5
-      parent: 1
-      type: Transform
-- proto: SignEngine
-  entities:
-  - uid: 789
-    components:
-    - pos: 1.5,-16.5
-      parent: 1
-      type: Transform
-- proto: SignEngineering
-  entities:
-  - uid: 71
-    components:
-    - pos: -1.5,-15.5
-      parent: 1
-      type: Transform
-- proto: SignSecurity
-  entities:
-  - uid: 253
-    components:
-    - pos: 0.5,-12.5
-      parent: 1
-      type: Transform
-- proto: SignTelecomms
-  entities:
-  - uid: 977
-    components:
-    - pos: -2.5,4.5
-      parent: 1
-      type: Transform
-- proto: SinkWide
-  entities:
-  - uid: 840
-    components:
-    - pos: -7.5,-0.5
-      parent: 1
-      type: Transform
-  - uid: 841
-    components:
-    - pos: 6.5,-0.5
-      parent: 1
-      type: Transform
-  - uid: 921
-    components:
-    - rot: -1.5707963267948966 rad
-      pos: -3.5,-8.5
-      parent: 1
-      type: Transform
-- proto: SMESBasic
-  entities:
-  - uid: 436
-    components:
-    - pos: 2.5,-20.5
-      parent: 1
-      type: Transform
-- proto: SmokingPipe
-  entities:
-  - uid: 1002
-    components:
-    - pos: -1.4125344,2.5725286
-      parent: 1
-      type: Transform
-- proto: SoapOmega
-  entities:
-  - uid: 765
-    components:
-    - pos: 2.4920845,-8.564493
-      parent: 1
-      type: Transform
-- proto: soda_dispenser
-  entities:
-  - uid: 785
-    components:
-    - pos: -3.5,-7.5
-      parent: 1
-      type: Transform
-- proto: SpawnMobCleanBot
-  entities:
-  - uid: 985
-    components:
-    - pos: 3.5,-9.5
-      parent: 1
-      type: Transform
-- proto: SpawnMobDrone
-  entities:
-  - uid: 987
-    components:
-    - pos: 2.5,-18.5
-      parent: 1
-      type: Transform
-- proto: SpawnMobMedibot
-  entities:
-  - uid: 986
-    components:
-    - pos: -4.5,-1.5
-      parent: 1
-      type: Transform
-- proto: Stool
-  entities:
-  - uid: 109
-    components:
-    - rot: 1.5707963267948966 rad
-      pos: -4.5,-15.5
-      parent: 1
-      type: Transform
-  - uid: 784
-    components:
-    - rot: 3.141592653589793 rad
-      pos: -1.5,-4.5
-      parent: 1
-      type: Transform
-  - uid: 886
-    components:
-    - rot: 1.5707963267948966 rad
-      pos: -6.5,-18.5
-      parent: 1
-      type: Transform
-- proto: StoolBar
-  entities:
-  - uid: 629
-    components:
-    - rot: 3.141592653589793 rad
-      pos: -3.5,-11.5
-      parent: 1
-      type: Transform
-  - uid: 905
-    components:
-    - rot: 3.141592653589793 rad
-      pos: -1.5,-11.5
-      parent: 1
-      type: Transform
-  - uid: 912
-    components:
-    - rot: 3.141592653589793 rad
-      pos: -2.5,-11.5
-      parent: 1
-      type: Transform
-- proto: Stunbaton
-  entities:
-  - uid: 895
-    components:
-    - pos: 2.4408178,-14.358064
-      parent: 1
-      type: Transform
-- proto: SubstationBasic
-  entities:
-  - uid: 437
-    components:
-    - pos: 2.5,-19.5
-      parent: 1
-      type: Transform
-- proto: SubstationWallBasic
-  entities:
-  - uid: 948
-    components:
-    - pos: 4.5,4.5
-      parent: 1
-      type: Transform
-- proto: Table
-  entities:
-  - uid: 16
-    components:
-    - pos: 6.5,-20.5
-      parent: 1
-      type: Transform
-  - uid: 116
-    components:
-    - pos: -2.5,-8.5
-      parent: 1
-      type: Transform
-  - uid: 634
-    components:
-    - rot: 3.141592653589793 rad
-      pos: -4.5,-5.5
-      parent: 1
-      type: Transform
-  - uid: 770
-    components:
-    - rot: 3.141592653589793 rad
-      pos: -6.5,-4.5
-      parent: 1
-      type: Transform
-  - uid: 787
-    components:
-    - pos: -1.5,-5.5
-      parent: 1
-      type: Transform
-  - uid: 802
-    components:
-    - pos: 3.5,-5.5
-      parent: 1
-      type: Transform
-  - uid: 803
-    components:
-    - pos: 2.5,-3.5
-      parent: 1
-      type: Transform
-  - uid: 804
-    components:
-    - pos: 3.5,-3.5
-      parent: 1
-      type: Transform
-  - uid: 833
-    components:
-    - pos: 2.5,-14.5
-      parent: 1
-      type: Transform
-  - uid: 913
-    components:
-    - pos: -4.5,-7.5
-      parent: 1
-      type: Transform
-  - uid: 915
-    components:
-    - pos: -3.5,-7.5
-      parent: 1
-      type: Transform
-  - uid: 974
-    components:
-    - rot: 1.5707963267948966 rad
-      pos: -4.5,5.5
-      parent: 1
-      type: Transform
-- proto: TableCarpet
-  entities:
-  - uid: 1000
-    components:
-    - pos: -1.5,2.5
-      parent: 1
-      type: Transform
-- proto: TableReinforced
-  entities:
-  - uid: 745
-    components:
-    - pos: -2.5,-10.5
-      parent: 1
-      type: Transform
-  - uid: 762
-    components:
-    - rot: 3.141592653589793 rad
-      pos: -4.5,-3.5
-      parent: 1
-      type: Transform
-  - uid: 805
-    components:
-    - pos: -2.5,-14.5
-      parent: 1
-      type: Transform
-  - uid: 815
-    components:
-    - pos: -2.5,-13.5
-      parent: 1
-      type: Transform
-  - uid: 851
-    components:
-    - pos: -1.5,-10.5
-      parent: 1
-      type: Transform
-  - uid: 904
-    components:
-    - pos: -3.5,-10.5
-      parent: 1
-      type: Transform
-  - uid: 962
-    components:
-    - pos: -1.5,6.5
-      parent: 1
-      type: Transform
-  - uid: 963
-    components:
-    - pos: 0.5,6.5
-      parent: 1
-      type: Transform
-- proto: TableReinforcedGlass
-  entities:
-  - uid: 935
-    components:
-    - pos: -3.5,2.5
-      parent: 1
-      type: Transform
-- proto: TelecomServer
-  entities:
-  - uid: 972
-    components:
-    - pos: -3.5,4.5
-      parent: 1
-      type: Transform
-- proto: Thruster
-  entities:
-  - uid: 706
-    components:
-    - rot: 3.141592653589793 rad
-      pos: -2.5,-22.5
-      parent: 1
-      type: Transform
-  - uid: 707
-    components:
-    - rot: 3.141592653589793 rad
-      pos: -3.5,-24.5
-      parent: 1
-      type: Transform
-  - uid: 708
-    components:
-    - rot: 3.141592653589793 rad
-      pos: 1.5,-22.5
-      parent: 1
-      type: Transform
-  - uid: 709
-    components:
-    - rot: 3.141592653589793 rad
-      pos: 2.5,-24.5
-      parent: 1
-      type: Transform
-  - uid: 714
-    components:
-    - rot: 1.5707963267948966 rad
-      pos: -6.5,-11.5
-      parent: 1
-      type: Transform
-  - uid: 715
-    components:
-    - rot: -1.5707963267948966 rad
-      pos: 5.5,-11.5
-      parent: 1
-      type: Transform
-  - uid: 716
-    components:
-    - pos: -8.5,4.5
-      parent: 1
-      type: Transform
-  - uid: 717
-    components:
-    - pos: 7.5,4.5
-      parent: 1
-      type: Transform
-- proto: VendingMachineBooze
-  entities:
-  - uid: 896
-    components:
-    - flags: SessionSpecific
-      type: MetaData
-    - pos: -1.5,-8.5
-      parent: 1
-      type: Transform
-  - uid: 990
-    components:
-    - flags: SessionSpecific
-      type: MetaData
-    - pos: 3.5,4.5
-      parent: 1
-      type: Transform
-- proto: VendingMachineCentDrobe
-  entities:
-  - uid: 1004
-    components:
-    - flags: SessionSpecific
-      type: MetaData
-    - pos: -1.5,1.5
-      parent: 1
-      type: Transform
-- proto: VendingMachineChemicals
-  entities:
-  - uid: 445
-    components:
-    - flags: SessionSpecific
-      type: MetaData
-    - pos: -6.5,-6.5
-      parent: 1
-      type: Transform
-- proto: VendingMachineCigs
-  entities:
-  - uid: 991
-    components:
-    - flags: SessionSpecific
-      type: MetaData
-    - pos: 2.5,4.5
-      parent: 1
-      type: Transform
-- proto: VendingMachineClothing
-  entities:
-  - uid: 427
-    components:
-    - flags: SessionSpecific
-      type: MetaData
-    - pos: 0.5,-5.5
-      parent: 1
-      type: Transform
-- proto: VendingMachineEngivend
-  entities:
-  - uid: 70
-    components:
-    - flags: SessionSpecific
-      type: MetaData
-    - pos: 4.5,-19.5
-      parent: 1
-      type: Transform
-- proto: VendingMachineMedical
-  entities:
-  - uid: 924
-    components:
-    - flags: SessionSpecific
-      type: MetaData
-    - pos: -6.5,3.5
-      parent: 1
-      type: Transform
-- proto: VendingMachineSec
-  entities:
-  - uid: 774
-    components:
-    - flags: SessionSpecific
-      type: MetaData
-    - pos: 1.5,-14.5
-      parent: 1
-      type: Transform
-- proto: VendingMachineTankDispenserEVA
-  entities:
-  - uid: 420
-    components:
-    - flags: SessionSpecific
-      type: MetaData
-    - pos: -5.5,-17.5
-      parent: 1
-      type: Transform
-- proto: VendingMachineTheater
-  entities:
-  - uid: 426
-    components:
-    - flags: SessionSpecific
-      type: MetaData
-    - pos: 0.5,-4.5
-      parent: 1
-      type: Transform
-- proto: VendingMachineWinter
-  entities:
-  - uid: 45
-    components:
-    - flags: SessionSpecific
-      type: MetaData
-    - pos: 0.5,-6.5
-      parent: 1
-      type: Transform
-- proto: VendingMachineYouTool
-  entities:
-  - uid: 13
-    components:
-    - flags: SessionSpecific
-      type: MetaData
-    - pos: 5.5,-19.5
-      parent: 1
-      type: Transform
-- proto: WallShuttle
-  entities:
-  - uid: 12
-    components:
-    - pos: -3.5,8.5
-      parent: 1
-      type: Transform
-  - uid: 14
-    components:
-    - pos: -4.5,7.5
-      parent: 1
-      type: Transform
-  - uid: 19
-    components:
-    - pos: 2.5,8.5
-      parent: 1
-      type: Transform
-  - uid: 21
-    components:
-    - pos: 3.5,7.5
-      parent: 1
-      type: Transform
-  - uid: 23
-    components:
-    - pos: -5.5,5.5
-      parent: 1
-      type: Transform
-  - uid: 24
-    components:
-    - pos: -5.5,4.5
-      parent: 1
-      type: Transform
-  - uid: 26
-    components:
-    - pos: 4.5,5.5
-      parent: 1
-      type: Transform
-  - uid: 27
-    components:
-    - pos: 4.5,4.5
-      parent: 1
-      type: Transform
-  - uid: 28
-    components:
-    - pos: 5.5,4.5
-      parent: 1
-      type: Transform
-  - uid: 29
-    components:
-    - pos: 6.5,4.5
-      parent: 1
-      type: Transform
-  - uid: 30
-    components:
-    - pos: -6.5,4.5
-      parent: 1
-      type: Transform
-  - uid: 31
-    components:
-    - pos: -7.5,4.5
-      parent: 1
-      type: Transform
-  - uid: 32
-    components:
-    - pos: -4.5,3.5
-      parent: 1
-      type: Transform
-  - uid: 33
-    components:
-    - pos: -3.5,3.5
-      parent: 1
-      type: Transform
-  - uid: 34
-    components:
-    - pos: -2.5,3.5
-      parent: 1
-      type: Transform
-  - uid: 35
-    components:
-    - pos: -1.5,4.5
-      parent: 1
-      type: Transform
-  - uid: 36
-    components:
-    - pos: -2.5,4.5
-      parent: 1
-      type: Transform
-  - uid: 37
-    components:
-    - pos: 1.5,4.5
-      parent: 1
-      type: Transform
-  - uid: 38
-    components:
-    - pos: 1.5,3.5
-      parent: 1
-      type: Transform
-  - uid: 39
-    components:
-    - pos: 2.5,3.5
-      parent: 1
-      type: Transform
-  - uid: 40
-    components:
-    - pos: 3.5,3.5
-      parent: 1
-      type: Transform
-  - uid: 41
-    components:
-    - pos: 4.5,3.5
-      parent: 1
-      type: Transform
-  - uid: 42
-    components:
-    - pos: -5.5,3.5
-      parent: 1
-      type: Transform
-  - uid: 49
-    components:
-    - pos: -7.5,0.5
-      parent: 1
-      type: Transform
-  - uid: 50
-    components:
-    - pos: -8.5,0.5
-      parent: 1
-      type: Transform
-  - uid: 51
-    components:
-    - pos: -9.5,0.5
-      parent: 1
-      type: Transform
-  - uid: 52
-    components:
-    - pos: 6.5,0.5
-      parent: 1
-      type: Transform
-  - uid: 53
-    components:
-    - pos: 7.5,0.5
-      parent: 1
-      type: Transform
-  - uid: 54
-    components:
-    - pos: 8.5,0.5
-      parent: 1
-      type: Transform
-  - uid: 55
-    components:
-    - pos: 8.5,-3.5
-      parent: 1
-      type: Transform
-  - uid: 56
-    components:
-    - pos: 7.5,-3.5
-      parent: 1
-      type: Transform
-  - uid: 57
-    components:
-    - pos: 6.5,-3.5
-      parent: 1
-      type: Transform
-  - uid: 58
-    components:
-    - pos: -9.5,-3.5
-      parent: 1
-      type: Transform
-  - uid: 59
-    components:
-    - pos: -8.5,-3.5
-      parent: 1
-      type: Transform
-  - uid: 60
-    components:
-    - pos: -7.5,-3.5
-      parent: 1
-      type: Transform
-  - uid: 61
-    components:
-    - pos: 0.5,4.5
-      parent: 1
-      type: Transform
-  - uid: 62
-    components:
-    - pos: -2.5,2.5
-      parent: 1
-      type: Transform
-  - uid: 63
-    components:
-    - pos: -2.5,1.5
-      parent: 1
-      type: Transform
-  - uid: 64
-    components:
-    - pos: -2.5,0.5
-      parent: 1
-      type: Transform
-  - uid: 65
-    components:
-    - pos: 1.5,2.5
-      parent: 1
-      type: Transform
-  - uid: 66
-    components:
-    - pos: 1.5,1.5
-      parent: 1
-      type: Transform
-  - uid: 67
-    components:
-    - pos: 1.5,0.5
-      parent: 1
-      type: Transform
-  - uid: 68
-    components:
-    - pos: 0.5,0.5
-      parent: 1
-      type: Transform
-  - uid: 69
-    components:
-    - pos: -1.5,0.5
-      parent: 1
-      type: Transform
-  - uid: 75
-    components:
-    - pos: -2.5,-3.5
-      parent: 1
-      type: Transform
-  - uid: 76
-    components:
-    - pos: -1.5,-3.5
-      parent: 1
-      type: Transform
-  - uid: 77
-    components:
-    - pos: 0.5,-3.5
-      parent: 1
-      type: Transform
-  - uid: 78
-    components:
-    - pos: 1.5,-3.5
-      parent: 1
-      type: Transform
-  - uid: 79
-    components:
-    - pos: 1.5,-4.5
-      parent: 1
-      type: Transform
-  - uid: 80
-    components:
-    - pos: 1.5,-5.5
-      parent: 1
-      type: Transform
-  - uid: 81
-    components:
-    - pos: 1.5,-6.5
-      parent: 1
-      type: Transform
-  - uid: 82
-    components:
-    - pos: 1.5,-7.5
-      parent: 1
-      type: Transform
-  - uid: 83
-    components:
-    - pos: 0.5,-7.5
-      parent: 1
-      type: Transform
-  - uid: 84
-    components:
-    - pos: -2.5,-7.5
-      parent: 1
-      type: Transform
-  - uid: 85
-    components:
-    - pos: -1.5,-7.5
-      parent: 1
-      type: Transform
-  - uid: 86
-    components:
-    - pos: -2.5,-6.5
-      parent: 1
-      type: Transform
-  - uid: 87
-    components:
-    - pos: -2.5,-5.5
-      parent: 1
-      type: Transform
-  - uid: 88
-    components:
-    - pos: -2.5,-4.5
-      parent: 1
-      type: Transform
-  - uid: 89
-    components:
-    - pos: -3.5,-6.5
-      parent: 1
-      type: Transform
-  - uid: 90
-    components:
-    - pos: -4.5,-6.5
-      parent: 1
-      type: Transform
-  - uid: 91
-    components:
-    - pos: -5.5,-6.5
-      parent: 1
-      type: Transform
-  - uid: 92
-    components:
-    - pos: -5.5,-7.5
-      parent: 1
-      type: Transform
-  - uid: 93
-    components:
-    - pos: -6.5,-7.5
-      parent: 1
-      type: Transform
-  - uid: 94
-    components:
-    - pos: -7.5,-7.5
-      parent: 1
-      type: Transform
-  - uid: 98
-    components:
-    - pos: 2.5,-6.5
-      parent: 1
-      type: Transform
-  - uid: 99
-    components:
-    - pos: 3.5,-6.5
-      parent: 1
-      type: Transform
-  - uid: 100
-    components:
-    - pos: 4.5,-6.5
-      parent: 1
-      type: Transform
-  - uid: 101
-    components:
-    - pos: 4.5,-7.5
-      parent: 1
-      type: Transform
-  - uid: 102
-    components:
-    - pos: 5.5,-7.5
-      parent: 1
-      type: Transform
-  - uid: 103
-    components:
-    - pos: 6.5,-7.5
-      parent: 1
-      type: Transform
-  - uid: 112
-    components:
-    - rot: -1.5707963267948966 rad
-      pos: -6.5,0.5
-      parent: 1
-      type: Transform
-  - uid: 113
-    components:
-    - rot: -1.5707963267948966 rad
-      pos: -6.5,-3.5
-      parent: 1
-      type: Transform
-  - uid: 114
-    components:
-    - rot: -1.5707963267948966 rad
-      pos: 5.5,-3.5
-      parent: 1
-      type: Transform
-  - uid: 115
-    components:
-    - rot: -1.5707963267948966 rad
-      pos: 5.5,0.5
-      parent: 1
-      type: Transform
-  - uid: 152
-    components:
-    - pos: 4.5,-10.5
-      parent: 1
-      type: Transform
-  - uid: 155
-    components:
-    - pos: -5.5,-15.5
-      parent: 1
-      type: Transform
-  - uid: 156
-    components:
-    - pos: -5.5,-16.5
-      parent: 1
-      type: Transform
-  - uid: 157
-    components:
-    - pos: -4.5,-16.5
-      parent: 1
-      type: Transform
-  - uid: 158
-    components:
-    - pos: -3.5,-16.5
-      parent: 1
-      type: Transform
-  - uid: 159
-    components:
-    - pos: -2.5,-16.5
-      parent: 1
-      type: Transform
-  - uid: 160
-    components:
-    - pos: -2.5,-15.5
-      parent: 1
-      type: Transform
-  - uid: 161
-    components:
-    - pos: -1.5,-15.5
-      parent: 1
-      type: Transform
-  - uid: 162
-    components:
-    - pos: 0.5,-15.5
-      parent: 1
-      type: Transform
-  - uid: 163
-    components:
-    - pos: 1.5,-15.5
-      parent: 1
-      type: Transform
-  - uid: 164
-    components:
-    - pos: 1.5,-16.5
-      parent: 1
-      type: Transform
-  - uid: 165
-    components:
-    - pos: 2.5,-16.5
-      parent: 1
-      type: Transform
-  - uid: 166
-    components:
-    - pos: 3.5,-16.5
-      parent: 1
-      type: Transform
-  - uid: 167
-    components:
-    - pos: 4.5,-16.5
-      parent: 1
-      type: Transform
-  - uid: 168
-    components:
-    - pos: 4.5,-15.5
-      parent: 1
-      type: Transform
-  - uid: 169
-    components:
-    - pos: 4.5,-11.5
-      parent: 1
-      type: Transform
-  - uid: 170
-    components:
-    - pos: 3.5,-11.5
-      parent: 1
-      type: Transform
-  - uid: 171
-    components:
-    - pos: 2.5,-11.5
-      parent: 1
-      type: Transform
-  - uid: 172
-    components:
-    - pos: 1.5,-11.5
-      parent: 1
-      type: Transform
-  - uid: 173
-    components:
-    - pos: 0.5,-10.5
-      parent: 1
-      type: Transform
-  - uid: 174
-    components:
-    - pos: 0.5,-8.5
-      parent: 1
-      type: Transform
-  - uid: 178
-    components:
-    - pos: -2.5,-18.5
-      parent: 1
-      type: Transform
-  - uid: 179
-    components:
-    - pos: 1.5,-19.5
-      parent: 1
-      type: Transform
-  - uid: 180
-    components:
-    - pos: 1.5,-20.5
-      parent: 1
-      type: Transform
-  - uid: 181
-    components:
-    - pos: 1.5,-21.5
-      parent: 1
-      type: Transform
-  - uid: 182
-    components:
-    - pos: 2.5,-21.5
-      parent: 1
-      type: Transform
-  - uid: 183
-    components:
-    - pos: 2.5,-22.5
-      parent: 1
-      type: Transform
-  - uid: 184
-    components:
-    - pos: 2.5,-23.5
-      parent: 1
-      type: Transform
-  - uid: 185
-    components:
-    - pos: 3.5,-23.5
-      parent: 1
-      type: Transform
-  - uid: 186
-    components:
-    - pos: 3.5,-24.5
-      parent: 1
-      type: Transform
-  - uid: 187
-    components:
-    - pos: 4.5,-24.5
-      parent: 1
-      type: Transform
-  - uid: 188
-    components:
-    - pos: 5.5,-16.5
-      parent: 1
-      type: Transform
-  - uid: 190
-    components:
-    - pos: 6.5,-17.5
-      parent: 1
-      type: Transform
-  - uid: 191
-    components:
-    - pos: 6.5,-18.5
-      parent: 1
-      type: Transform
-  - uid: 193
-    components:
-    - pos: 7.5,-19.5
-      parent: 1
-      type: Transform
-  - uid: 195
-    components:
-    - pos: 1.5,-18.5
-      parent: 1
-      type: Transform
-  - uid: 196
-    components:
-    - pos: 8.5,-21.5
-      parent: 1
-      type: Transform
-  - uid: 197
-    components:
-    - pos: 8.5,-22.5
-      parent: 1
-      type: Transform
-  - uid: 198
-    components:
-    - pos: 8.5,-23.5
-      parent: 1
-      type: Transform
-  - uid: 199
-    components:
-    - pos: 8.5,-24.5
-      parent: 1
-      type: Transform
-  - uid: 200
-    components:
-    - pos: 7.5,-24.5
-      parent: 1
-      type: Transform
-  - uid: 201
-    components:
-    - pos: 6.5,-24.5
-      parent: 1
-      type: Transform
-  - uid: 202
-    components:
-    - pos: 5.5,-24.5
-      parent: 1
-      type: Transform
-  - uid: 203
-    components:
-    - pos: 8.5,-20.5
-      parent: 1
-      type: Transform
-  - uid: 204
-    components:
-    - pos: 0.5,-14.5
-      parent: 1
-      type: Transform
-  - uid: 205
-    components:
-    - pos: 0.5,-11.5
-      parent: 1
-      type: Transform
-  - uid: 206
-    components:
-    - pos: 0.5,-12.5
-      parent: 1
-      type: Transform
-  - uid: 207
-    components:
-    - pos: -5.5,-11.5
-      parent: 1
-      type: Transform
-  - uid: 208
-    components:
-    - pos: -2.5,-19.5
-      parent: 1
-      type: Transform
-  - uid: 209
-    components:
-    - pos: -2.5,-20.5
-      parent: 1
-      type: Transform
-  - uid: 210
-    components:
-    - pos: -2.5,-21.5
-      parent: 1
-      type: Transform
-  - uid: 211
-    components:
-    - pos: -3.5,-21.5
-      parent: 1
-      type: Transform
-  - uid: 212
-    components:
-    - pos: -3.5,-22.5
-      parent: 1
-      type: Transform
-  - uid: 213
-    components:
-    - pos: -3.5,-23.5
-      parent: 1
-      type: Transform
-  - uid: 214
-    components:
-    - pos: -4.5,-23.5
-      parent: 1
-      type: Transform
-  - uid: 215
-    components:
-    - pos: -4.5,-24.5
-      parent: 1
-      type: Transform
-  - uid: 216
-    components:
-    - pos: -5.5,-24.5
-      parent: 1
-      type: Transform
-  - uid: 217
-    components:
-    - pos: -6.5,-24.5
-      parent: 1
-      type: Transform
-  - uid: 218
-    components:
-    - pos: -7.5,-24.5
-      parent: 1
-      type: Transform
-  - uid: 219
-    components:
-    - pos: -8.5,-24.5
-      parent: 1
-      type: Transform
-  - uid: 220
-    components:
-    - pos: -9.5,-24.5
-      parent: 1
-      type: Transform
-  - uid: 221
-    components:
-    - pos: -9.5,-23.5
-      parent: 1
-      type: Transform
-  - uid: 222
-    components:
-    - pos: -9.5,-22.5
-      parent: 1
-      type: Transform
-  - uid: 223
-    components:
-    - pos: -9.5,-21.5
-      parent: 1
-      type: Transform
-  - uid: 224
-    components:
-    - pos: -9.5,-20.5
-      parent: 1
-      type: Transform
-  - uid: 225
-    components:
-    - pos: -8.5,-20.5
-      parent: 1
-      type: Transform
-  - uid: 226
-    components:
-    - pos: -8.5,-19.5
-      parent: 1
-      type: Transform
-  - uid: 228
-    components:
-    - pos: -7.5,-18.5
-      parent: 1
-      type: Transform
-  - uid: 229
-    components:
-    - pos: -7.5,-17.5
-      parent: 1
-      type: Transform
-  - uid: 231
-    components:
-    - pos: -6.5,-16.5
-      parent: 1
-      type: Transform
-  - uid: 232
-    components:
-    - pos: -8.5,-22.5
-      parent: 1
-      type: Transform
-  - uid: 233
-    components:
-    - pos: -7.5,-22.5
-      parent: 1
-      type: Transform
-  - uid: 234
-    components:
-    - pos: -6.5,-22.5
-      parent: 1
-      type: Transform
-  - uid: 235
-    components:
-    - pos: -7.5,-20.5
-      parent: 1
-      type: Transform
-  - uid: 236
-    components:
-    - pos: -6.5,-20.5
-      parent: 1
-      type: Transform
-  - uid: 348
-    components:
-    - pos: -5.5,-10.5
-      parent: 1
-      type: Transform
-  - uid: 349
-    components:
-    - rot: -1.5707963267948966 rad
-      pos: -7.5,3.5
-      parent: 1
-      type: Transform
-  - uid: 352
-    components:
-    - rot: -1.5707963267948966 rad
-      pos: 6.5,3.5
-      parent: 1
-      type: Transform
-  - uid: 361
-    components:
-    - pos: 4.5,-12.5
-      parent: 1
-      type: Transform
-  - uid: 364
-    components:
-    - pos: -5.5,-12.5
-      parent: 1
-      type: Transform
-  - uid: 440
-    components:
-    - pos: 7.5,-20.5
-      parent: 1
-      type: Transform
-  - uid: 854
-    components:
-    - pos: -7.5,-19.5
-      parent: 1
-      type: Transform
-  - uid: 855
-    components:
-    - pos: 5.5,-17.5
-      parent: 1
-      type: Transform
-  - uid: 856
-    components:
-    - pos: 6.5,-19.5
-      parent: 1
-      type: Transform
-  - uid: 887
-    components:
-    - pos: -6.5,-17.5
-      parent: 1
-      type: Transform
-- proto: WallShuttleDiagonal
-  entities:
-  - uid: 727
-    components:
-    - pos: -9.5,-19.5
-      parent: 1
-      type: Transform
-  - uid: 728
-    components:
-    - pos: -8.5,-18.5
-      parent: 1
-      type: Transform
-  - uid: 729
-    components:
-    - pos: -7.5,-16.5
-      parent: 1
-      type: Transform
-  - uid: 730
-    components:
-    - pos: -6.5,-15.5
-      parent: 1
-      type: Transform
-  - uid: 731
-    components:
-    - rot: 1.5707963267948966 rad
-      pos: -6.5,-12.5
-      parent: 1
-      type: Transform
-  - uid: 732
-    components:
-    - pos: -6.5,-10.5
-      parent: 1
-      type: Transform
-  - uid: 733
-    components:
-    - pos: -6.5,5.5
-      parent: 1
-      type: Transform
-  - uid: 735
-    components:
-    - pos: -4.5,8.5
-      parent: 1
-      type: Transform
-  - uid: 736
-    components:
-    - rot: -1.5707963267948966 rad
-      pos: 3.5,8.5
-      parent: 1
-      type: Transform
-  - uid: 738
-    components:
-    - rot: -1.5707963267948966 rad
-      pos: 5.5,5.5
-      parent: 1
-      type: Transform
-  - uid: 739
-    components:
-    - rot: -1.5707963267948966 rad
-      pos: 5.5,-10.5
-      parent: 1
-      type: Transform
-  - uid: 740
-    components:
-    - rot: 3.141592653589793 rad
-      pos: 5.5,-12.5
-      parent: 1
-      type: Transform
-  - uid: 741
-    components:
-    - rot: -1.5707963267948966 rad
-      pos: 6.5,-16.5
-      parent: 1
-      type: Transform
-  - uid: 742
-    components:
-    - rot: -1.5707963267948966 rad
-      pos: 7.5,-18.5
-      parent: 1
-      type: Transform
-  - uid: 743
-    components:
-    - rot: -1.5707963267948966 rad
-      pos: 8.5,-19.5
-      parent: 1
-      type: Transform
-  - uid: 746
-    components:
-    - pos: -5.5,7.5
-      parent: 1
-      type: Transform
-  - uid: 778
-    components:
-    - rot: 3.141592653589793 rad
-      pos: 7.5,3.5
-      parent: 1
-      type: Transform
-  - uid: 779
-    components:
-    - rot: 1.5707963267948966 rad
-      pos: -8.5,3.5
-      parent: 1
-      type: Transform
-  - uid: 793
-    components:
-    - rot: -1.5707963267948966 rad
-      pos: 4.5,7.5
-      parent: 1
-      type: Transform
-  - uid: 878
-    components:
-    - rot: -1.5707963267948966 rad
-      pos: 5.5,-15.5
-      parent: 1
-      type: Transform
-- proto: WarningN2
-  entities:
-  - uid: 230
-    components:
-    - pos: -6.5,-22.5
-      parent: 1
-      type: Transform
-- proto: WarningO2
-  entities:
-  - uid: 227
-    components:
-    - pos: -6.5,-20.5
-      parent: 1
-      type: Transform
-- proto: WaterTankHighCapacity
-  entities:
-  - uid: 335
-    components:
-    - pos: -3.5,-20.5
-      parent: 1
-      type: Transform
-  - uid: 761
-    components:
-    - pos: 1.5,-10.5
-      parent: 1
-      type: Transform
-- proto: WeaponCapacitorRecharger
-  entities:
-  - uid: 242
-    components:
-    - pos: 2.5,-14.5
-      parent: 1
-      type: Transform
-  - uid: 983
-    components:
-    - pos: -1.5,6.5
-      parent: 1
-      type: Transform
-- proto: WeaponSprayNozzle
-  entities:
-  - uid: 337
-    components:
-    - pos: 2.6503453,-10.527685
-      parent: 1
-      type: Transform
-- proto: WeaponTaser
-  entities:
-  - uid: 243
-    components:
-    - pos: 2.464967,-12.427811
-      parent: 1
-      type: Transform
-- proto: WeldingFuelTankHighCapacity
-  entities:
-  - uid: 767
-    components:
-    - pos: 7.5,-22.5
-      parent: 1
-      type: Transform
-- proto: WindoorBarKitchenLocked
-  entities:
-  - uid: 123
-    components:
-    - pos: -3.5,-10.5
-      parent: 1
-      type: Transform
-  - uid: 124
-    components:
-    - pos: -2.5,-10.5
-      parent: 1
-      type: Transform
-  - uid: 125
-    components:
-    - pos: -1.5,-10.5
-      parent: 1
-      type: Transform
-  - uid: 753
-    components:
-    - rot: 3.141592653589793 rad
-      pos: -4.5,-10.5
-      parent: 1
-      type: Transform
-- proto: WindoorSecureChemistryLocked
-  entities:
-  - uid: 771
-    components:
-    - rot: 3.141592653589793 rad
-      pos: -4.5,-3.5
-      parent: 1
-      type: Transform
-  - uid: 827
-    components:
-    - pos: -5.5,-3.5
-      parent: 1
-      type: Transform
-- proto: WindoorSecureEngineeringLocked
-  entities:
-  - uid: 424
-    components:
-    - pos: 3.5,-20.5
-      parent: 1
-      type: Transform
-- proto: WindoorSecureMedicalLocked
-  entities:
-  - uid: 940
-    components:
-    - rot: 3.141592653589793 rad
-      pos: -5.5,0.5
-      parent: 1
-      type: Transform
-  - uid: 1006
-    components:
-    - pos: -4.5,1.5
-      parent: 1
-      type: Transform
-- proto: WindoorSecureSecurityLocked
-  entities:
-  - uid: 867
-    components:
-    - pos: 3.5,-14.5
-      parent: 1
-      type: Transform
-- proto: WindowReinforcedDirectional
-  entities:
-  - uid: 421
-    components:
-    - rot: -1.5707963267948966 rad
-      pos: -4.5,-3.5
-      parent: 1
-      type: Transform
-  - uid: 423
-    components:
-    - pos: 2.5,-18.5
-      parent: 1
-      type: Transform
-  - uid: 441
-    components:
-    - rot: -1.5707963267948966 rad
-      pos: -3.5,-10.5
-      parent: 1
-      type: Transform
-  - uid: 442
-    components:
-    - rot: 1.5707963267948966 rad
-      pos: -1.5,-9.5
-      parent: 1
-      type: Transform
-  - uid: 443
-    components:
-    - rot: 1.5707963267948966 rad
-      pos: -1.5,-10.5
-      parent: 1
-      type: Transform
-  - uid: 613
-    components:
-    - pos: 4.5,-20.5
-      parent: 1
-      type: Transform
-  - uid: 616
-    components:
-    - pos: 5.5,-20.5
-      parent: 1
-      type: Transform
-  - uid: 619
-    components:
-    - pos: 6.5,-20.5
-      parent: 1
-      type: Transform
-  - uid: 752
-    components:
-    - rot: 1.5707963267948966 rad
-      pos: -1.5,-8.5
-      parent: 1
-      type: Transform
-  - uid: 832
-    components:
-    - pos: 2.5,-14.5
-      parent: 1
-      type: Transform
-  - uid: 929
-    components:
-    - pos: -3.5,0.5
-      parent: 1
-      type: Transform
-  - uid: 937
-    components:
-    - rot: 1.5707963267948966 rad
-      pos: -5.5,0.5
-      parent: 1
-      type: Transform
-  - uid: 964
-    components:
-    - rot: -1.5707963267948966 rad
-      pos: -1.5,6.5
-      parent: 1
-      type: Transform
-  - uid: 965
-    components:
-    - rot: -1.5707963267948966 rad
-      pos: -1.5,7.5
-      parent: 1
-      type: Transform
-  - uid: 966
-    components:
-    - rot: 1.5707963267948966 rad
-      pos: 0.5,6.5
-      parent: 1
-      type: Transform
-  - uid: 967
-    components:
-    - rot: 1.5707963267948966 rad
-      pos: 0.5,7.5
-      parent: 1
-      type: Transform
-  - uid: 1005
-    components:
-    - rot: -1.5707963267948966 rad
-      pos: -3.5,0.5
-      parent: 1
-      type: Transform
-...
+meta:
+  format: 5
+  postmapinit: false
+tilemap:
+  0: Space
+  23: FloorDark
+  26: FloorDarkHerringbone
+  27: FloorDarkMini
+  28: FloorDarkMono
+  30: FloorDarkPavement
+  31: FloorDarkPavementVertical
+  59: FloorReinforced
+  69: FloorSteel
+  74: FloorSteelMini
+  75: FloorSteelMono
+  79: FloorTechMaint
+  82: FloorWhite
+  88: FloorWhiteOffset
+  92: FloorWood
+  94: Lattice
+  95: Plating
+entities:
+- proto: ""
+  entities:
+  - uid: 1
+    components:
+    - name: NT-Dart
+      type: MetaData
+    - pos: 0.55555725,0.5
+      parent: invalid
+      type: Transform
+    - chunks:
+        -1,-1:
+          ind: -1,-1
+          tiles: AAAAAAAAAAAAAAAAAAAAAAAAAAAAAAAAAAAAAAAAAAAAAAAAXgAAAF8AAAAXAAAAFwAAA18AAABfAAAAHwAAAQAAAAAAAAAAAAAAAAAAAAAAAAAAAAAAAAAAAAAAAAAAAAAAAF4AAABfAAAAXAAAAVwAAAFcAAAAXAAAAx8AAAMAAAAAAAAAAAAAAAAAAAAAAAAAAAAAAAAAAAAAAAAAAAAAAABeAAAAXwAAAFwAAAJcAAADXAAAAVwAAAMfAAABAAAAAAAAAAAAAAAAAAAAAAAAAAAAAAAAAAAAAAAAAAAAAAAAXgAAAF8AAABcAAADXAAAAlwAAANcAAAAHwAAAQAAAAAAAAAAAAAAAAAAAAAAAAAAAAAAAAAAAAAAAAAAAAAAAF4AAABfAAAAFwAAABcAAAMXAAADFwAAAB8AAAMAAAAAAAAAAAAAAAAAAAAAAAAAAAAAAAAAAAAAAAAAAAAAAABeAAAAXwAAABcAAAEXAAAAFwAAABcAAAEfAAADAAAAAAAAAAAAAAAAAAAAAAAAAAAAAAAAAAAAAAAAAAAAAAAAXgAAAF8AAAAXAAAAFwAAAhcAAAAXAAAAHwAAAQAAAAAAAAAAAAAAAAAAAAAAAAAAAAAAAAAAAAAAAAAAXgAAAF4AAABfAAAAFwAAARcAAAIXAAAAFwAAAx8AAAAAAAAAAAAAAAAAAAAAAAAAAAAAAAAAAAAAAAAAXgAAAF8AAABfAAAAXwAAAB4AAAEeAAADXwAAAF8AAAAfAAACAAAAAAAAAAAAAAAAAAAAAAAAAAAAAAAAAAAAAF4AAABfAAAAUgAAAV8AAABfAAAAXwAAAF8AAAAXAAADHwAAAAAAAAAAAAAAAAAAAAAAAAAAAAAAAAAAAAAAAABeAAAAXwAAAFIAAAFSAAADUgAAAVIAAABfAAAAFwAAAR8AAAAAAAAAAAAAAAAAAAAAAAAAAAAAAAAAAAAAAAAAXgAAAF8AAABSAAABUgAAAFIAAANSAAACXwAAABcAAAEfAAACAAAAAAAAAAAAAAAAAAAAAAAAAAAAAAAAXwAAAF8AAABfAAAAXwAAAFIAAANYAAAAXwAAAF8AAABfAAAAHwAAAgAAAAAAAAAAAAAAAAAAAAAAAAAAAAAAABwAAAI7AAAAOwAAABwAAANFAAACRQAAAkUAAAIcAAACFwAAAB8AAAAAAAAAAAAAAAAAAAAAAAAAAAAAAAAAAAAcAAADOwAAADsAAAAcAAAARQAAAkUAAANFAAACHAAAAhcAAAMfAAABAAAAAAAAAAAAAAAAAAAAAAAAAAAAAAAAHAAAATsAAAA7AAAAHAAAAUUAAANFAAABRQAAARwAAAIXAAABHwAAAw==
+        -1,0:
+          ind: -1,0
+          tiles: AAAAAAAAAAAAAAAAAAAAAAAAAAAAAAAAXwAAAF8AAABfAAAAXwAAAFIAAAFSAAADUgAAAV8AAABfAAAAFwAAAAAAAAAAAAAAAAAAAAAAAAAAAAAAAAAAAAAAAABeAAAAXwAAAFIAAABSAAADUgAAAlIAAANfAAAAXAAAAVwAAAIAAAAAAAAAAAAAAAAAAAAAAAAAAAAAAAAAAAAAXgAAAF8AAABSAAADUgAAA1IAAAJSAAABXwAAAFwAAABcAAACAAAAAAAAAAAAAAAAAAAAAAAAAAAAAAAAAAAAAF4AAABfAAAAUgAAAl8AAABfAAAAXwAAAF8AAABcAAADXAAAAAAAAAAAAAAAAAAAAAAAAAAAAAAAAAAAAAAAAABeAAAAXwAAAF8AAABfAAAAFwAAAhcAAABfAAAAXwAAABcAAAIAAAAAAAAAAAAAAAAAAAAAAAAAAAAAAAAAAAAAAAAAAAAAAABeAAAAXwAAABcAAAMXAAABFwAAARcAAAIXAAAAAAAAAAAAAAAAAAAAAAAAAAAAAAAAAAAAAAAAAAAAAAAAAAAAAAAAAF8AAAAXAAAAFwAAAxcAAAEXAAACFwAAAAAAAAAAAAAAAAAAAAAAAAAAAAAAAAAAAAAAAAAAAAAAAAAAAAAAAABeAAAAXwAAABcAAAEXAAABFwAAAhcAAAAAAAAAAAAAAAAAAAAAAAAAAAAAAAAAAAAAAAAAAAAAAAAAAAAAAAAAAAAAAF4AAABfAAAAXwAAAF8AAABfAAAAAAAAAAAAAAAAAAAAAAAAAAAAAAAAAAAAAAAAAAAAAAAAAAAAAAAAAAAAAAAAAAAAAAAAAAAAAAAAAAAAAAAAAAAAAAAAAAAAAAAAAAAAAAAAAAAAAAAAAAAAAAAAAAAAAAAAAAAAAAAAAAAAAAAAAAAAAAAAAAAAAAAAAAAAAAAAAAAAAAAAAAAAAAAAAAAAAAAAAAAAAAAAAAAAAAAAAAAAAAAAAAAAAAAAAAAAAAAAAAAAAAAAAAAAAAAAAAAAAAAAAAAAAAAAAAAAAAAAAAAAAAAAAAAAAAAAAAAAAAAAAAAAAAAAAAAAAAAAAAAAAAAAAAAAAAAAAAAAAAAAAAAAAAAAAAAAAAAAAAAAAAAAAAAAAAAAAAAAAAAAAAAAAAAAAAAAAAAAAAAAAAAAAAAAAAAAAAAAAAAAAAAAAAAAAAAAAAAAAAAAAAAAAAAAAAAAAAAAAAAAAAAAAAAAAAAAAAAAAAAAAAAAAAAAAAAAAAAAAAAAAAAAAAAAAAAAAAAAAAAAAAAAAAAAAAAAAAAAAAAAAAAAAAAAAAAAAAAAAAAAAAAAAAAAAAAAAAAAAAAAAAAAAAAAAAAAAAAAAA==
+        0,-1:
+          ind: 0,-1
+          tiles: XwAAAF8AAAAbAAACGwAAA18AAABeAAAAAAAAAAAAAAAAAAAAAAAAAAAAAAAAAAAAAAAAAAAAAAAAAAAAAAAAAF8AAAAbAAADFwAAAkUAAABfAAAAXgAAAAAAAAAAAAAAAAAAAAAAAAAAAAAAAAAAAAAAAAAAAAAAAAAAAAAAAAAcAAAARQAAAUUAAAJFAAABXwAAAF4AAAAAAAAAAAAAAAAAAAAAAAAAAAAAAAAAAAAAAAAAAAAAAAAAAAAAAAAAXwAAABcAAAAXAAACFwAAAF8AAABeAAAAAAAAAAAAAAAAAAAAAAAAAAAAAAAAAAAAAAAAAAAAAAAAAAAAAAAAAF8AAABfAAAAXwAAAF8AAABfAAAAXgAAAAAAAAAAAAAAAAAAAAAAAAAAAAAAAAAAAAAAAAAAAAAAAAAAAAAAAABfAAAASgAAAUoAAAJKAAAAXwAAAF4AAAAAAAAAAAAAAAAAAAAAAAAAAAAAAAAAAAAAAAAAAAAAAAAAAAAAAAAASwAAAkoAAABKAAAASgAAAl8AAABeAAAAAAAAAAAAAAAAAAAAAAAAAAAAAAAAAAAAAAAAAAAAAAAAAAAAAAAAAF8AAABKAAACSgAAA0oAAAFfAAAAXgAAAF4AAAAAAAAAAAAAAAAAAAAAAAAAAAAAAAAAAAAAAAAAAAAAAAAAAABfAAAAXwAAAEoAAABKAAAAXwAAAF8AAABfAAAAXgAAAAAAAAAAAAAAAAAAAAAAAAAAAAAAAAAAAAAAAAAAAAAAFwAAA18AAABfAAAAXwAAAF8AAABFAAACXwAAAF4AAAAAAAAAAAAAAAAAAAAAAAAAAAAAAAAAAAAAAAAAAAAAABcAAAFfAAAARQAAAkUAAANFAAAARQAAAF8AAABeAAAAAAAAAAAAAAAAAAAAAAAAAAAAAAAAAAAAAAAAAAAAAAAXAAAAXwAAAEUAAABFAAABRQAAAkUAAABfAAAAXgAAAAAAAAAAAAAAAAAAAAAAAAAAAAAAAAAAAAAAAAAAAAAAXwAAAF8AAABFAAAARQAAAkUAAABfAAAAXwAAAF8AAABfAAAAAAAAAAAAAAAAAAAAAAAAAAAAAAAAAAAAAAAAABcAAAEcAAABRQAAA0UAAAJFAAADHAAAAjsAAAA7AAAAHAAAAgAAAAAAAAAAAAAAAAAAAAAAAAAAAAAAAAAAAAAXAAABHAAAA0UAAABFAAAARQAAARwAAAA7AAAAOwAAABwAAAMAAAAAAAAAAAAAAAAAAAAAAAAAAAAAAAAAAAAAFwAAAhwAAAFFAAABRQAAA0UAAAAcAAAAOwAAADsAAAAcAAACAAAAAAAAAAAAAAAAAAAAAAAAAAAAAAAAAAAAAA==
+        0,0:
+          ind: 0,0
+          tiles: XwAAAF8AAABPAAAAXwAAAF8AAABfAAAAXwAAAF8AAABfAAAAAAAAAAAAAAAAAAAAAAAAAAAAAAAAAAAAAAAAAFwAAANfAAAATwAAAF8AAABfAAAATwAAAF8AAABeAAAAAAAAAAAAAAAAAAAAAAAAAAAAAAAAAAAAAAAAAAAAAABcAAACXwAAAE8AAABfAAAAXwAAAE8AAABfAAAAXgAAAAAAAAAAAAAAAAAAAAAAAAAAAAAAAAAAAAAAAAAAAAAAXAAAA18AAABfAAAAXwAAAF8AAABPAAAAXwAAAF4AAAAAAAAAAAAAAAAAAAAAAAAAAAAAAAAAAAAAAAAAAAAAAF8AAABfAAAAFwAAAhcAAAFfAAAAXwAAAF8AAABeAAAAAAAAAAAAAAAAAAAAAAAAAAAAAAAAAAAAAAAAAAAAAAAXAAAAFwAAARcAAAAXAAAAXwAAAF4AAAAAAAAAAAAAAAAAAAAAAAAAAAAAAAAAAAAAAAAAAAAAAAAAAAAAAAAAFwAAARcAAAAXAAAAFwAAA18AAAAAAAAAAAAAAAAAAAAAAAAAAAAAAAAAAAAAAAAAAAAAAAAAAAAAAAAAAAAAABcAAAIXAAACFwAAAl8AAABeAAAAAAAAAAAAAAAAAAAAAAAAAAAAAAAAAAAAAAAAAAAAAAAAAAAAAAAAAAAAAABfAAAAXwAAAF8AAABeAAAAAAAAAAAAAAAAAAAAAAAAAAAAAAAAAAAAAAAAAAAAAAAAAAAAAAAAAAAAAAAAAAAAAAAAAAAAAAAAAAAAAAAAAAAAAAAAAAAAAAAAAAAAAAAAAAAAAAAAAAAAAAAAAAAAAAAAAAAAAAAAAAAAAAAAAAAAAAAAAAAAAAAAAAAAAAAAAAAAAAAAAAAAAAAAAAAAAAAAAAAAAAAAAAAAAAAAAAAAAAAAAAAAAAAAAAAAAAAAAAAAAAAAAAAAAAAAAAAAAAAAAAAAAAAAAAAAAAAAAAAAAAAAAAAAAAAAAAAAAAAAAAAAAAAAAAAAAAAAAAAAAAAAAAAAAAAAAAAAAAAAAAAAAAAAAAAAAAAAAAAAAAAAAAAAAAAAAAAAAAAAAAAAAAAAAAAAAAAAAAAAAAAAAAAAAAAAAAAAAAAAAAAAAAAAAAAAAAAAAAAAAAAAAAAAAAAAAAAAAAAAAAAAAAAAAAAAAAAAAAAAAAAAAAAAAAAAAAAAAAAAAAAAAAAAAAAAAAAAAAAAAAAAAAAAAAAAAAAAAAAAAAAAAAAAAAAAAAAAAAAAAAAAAAAAAAAAAAAAAAAAAAAAAAAAAAAAAAAAAAAAAAAAAAAAAAAAAAAAAAAAAAAAAAAAAAAAAAAAAAAAAAAAAAAAAAAAAAAAAAAAAA==
+        -1,-2:
+          ind: -1,-2
+          tiles: AAAAAAAAAAAAAAAAAAAAAAAAAAAAAAAAAAAAAAAAAAAAAAAAAAAAAAAAAAAAAAAAAAAAAAAAAAAAAAAAAAAAAAAAAAAAAAAAAAAAAAAAAAAAAAAAAAAAAAAAAAAAAAAAAAAAAAAAAAAAAAAAAAAAAAAAAAAAAAAAAAAAAAAAAAAAAAAAAAAAAAAAAAAAAAAAAAAAAAAAAAAAAAAAAAAAAAAAAAAAAAAAAAAAAAAAAAAAAAAAAAAAAAAAAAAAAAAAAAAAAAAAAAAAAAAAAAAAAAAAAAAAAAAAAAAAAAAAAAAAAAAAAAAAAAAAAAAAAAAAAAAAAAAAAAAAAAAAAAAAAAAAAAAAAAAAAAAAAAAAAAAAAAAAAAAAAAAAAAAAAAAAAAAAAAAAAAAAAAAAAAAAAAAAAAAAAAAAAAAAAAAAAAAAAAAAAAAAAAAAAAAAAAAAAAAAAAAAAAAAAAAAAAAAAAAAAAAAAAAAAAAAAAAAAAAAAAAAAAAAAAAAAAAAAAAAAAAAAAAAAAAAAAAAAAAAAAAAAAAAAAAAAAAAAAAAAAAAAAAAAAAAAAAAAAAAAAAAAAAAAAAAAAAAAAAAAAAAAAAAAAAAAAAAAAAAAAAAAAAAAAAAAAAAAF8AAABfAAAAXwAAAF8AAABfAAAAXwAAAF4AAAAAAAAAAAAAAAAAAAAAAAAAAAAAAAAAAAAAAAAAAAAAAAAAAABfAAAAOwAAADsAAABfAAAAXwAAAF8AAABfAAAAAAAAAAAAAAAAAAAAAAAAAAAAAAAAAAAAAAAAAAAAAAAAAAAAXwAAAF8AAABfAAAAXwAAAF8AAABfAAAAXwAAAF4AAAAAAAAAAAAAAAAAAAAAAAAAAAAAAAAAAAAAAAAAAAAAAF8AAAA7AAAAOwAAAF8AAABfAAAAXwAAAF8AAABfAAAAXgAAAAAAAAAAAAAAAAAAAAAAAAAAAAAAAAAAAAAAAABfAAAAXwAAAF8AAABfAAAAXwAAAF8AAABfAAAAXwAAAF4AAABeAAAAAAAAAAAAAAAAAAAAAAAAAAAAAAAAAAAAXgAAAF8AAABfAAAAFwAAAl8AAABfAAAAXwAAAF8AAABeAAAAXgAAAAAAAAAAAAAAAAAAAAAAAAAAAAAAAAAAAAAAAABeAAAAXwAAABcAAAJfAAAAXwAAAF8AAABfAAAAXwAAAF8AAAAAAAAAAAAAAAAAAAAAAAAAAAAAAAAAAAAAAAAAAAAAAF8AAABfAAAAFwAAARcAAAMXAAADFwAAAx4AAAEaAAADAAAAAAAAAAAAAAAAAAAAAAAAAAAAAAAAAAAAAAAAAABeAAAAXwAAAF8AAABfAAAAXwAAAF8AAAAaAAAAHwAAAg==
+        0,-2:
+          ind: 0,-2
+          tiles: AAAAAAAAAAAAAAAAAAAAAAAAAAAAAAAAAAAAAAAAAAAAAAAAAAAAAAAAAAAAAAAAAAAAAAAAAAAAAAAAAAAAAAAAAAAAAAAAAAAAAAAAAAAAAAAAAAAAAAAAAAAAAAAAAAAAAAAAAAAAAAAAAAAAAAAAAAAAAAAAAAAAAAAAAAAAAAAAAAAAAAAAAAAAAAAAAAAAAAAAAAAAAAAAAAAAAAAAAAAAAAAAAAAAAAAAAAAAAAAAAAAAAAAAAAAAAAAAAAAAAAAAAAAAAAAAAAAAAAAAAAAAAAAAAAAAAAAAAAAAAAAAAAAAAAAAAAAAAAAAAAAAAAAAAAAAAAAAAAAAAAAAAAAAAAAAAAAAAAAAAAAAAAAAAAAAAAAAAAAAAAAAAAAAAAAAAAAAAAAAAAAAAAAAAAAAAAAAAAAAAAAAAAAAAAAAAAAAAAAAAAAAAAAAAAAAAAAAAAAAAAAAAAAAAAAAAAAAAAAAAAAAAAAAAAAAAAAAAAAAAAAAAAAAAAAAAAAAAAAAAAAAAAAAAAAAAAAAAAAAAAAAAAAAAAAAAAAAAAAAAAAAAAAAAAAAAAAAAAAAAAAAAAAAAAAAAAAAAAAAAAAAAAAAXgAAAF8AAABfAAAAXwAAAF8AAABfAAAAXwAAAAAAAAAAAAAAAAAAAAAAAAAAAAAAAAAAAAAAAAAAAAAAAAAAAF8AAABfAAAAOwAAADsAAAA7AAAAOwAAAF8AAAAAAAAAAAAAAAAAAAAAAAAAAAAAAAAAAAAAAAAAAAAAAF4AAABfAAAAFwAAAjsAAAA7AAAAOwAAADsAAABfAAAAAAAAAAAAAAAAAAAAAAAAAAAAAAAAAAAAAAAAAF4AAABfAAAAXwAAABcAAAI7AAAAOwAAADsAAAA7AAAAXwAAAAAAAAAAAAAAAAAAAAAAAAAAAAAAAAAAAAAAAABeAAAAXwAAAF8AAABFAAADRQAAAkUAAABFAAABXwAAAF8AAAAAAAAAAAAAAAAAAAAAAAAAAAAAAAAAAAAAAAAAXgAAAF8AAABfAAAARQAAABcAAAEXAAADXwAAAF8AAABeAAAAAAAAAAAAAAAAAAAAAAAAAAAAAAAAAAAAAAAAAF8AAABfAAAARQAAAEUAAAJFAAACFwAAAV8AAABeAAAAAAAAAAAAAAAAAAAAAAAAAAAAAAAAAAAAAAAAAAAAAAAeAAAAFwAAA0UAAABFAAABFwAAAV8AAABfAAAAAAAAAAAAAAAAAAAAAAAAAAAAAAAAAAAAAAAAAAAAAAAAAAAAGgAAAl8AAABfAAAAXwAAAF8AAABfAAAAXgAAAAAAAAAAAAAAAAAAAAAAAAAAAAAAAAAAAAAAAAAAAAAAAAAAAA==
+      type: MapGrid
+    - type: Broadphase
+    - angularDamping: 0.05
+      linearDamping: 0.05
+      fixedRotation: False
+      bodyType: Dynamic
+      type: Physics
+    - fixtures: {}
+      type: Fixtures
+    - type: OccluderTree
+    - type: Shuttle
+    - type: GridPathfinding
+    - gravityShakeSound: !type:SoundPathSpecifier
+        path: /Audio/Effects/alert.ogg
+      type: Gravity
+    - chunkCollection:
+        version: 2
+        nodes:
+        - node:
+            angle: -1.5707963267948966 rad
+            color: '#FFFFFFFF'
+            id: Arrows
+          decals:
+            82: -2,-18
+            165: 6,-2
+        - node:
+            color: '#FFFFFFFF'
+            id: Arrows
+          decals:
+            33: -5,-19
+        - node:
+            angle: 1.5707963267948966 rad
+            color: '#FFFFFFFF'
+            id: Arrows
+          decals:
+            45: 4,-23
+            81: 0,-18
+            166: -8,-2
+        - node:
+            color: '#FFFFFFFF'
+            id: Bot
+          decals:
+            27: -7,-20
+            79: 0,-17
+            80: -2,-17
+            159: -7,-3
+            160: -7,-2
+            161: -7,-1
+            162: 5,-3
+            163: 5,-2
+            164: 5,-1
+        - node:
+            color: '#FFFFFFFF'
+            id: BotLeft
+          decals:
+            41: 4,-22
+            42: 6,-22
+        - node:
+            color: '#FFFFFFFF'
+            id: BotRight
+          decals:
+            43: 5,-24
+            44: 7,-24
+        - node:
+            color: '#FFFFFFFF'
+            id: Box
+          decals:
+            32: -5,-20
+            180: -5,2
+        - node:
+            color: '#FFFFFFFF'
+            id: BrickTileDarkCornerSw
+          decals:
+            56: 2,-19
+        - node:
+            color: '#FFFFFFFF'
+            id: BrickTileDarkLineS
+          decals:
+            58: 3,-21
+            59: 4,-21
+            60: 5,-21
+            61: 6,-21
+        - node:
+            color: '#FFFFFFFF'
+            id: BrickTileDarkLineW
+          decals:
+            57: 2,-18
+        - node:
+            color: '#DE3A3AE3'
+            id: BrickTileSteelCornerNe
+          decals:
+            84: 3,-14
+        - node:
+            color: '#FFFFFFFF'
+            id: BrickTileSteelCornerNe
+          decals:
+            106: 3,-8
+        - node:
+            color: '#FFFFFFFF'
+            id: BrickTileSteelCornerNw
+          decals:
+            107: 2,-8
+            108: 1,-9
+        - node:
+            color: '#FFFFFFFF'
+            id: BrickTileSteelCornerSe
+          decals:
+            110: 3,-11
+        - node:
+            color: '#FFFFFFFF'
+            id: BrickTileSteelCornerSw
+          decals:
+            109: 1,-11
+        - node:
+            color: '#DE3A3AE3'
+            id: BrickTileSteelEndS
+          decals:
+            87: 3,-15
+        - node:
+            color: '#DE3A3AE3'
+            id: BrickTileSteelEndW
+          decals:
+            88: 1,-14
+        - node:
+            color: '#FFFFFFFF'
+            id: BrickTileSteelInnerNw
+          decals:
+            113: 2,-9
+        - node:
+            color: '#DE3A3AE3'
+            id: BrickTileSteelInnerSw
+          decals:
+            86: 3,-14
+        - node:
+            color: '#FFFFFFFF'
+            id: BrickTileSteelLineE
+          decals:
+            104: 3,-10
+            105: 3,-9
+        - node:
+            color: '#DE3A3AE3'
+            id: BrickTileSteelLineN
+          decals:
+            83: 2,-14
+        - node:
+            color: '#DE3A3AE3'
+            id: BrickTileSteelLineS
+          decals:
+            85: 2,-14
+        - node:
+            color: '#FFFFFFFF'
+            id: BrickTileSteelLineS
+          decals:
+            111: 2,-11
+        - node:
+            color: '#FFFFFFFF'
+            id: BrickTileSteelLineW
+          decals:
+            112: 1,-10
+        - node:
+            color: '#8BCC5056'
+            id: BrickTileWhiteCornerNe
+          decals:
+            194: -3,7
+            205: 0,7
+            210: 2,7
+            211: 3,6
+        - node:
+            color: '#EFCF4175'
+            id: BrickTileWhiteCornerNe
+          decals:
+            63: 4,-1
+        - node:
+            color: '#FFC56993'
+            id: BrickTileWhiteCornerNe
+          decals:
+            167: -4,-5
+        - node:
+            color: '#8BCC5056'
+            id: BrickTileWhiteCornerNw
+          decals:
+            195: -4,7
+            196: -5,6
+            204: -2,7
+            209: 1,7
+        - node:
+            color: '#EFCF4175'
+            id: BrickTileWhiteCornerNw
+          decals:
+            62: 2,-1
+        - node:
+            color: '#FFC56993'
+            id: BrickTileWhiteCornerNw
+          decals:
+            172: -7,-5
+        - node:
+            color: '#8BCC5056'
+            id: BrickTileWhiteCornerSe
+          decals:
+            214: 3,4
+        - node:
+            color: '#EFCF4175'
+            id: BrickTileWhiteCornerSe
+          decals:
+            71: 4,-6
+        - node:
+            color: '#FFC56993'
+            id: BrickTileWhiteCornerSe
+          decals:
+            168: -4,-6
+        - node:
+            color: '#8BCC5056'
+            id: BrickTileWhiteCornerSw
+          decals:
+            198: -5,5
+            215: 2,4
+        - node:
+            color: '#EFCF4175'
+            id: BrickTileWhiteCornerSw
+          decals:
+            69: 2,-6
+        - node:
+            color: '#FFC56993'
+            id: BrickTileWhiteCornerSw
+          decals:
+            171: -7,-6
+        - node:
+            color: '#8BCC5056'
+            id: BrickTileWhiteInnerNe
+          decals:
+            212: 2,6
+        - node:
+            color: '#8BCC5056'
+            id: BrickTileWhiteInnerNw
+          decals:
+            197: -4,6
+        - node:
+            color: '#8BCC5056'
+            id: BrickTileWhiteInnerSw
+          decals:
+            216: 2,5
+        - node:
+            color: '#8BCC5056'
+            id: BrickTileWhiteLineE
+          decals:
+            202: -3,6
+            206: 0,6
+            213: 3,5
+        - node:
+            color: '#EFCF4175'
+            id: BrickTileWhiteLineE
+          decals:
+            72: 4,-5
+            73: 4,-4
+            74: 4,-3
+            75: 4,-2
+        - node:
+            color: '#8BCC5056'
+            id: BrickTileWhiteLineN
+          decals:
+            207: -1,7
+        - node:
+            color: '#EFCF4175'
+            id: BrickTileWhiteLineN
+          decals:
+            24: -4,-18
+            25: -5,-18
+            26: -6,-18
+            64: 3,-1
+        - node:
+            color: '#FFC56993'
+            id: BrickTileWhiteLineN
+          decals:
+            173: -5,-5
+        - node:
+            color: '#8BCC5056'
+            id: BrickTileWhiteLineS
+          decals:
+            199: -4,5
+            200: -3,5
+            201: -2,5
+            217: 1,5
+            218: 0,5
+        - node:
+            color: '#EFCF4175'
+            id: BrickTileWhiteLineS
+          decals:
+            70: 3,-6
+        - node:
+            color: '#FFC56993'
+            id: BrickTileWhiteLineS
+          decals:
+            169: -5,-6
+            170: -6,-6
+        - node:
+            color: '#8BCC5056'
+            id: BrickTileWhiteLineW
+          decals:
+            203: -2,6
+            208: 1,6
+        - node:
+            color: '#EFCF4175'
+            id: BrickTileWhiteLineW
+          decals:
+            22: -7,-20
+            23: -7,-19
+            65: 2,-2
+            66: 2,-3
+            67: 2,-4
+            68: 2,-5
+        - node:
+            color: '#52B4E996'
+            id: CheckerNWSE
+          decals:
+            181: -7,1
+            182: -7,2
+            183: -7,3
+        - node:
+            color: '#79150096'
+            id: CheckerNWSE
+          decals:
+            114: -2,-10
+            115: -3,-10
+            116: -3,-9
+            117: -2,-9
+            118: -4,-10
+            119: -4,-9
+            120: -5,-9
+            121: -5,-10
+            122: -5,-11
+            123: -4,-11
+            124: -3,-11
+            125: -2,-11
+        - node:
+            color: '#EFCF4175'
+            id: CheckerNWSE
+          decals:
+            46: 6,-21
+            47: 5,-21
+            48: 4,-21
+            49: 3,-21
+            50: 3,-20
+            51: 3,-19
+            52: 4,-19
+            53: 2,-19
+            54: 2,-18
+            55: 3,-18
+        - node:
+            color: '#FFFFFFFF'
+            id: Delivery
+          decals:
+            37: 5,-22
+            38: 7,-22
+            39: 6,-24
+            40: 4,-24
+            76: 5,-5
+            77: 5,-6
+            78: 5,-7
+            91: 0,-10
+            92: 0,-14
+            126: -5,-11
+            153: 8,-3
+            154: 8,-2
+            155: 8,-1
+            156: -10,-3
+            157: -10,-2
+            158: -10,-1
+            174: -6,-4
+            193: -6,0
+        - node:
+            color: '#FFC56993'
+            id: FullTileOverlayGreyscale
+          decals:
+            175: -7,-7
+        - node:
+            color: '#52B4E996'
+            id: HalfTileOverlayGreyscale270
+          decals:
+            176: -6,2
+        - node:
+            color: '#52B4E996'
+            id: HalfTileOverlayGreyscale90
+          decals:
+            178: -4,1
+            179: -4,2
+        - node:
+            color: '#9FED5850'
+            id: MiniTileCheckerBOverlay
+          decals:
+            93: 3,-11
+            94: 3,-10
+            95: 3,-9
+            96: 3,-8
+            97: 2,-8
+            98: 2,-9
+            99: 2,-10
+            100: 2,-11
+            101: 1,-11
+            102: 1,-10
+            103: 1,-9
+        - node:
+            color: '#D4D4D412'
+            id: MiniTileCheckerBOverlay
+          decals:
+            89: 3,-16
+            90: 2,-16
+        - node:
+            color: '#52B4E996'
+            id: QuarterTileOverlayGreyscale
+          decals:
+            184: -6,-1
+            185: -5,-1
+            186: -4,-1
+        - node:
+            color: '#79150096'
+            id: QuarterTileOverlayGreyscale
+          decals:
+            137: -5,-12
+            138: -4,-12
+            139: -3,-12
+            140: -2,-12
+        - node:
+            color: '#52B4E996'
+            id: QuarterTileOverlayGreyscale270
+          decals:
+            187: -6,-3
+            188: -5,-3
+            189: -4,-3
+            192: -5,1
+        - node:
+            color: '#DE3A3A96'
+            id: StandClearGreyscale
+          decals:
+            0: -3,-1
+            1: -3,-2
+            2: -3,-3
+            3: 1,-1
+            4: 1,-2
+            5: 1,-3
+        - node:
+            color: '#52B4E996'
+            id: ThreeQuarterTileOverlayGreyscale180
+          decals:
+            177: -4,0
+        - node:
+            color: '#52B4E996'
+            id: ThreeQuarterTileOverlayGreyscale270
+          decals:
+            190: -5,0
+            191: -6,1
+        - node:
+            color: '#DE3A3A96'
+            id: WarnBox
+          decals:
+            19: 5,3
+            20: 5,2
+            21: 5,1
+        - node:
+            color: '#52B4E996'
+            id: WarnBoxGreyscale
+          decals:
+            13: 2,2
+            14: 2,1
+            15: 2,0
+            16: 2,2
+            17: 2,1
+            18: 2,0
+        - node:
+            color: '#FFFFFFFF'
+            id: WarnCornerNE
+          decals:
+            145: -8,-1
+            146: 7,-1
+        - node:
+            color: '#FFFFFFFF'
+            id: WarnCornerNW
+          decals:
+            29: -6,-19
+            142: 6,-1
+            143: -9,-1
+        - node:
+            color: '#FFFFFFFF'
+            id: WarnCornerSE
+          decals:
+            141: 7,-3
+            144: -8,-3
+        - node:
+            color: '#FFFFFFFF'
+            id: WarnCornerSW
+          decals:
+            147: 6,-3
+            148: -9,-3
+        - node:
+            color: '#FFFFFFFF'
+            id: WarnCornerSmallNW
+          decals:
+            34: -6,-21
+        - node:
+            color: '#EFB34196'
+            id: WarnLineE
+          decals:
+            6: 0,-1
+            7: 0,-2
+            8: 0,-3
+        - node:
+            color: '#FFFFFFFF'
+            id: WarnLineE
+          decals:
+            35: 3,-23
+            36: 3,-22
+            151: 7,-2
+            152: -8,-2
+        - node:
+            color: '#8BCC5056'
+            id: WarnLineGreyscaleS
+          decals:
+            219: -1,5
+        - node:
+            color: '#EFB34196'
+            id: WarnLineS
+          decals:
+            9: -2,-1
+            10: -2,-2
+            11: -2,-3
+        - node:
+            color: '#FFFFFFFF'
+            id: WarnLineS
+          decals:
+            28: -6,-20
+            149: -9,-2
+            150: 6,-2
+        - node:
+            color: '#FFFFFFFF'
+            id: WarnLineW
+          decals:
+            30: -5,-19
+            31: -4,-19
+        - node:
+            color: '#FFFFFFFF'
+            id: WoodTrimThinCornerNe
+          decals:
+            135: -2,-13
+            221: 0,3
+        - node:
+            color: '#FFFFFFFF'
+            id: WoodTrimThinCornerNw
+          decals:
+            129: -5,-13
+            220: -2,3
+        - node:
+            color: '#FFFFFFFF'
+            id: WoodTrimThinCornerSe
+          decals:
+            134: -2,-15
+            224: 0,1
+        - node:
+            color: '#FFFFFFFF'
+            id: WoodTrimThinCornerSw
+          decals:
+            131: -5,-15
+            223: -2,1
+        - node:
+            color: '#FFFFFFFF'
+            id: WoodTrimThinLineE
+          decals:
+            136: -2,-14
+            227: 0,2
+        - node:
+            color: '#FFFFFFFF'
+            id: WoodTrimThinLineN
+          decals:
+            12: -2,3
+            127: -3,-13
+            128: -4,-13
+            222: -1,3
+        - node:
+            color: '#FFFFFFFF'
+            id: WoodTrimThinLineS
+          decals:
+            132: -4,-15
+            133: -3,-15
+            225: -1,1
+        - node:
+            color: '#FFFFFFFF'
+            id: WoodTrimThinLineW
+          decals:
+            130: -5,-14
+            226: -2,2
+      type: DecalGrid
+    - version: 2
+      data:
+        tiles:
+          -1,-1:
+            0: 65535
+          -1,0:
+            0: 65535
+          -1,1:
+            0: 65535
+          -3,-1:
+            0: 52428
+          -3,-2:
+            0: 34952
+          -2,-3:
+            0: 65262
+          -2,-2:
+            0: 65535
+          -2,-1:
+            0: 65535
+          -2,-4:
+            0: 61166
+          -1,-4:
+            0: 65535
+          -1,-3:
+            0: 65535
+          -1,-2:
+            0: 65535
+          -3,0:
+            0: 34956
+          -3,1:
+            0: 8
+          -2,0:
+            0: 65535
+          -2,1:
+            0: 36079
+            3: 16384
+          -2,2:
+            0: 8
+          -1,2:
+            0: 15
+          0,-4:
+            0: 65535
+          0,-3:
+            0: 65535
+          0,-2:
+            0: 65535
+          0,-1:
+            0: 65535
+          1,-4:
+            0: 13107
+          1,-3:
+            0: 29491
+          1,-2:
+            0: 65535
+          1,-1:
+            0: 65535
+          2,-1:
+            0: 4369
+          0,0:
+            0: 65535
+          0,1:
+            0: 65535
+          0,2:
+            0: 15
+          1,0:
+            0: 65535
+          1,1:
+            0: 319
+            3: 4096
+          2,0:
+            0: 1
+          -3,-7:
+            0: 49152
+          -3,-6:
+            0: 50372
+            1: 8
+            2: 2048
+          -3,-5:
+            0: 140
+          -2,-7:
+            0: 61440
+          -2,-6:
+            1: 1
+            0: 65278
+            2: 256
+          -2,-5:
+            0: 65535
+          -1,-7:
+            0: 4096
+          -1,-6:
+            0: 30513
+            3: 32768
+          -1,-5:
+            0: 65535
+          0,-6:
+            0: 65516
+          0,-5:
+            0: 65535
+          0,-7:
+            0: 49152
+          1,-7:
+            0: 61440
+          1,-6:
+            0: 65535
+          1,-5:
+            0: 30719
+          2,-7:
+            0: 4096
+          2,-6:
+            0: 4369
+          2,-5:
+            0: 1
+        uniqueMixes:
+        - volume: 2500
+          temperature: 293.15
+          moles:
+          - 21.824879
+          - 82.10312
+          - 0
+          - 0
+          - 0
+          - 0
+          - 0
+          - 0
+          - 0
+          - 0
+          - 0
+          - 0
+        - volume: 2500
+          temperature: 293.15
+          moles:
+          - 0
+          - 6666.982
+          - 0
+          - 0
+          - 0
+          - 0
+          - 0
+          - 0
+          - 0
+          - 0
+          - 0
+          - 0
+        - volume: 2500
+          temperature: 293.15
+          moles:
+          - 6666.982
+          - 0
+          - 0
+          - 0
+          - 0
+          - 0
+          - 0
+          - 0
+          - 0
+          - 0
+          - 0
+          - 0
+        - volume: 2500
+          temperature: 293.15
+          moles:
+          - 0
+          - 0
+          - 0
+          - 0
+          - 0
+          - 0
+          - 0
+          - 0
+          - 0
+          - 0
+          - 0
+          - 0
+        chunkSize: 4
+      type: GridAtmosphere
+    - type: RadiationGridResistance
+    - type: SpreaderGrid
+    - shakeTimes: 10
+      type: GravityShake
+    - type: GasTileOverlay
+- proto: AdvMopItem
+  entities:
+  - uid: 136
+    components:
+    - pos: 2.4476159,-10.440195
+      parent: 1
+      type: Transform
+- proto: AirCanister
+  entities:
+  - uid: 126
+    components:
+    - pos: 2.5,2.5
+      parent: 1
+      type: Transform
+  - uid: 127
+    components:
+    - pos: 2.5,1.5
+      parent: 1
+      type: Transform
+  - uid: 128
+    components:
+    - pos: 2.5,0.5
+      parent: 1
+      type: Transform
+- proto: AirlockAtmosphericsLocked
+  entities:
+  - uid: 419
+    components:
+    - pos: -2.5,-17.5
+      parent: 1
+      type: Transform
+- proto: AirlockCommandLocked
+  entities:
+  - uid: 944
+    components:
+    - rot: 3.141592653589793 rad
+      pos: -0.5,0.5
+      parent: 1
+      type: Transform
+  - uid: 945
+    components:
+    - rot: 3.141592653589793 rad
+      pos: -0.5,4.5
+      parent: 1
+      type: Transform
+- proto: AirlockEngineeringLocked
+  entities:
+  - uid: 617
+    components:
+    - pos: 1.5,-17.5
+      parent: 1
+      type: Transform
+  - uid: 801
+    components:
+    - pos: -0.5,-15.5
+      parent: 1
+      type: Transform
+- proto: AirlockExternal
+  entities:
+  - uid: 620
+    components:
+    - pos: -6.5,-1.5
+      parent: 1
+      type: Transform
+  - uid: 621
+    components:
+    - pos: -6.5,-0.5
+      parent: 1
+      type: Transform
+  - uid: 750
+    components:
+    - pos: 5.5,-0.5
+      parent: 1
+      type: Transform
+  - uid: 757
+    components:
+    - pos: 5.5,-1.5
+      parent: 1
+      type: Transform
+  - uid: 758
+    components:
+    - pos: 5.5,-2.5
+      parent: 1
+      type: Transform
+  - uid: 918
+    components:
+    - pos: -6.5,-2.5
+      parent: 1
+      type: Transform
+- proto: AirlockExternalGlassShuttleLocked
+  entities:
+  - uid: 412
+    components:
+    - rot: -1.5707963267948966 rad
+      pos: -9.5,-2.5
+      parent: 1
+      type: Transform
+  - uid: 413
+    components:
+    - rot: -1.5707963267948966 rad
+      pos: -9.5,-1.5
+      parent: 1
+      type: Transform
+  - uid: 414
+    components:
+    - rot: -1.5707963267948966 rad
+      pos: -9.5,-0.5
+      parent: 1
+      type: Transform
+  - uid: 415
+    components:
+    - rot: 1.5707963267948966 rad
+      pos: 8.5,-0.5
+      parent: 1
+      type: Transform
+  - uid: 416
+    components:
+    - rot: 1.5707963267948966 rad
+      pos: 8.5,-1.5
+      parent: 1
+      type: Transform
+  - uid: 417
+    components:
+    - rot: 1.5707963267948966 rad
+      pos: 8.5,-2.5
+      parent: 1
+      type: Transform
+- proto: AirlockGlass
+  entities:
+  - uid: 73
+    components:
+    - pos: -0.5,-3.5
+      parent: 1
+      type: Transform
+  - uid: 846
+    components:
+    - pos: -0.5,-7.5
+      parent: 1
+      type: Transform
+- proto: AirlockJanitorLocked
+  entities:
+  - uid: 141
+    components:
+    - pos: 0.5,-9.5
+      parent: 1
+      type: Transform
+- proto: AirlockSecurityLocked
+  entities:
+  - uid: 252
+    components:
+    - pos: 0.5,-13.5
+      parent: 1
+      type: Transform
+- proto: APCBasic
+  entities:
+  - uid: 517
+    components:
+    - rot: 1.5707963267948966 rad
+      pos: 1.5,-18.5
+      parent: 1
+      type: Transform
+  - uid: 518
+    components:
+    - rot: -1.5707963267948966 rad
+      pos: 0.5,-11.5
+      parent: 1
+      type: Transform
+  - uid: 519
+    components:
+    - pos: -1.5,0.5
+      parent: 1
+      type: Transform
+  - uid: 520
+    components:
+    - rot: 3.141592653589793 rad
+      pos: -1.5,4.5
+      parent: 1
+      type: Transform
+- proto: AtmosDeviceFanTiny
+  entities:
+  - uid: 808
+    components:
+    - pos: -9.5,-0.5
+      parent: 1
+      type: Transform
+  - uid: 809
+    components:
+    - pos: -9.5,-1.5
+      parent: 1
+      type: Transform
+  - uid: 810
+    components:
+    - pos: -9.5,-2.5
+      parent: 1
+      type: Transform
+  - uid: 811
+    components:
+    - pos: 8.5,-0.5
+      parent: 1
+      type: Transform
+  - uid: 812
+    components:
+    - pos: 8.5,-1.5
+      parent: 1
+      type: Transform
+  - uid: 813
+    components:
+    - pos: 8.5,-2.5
+      parent: 1
+      type: Transform
+- proto: AtmosFixNitrogenMarker
+  entities:
+  - uid: 723
+    components:
+    - pos: -8.5,-23.5
+      parent: 1
+      type: Transform
+  - uid: 724
+    components:
+    - pos: -7.5,-23.5
+      parent: 1
+      type: Transform
+- proto: AtmosFixOxygenMarker
+  entities:
+  - uid: 725
+    components:
+    - pos: -8.5,-21.5
+      parent: 1
+      type: Transform
+  - uid: 726
+    components:
+    - pos: -7.5,-21.5
+      parent: 1
+      type: Transform
+- proto: Bed
+  entities:
+  - uid: 995
+    components:
+    - pos: 0.5,2.5
+      parent: 1
+      type: Transform
+- proto: BedsheetCentcom
+  entities:
+  - uid: 996
+    components:
+    - pos: 0.5,2.5
+      parent: 1
+      type: Transform
+- proto: BedsheetMedical
+  entities:
+  - uid: 932
+    components:
+    - rot: 3.141592653589793 rad
+      pos: -6.5,1.5
+      parent: 1
+      type: Transform
+  - uid: 938
+    components:
+    - rot: 3.141592653589793 rad
+      pos: -6.5,2.5
+      parent: 1
+      type: Transform
+- proto: BlastDoorOpen
+  entities:
+  - uid: 806
+    components:
+    - pos: -5.5,-9.5
+      parent: 1
+      type: Transform
+    - links:
+      - 111
+      type: DeviceLinkSink
+  - uid: 807
+    components:
+    - pos: -5.5,-14.5
+      parent: 1
+      type: Transform
+    - links:
+      - 111
+      type: DeviceLinkSink
+  - uid: 816
+    components:
+    - pos: -5.5,-8.5
+      parent: 1
+      type: Transform
+    - links:
+      - 111
+      type: DeviceLinkSink
+  - uid: 817
+    components:
+    - pos: -0.5,-18.5
+      parent: 1
+      type: Transform
+    - links:
+      - 823
+      type: DeviceLinkSink
+  - uid: 818
+    components:
+    - pos: 0.5,-18.5
+      parent: 1
+      type: Transform
+    - links:
+      - 823
+      type: DeviceLinkSink
+  - uid: 819
+    components:
+    - pos: 4.5,-14.5
+      parent: 1
+      type: Transform
+    - links:
+      - 822
+      type: DeviceLinkSink
+  - uid: 820
+    components:
+    - pos: 4.5,-8.5
+      parent: 1
+      type: Transform
+    - links:
+      - 769
+      type: DeviceLinkSink
+  - uid: 821
+    components:
+    - pos: -1.5,-18.5
+      parent: 1
+      type: Transform
+    - links:
+      - 823
+      type: DeviceLinkSink
+  - uid: 824
+    components:
+    - pos: 4.5,-9.5
+      parent: 1
+      type: Transform
+    - links:
+      - 769
+      type: DeviceLinkSink
+  - uid: 825
+    components:
+    - pos: 4.5,-13.5
+      parent: 1
+      type: Transform
+    - links:
+      - 822
+      type: DeviceLinkSink
+  - uid: 826
+    components:
+    - pos: -5.5,-13.5
+      parent: 1
+      type: Transform
+    - links:
+      - 111
+      type: DeviceLinkSink
+- proto: BoozeDispenser
+  entities:
+  - uid: 444
+    components:
+    - pos: -4.5,-7.5
+      parent: 1
+      type: Transform
+- proto: BoxEncryptionKeyEngineering
+  entities:
+  - uid: 976
+    components:
+    - pos: -4.6811705,5.7660027
+      parent: 1
+      type: Transform
+- proto: BoxEncryptionKeyMedical
+  entities:
+  - uid: 975
+    components:
+    - pos: -4.4936705,5.6566277
+      parent: 1
+      type: Transform
+- proto: BoxEncryptionKeySecurity
+  entities:
+  - uid: 981
+    components:
+    - pos: -4.3061705,5.4847527
+      parent: 1
+      type: Transform
+- proto: BoxTrashbag
+  entities:
+  - uid: 853
+    components:
+    - pos: 2.4221013,-10.361368
+      parent: 1
+      type: Transform
+- proto: CableApcExtension
+  entities:
+  - uid: 553
+    components:
+    - pos: -1.5,4.5
+      parent: 1
+      type: Transform
+
+  - uid: 554
+    components:
+    - pos: -1.5,5.5
+      parent: 1
+      type: Transform
+  - uid: 555
+    components:
+    - pos: -1.5,6.5
+      parent: 1
+      type: Transform
+  - uid: 556
+    components:
+    - pos: -1.5,7.5
+      parent: 1
+      type: Transform
+  - uid: 557
+    components:
+    - pos: -2.5,7.5
+      parent: 1
+      type: Transform
+  - uid: 558
+    components:
+    - pos: -0.5,7.5
+      parent: 1
+      type: Transform
+  - uid: 559
+    components:
+    - pos: 0.5,7.5
+      parent: 1
+      type: Transform
+  - uid: 560
+    components:
+    - pos: 1.5,7.5
+      parent: 1
+      type: Transform
+  - uid: 561
+    components:
+    - pos: -2.5,5.5
+      parent: 1
+      type: Transform
+  - uid: 562
+    components:
+    - pos: -3.5,5.5
+      parent: 1
+      type: Transform
+  - uid: 563
+    components:
+    - pos: -0.5,5.5
+      parent: 1
+      type: Transform
+  - uid: 564
+    components:
+    - pos: 0.5,5.5
+      parent: 1
+      type: Transform
+  - uid: 565
+    components:
+    - pos: 1.5,5.5
+      parent: 1
+      type: Transform
+  - uid: 566
+    components:
+    - pos: 2.5,5.5
+      parent: 1
+      type: Transform
+  - uid: 567
+    components:
+    - pos: -1.5,0.5
+      parent: 1
+      type: Transform
+
+  - uid: 568
+    components:
+    - pos: -1.5,-0.5
+      parent: 1
+      type: Transform
+  - uid: 569
+    components:
+    - pos: -1.5,1.5
+      parent: 1
+      type: Transform
+  - uid: 570
+    components:
+    - pos: -0.5,1.5
+      parent: 1
+      type: Transform
+  - uid: 571
+    components:
+    - pos: 0.5,1.5
+      parent: 1
+      type: Transform
+  - uid: 572
+    components:
+    - pos: -0.5,-0.5
+      parent: 1
+      type: Transform
+  - uid: 573
+    components:
+    - pos: 0.5,-0.5
+      parent: 1
+      type: Transform
+  - uid: 574
+    components:
+    - pos: 1.5,-0.5
+      parent: 1
+      type: Transform
+  - uid: 575
+    components:
+    - pos: 2.5,-0.5
+      parent: 1
+      type: Transform
+  - uid: 576
+    components:
+    - pos: 3.5,-0.5
+      parent: 1
+      type: Transform
+  - uid: 577
+    components:
+    - pos: 4.5,-0.5
+      parent: 1
+      type: Transform
+  - uid: 578
+    components:
+    - pos: 4.5,0.5
+      parent: 1
+      type: Transform
+
+  - uid: 579
+    components:
+    - pos: 4.5,1.5
+      parent: 1
+      type: Transform
+
+  - uid: 580
+    components:
+    - pos: 4.5,2.5
+      parent: 1
+      type: Transform
+
+  - uid: 581
+    components:
+    - pos: 5.5,2.5
+      parent: 1
+      type: Transform
+  - uid: 582
+    components:
+    - pos: 1.5,-18.5
+      parent: 1
+      type: Transform
+
+  - uid: 583
+    components:
+    - pos: 2.5,-18.5
+      parent: 1
+      type: Transform
+  - uid: 584
+    components:
+    - pos: 3.5,-18.5
+      parent: 1
+      type: Transform
+  - uid: 585
+    components:
+    - pos: 3.5,-19.5
+      parent: 1
+      type: Transform
+  - uid: 586
+    components:
+    - pos: 3.5,-20.5
+      parent: 1
+      type: Transform
+  - uid: 587
+    components:
+    - pos: 3.5,-21.5
+      parent: 1
+      type: Transform
+  - uid: 588
+    components:
+    - pos: 3.5,-22.5
+      parent: 1
+      type: Transform
+  - uid: 589
+    components:
+    - pos: 2.5,-20.5
+      parent: 1
+      type: Transform
+
+  - uid: 590
+    components:
+    - pos: 1.5,-20.5
+      parent: 1
+      type: Transform
+
+  - uid: 591
+    components:
+    - pos: 1.5,-17.5
+      parent: 1
+      type: Transform
+  - uid: 592
+    components:
+    - pos: 4.5,-18.5
+      parent: 1
+      type: Transform
+  - uid: 593
+    components:
+    - pos: 5.5,-18.5
+      parent: 1
+      type: Transform
+  - uid: 594
+    components:
+    - pos: 0.5,-17.5
+      parent: 1
+      type: Transform
+  - uid: 595
+    components:
+    - pos: -0.5,-17.5
+      parent: 1
+      type: Transform
+  - uid: 596
+    components:
+    - pos: -1.5,-17.5
+      parent: 1
+      type: Transform
+  - uid: 597
+    components:
+    - pos: -2.5,-17.5
+      parent: 1
+      type: Transform
+  - uid: 598
+    components:
+    - pos: -3.5,-17.5
+      parent: 1
+      type: Transform
+  - uid: 599
+    components:
+    - pos: -4.5,-17.5
+      parent: 1
+      type: Transform
+  - uid: 600
+    components:
+    - pos: -4.5,-18.5
+      parent: 1
+      type: Transform
+
+  - uid: 601
+    components:
+    - pos: -4.5,-19.5
+      parent: 1
+      type: Transform
+
+  - uid: 602
+    components:
+    - pos: -4.5,-20.5
+      parent: 1
+      type: Transform
+
+  - uid: 603
+    components:
+    - pos: -4.5,-21.5
+      parent: 1
+      type: Transform
+
+  - uid: 604
+    components:
+    - pos: -4.5,-22.5
+      parent: 1
+      type: Transform
+
+  - uid: 605
+    components:
+    - pos: -3.5,-19.5
+      parent: 1
+      type: Transform
+
+  - uid: 606
+    components:
+    - pos: -2.5,-19.5
+      parent: 1
+      type: Transform
+
+  - uid: 607
+    components:
+    - pos: -3.5,-22.5
+      parent: 1
+      type: Transform
+
+  - uid: 608
+    components:
+    - pos: -5.5,-22.5
+      parent: 1
+      type: Transform
+
+  - uid: 609
+    components:
+    - pos: -5.5,-23.5
+      parent: 1
+      type: Transform
+
+  - uid: 610
+    components:
+    - pos: -6.5,-23.5
+      parent: 1
+      type: Transform
+
+  - uid: 611
+    components:
+    - pos: -7.5,-23.5
+      parent: 1
+      type: Transform
+  - uid: 612
+    components:
+    - pos: -8.5,-23.5
+      parent: 1
+      type: Transform
+  - uid: 645
+    components:
+    - pos: -2.5,-0.5
+      parent: 1
+      type: Transform
+  - uid: 646
+    components:
+    - pos: -3.5,-0.5
+      parent: 1
+      type: Transform
+  - uid: 647
+    components:
+    - pos: -4.5,-0.5
+      parent: 1
+      type: Transform
+  - uid: 648
+    components:
+    - pos: -5.5,-0.5
+      parent: 1
+      type: Transform
+  - uid: 649
+    components:
+    - pos: -5.5,0.5
+      parent: 1
+      type: Transform
+  - uid: 650
+    components:
+    - pos: -5.5,1.5
+      parent: 1
+      type: Transform
+  - uid: 651
+    components:
+    - pos: -5.5,2.5
+      parent: 1
+      type: Transform
+  - uid: 652
+    components:
+    - pos: -6.5,2.5
+      parent: 1
+      type: Transform
+  - uid: 653
+    components:
+    - pos: -5.5,-1.5
+      parent: 1
+      type: Transform
+  - uid: 654
+    components:
+    - pos: -5.5,-2.5
+      parent: 1
+      type: Transform
+  - uid: 655
+    components:
+    - pos: -5.5,-3.5
+      parent: 1
+      type: Transform
+  - uid: 656
+    components:
+    - pos: -5.5,-4.5
+      parent: 1
+      type: Transform
+  - uid: 657
+    components:
+    - pos: -5.5,-5.5
+      parent: 1
+      type: Transform
+  - uid: 658
+    components:
+    - pos: -0.5,-11.5
+      parent: 1
+      type: Transform
+  - uid: 659
+    components:
+    - pos: -0.5,-10.5
+      parent: 1
+      type: Transform
+  - uid: 660
+    components:
+    - pos: -0.5,-9.5
+      parent: 1
+      type: Transform
+  - uid: 661
+    components:
+    - pos: -0.5,-8.5
+      parent: 1
+      type: Transform
+  - uid: 662
+    components:
+    - pos: -0.5,-7.5
+      parent: 1
+      type: Transform
+  - uid: 663
+    components:
+    - pos: -0.5,-6.5
+      parent: 1
+      type: Transform
+  - uid: 664
+    components:
+    - pos: -0.5,-5.5
+      parent: 1
+      type: Transform
+  - uid: 665
+    components:
+    - pos: -0.5,-4.5
+      parent: 1
+      type: Transform
+  - uid: 666
+    components:
+    - pos: 0.5,-11.5
+      parent: 1
+      type: Transform
+
+  - uid: 667
+    components:
+    - pos: 0.5,-9.5
+      parent: 1
+      type: Transform
+  - uid: 668
+    components:
+    - pos: 1.5,-9.5
+      parent: 1
+      type: Transform
+  - uid: 669
+    components:
+    - pos: 2.5,-9.5
+      parent: 1
+      type: Transform
+  - uid: 670
+    components:
+    - pos: 3.5,-9.5
+      parent: 1
+      type: Transform
+  - uid: 671
+    components:
+    - pos: -1.5,-9.5
+      parent: 1
+      type: Transform
+  - uid: 672
+    components:
+    - pos: -2.5,-9.5
+      parent: 1
+      type: Transform
+  - uid: 673
+    components:
+    - pos: -3.5,-9.5
+      parent: 1
+      type: Transform
+  - uid: 674
+    components:
+    - pos: -4.5,-9.5
+      parent: 1
+      type: Transform
+  - uid: 675
+    components:
+    - pos: -0.5,-12.5
+      parent: 1
+      type: Transform
+  - uid: 676
+    components:
+    - pos: -0.5,-13.5
+      parent: 1
+      type: Transform
+  - uid: 677
+    components:
+    - pos: 0.5,-13.5
+      parent: 1
+      type: Transform
+  - uid: 678
+    components:
+    - pos: 1.5,-13.5
+      parent: 1
+      type: Transform
+  - uid: 679
+    components:
+    - pos: 2.5,-13.5
+      parent: 1
+      type: Transform
+  - uid: 680
+    components:
+    - pos: 3.5,-13.5
+      parent: 1
+      type: Transform
+  - uid: 681
+    components:
+    - pos: 3.5,-12.5
+      parent: 1
+      type: Transform
+  - uid: 682
+    components:
+    - pos: 3.5,-11.5
+      parent: 1
+      type: Transform
+
+  - uid: 683
+    components:
+    - pos: 3.5,-10.5
+      parent: 1
+      type: Transform
+  - uid: 684
+    components:
+    - pos: 4.5,-11.5
+      parent: 1
+      type: Transform
+
+  - uid: 685
+    components:
+    - pos: -1.5,-13.5
+      parent: 1
+      type: Transform
+  - uid: 686
+    components:
+    - pos: -2.5,-13.5
+      parent: 1
+      type: Transform
+  - uid: 687
+    components:
+    - pos: -3.5,-13.5
+      parent: 1
+      type: Transform
+  - uid: 688
+    components:
+    - pos: -4.5,-13.5
+      parent: 1
+      type: Transform
+  - uid: 689
+    components:
+    - pos: -4.5,-12.5
+      parent: 1
+      type: Transform
+  - uid: 690
+    components:
+    - pos: -4.5,-11.5
+      parent: 1
+      type: Transform
+  - uid: 691
+    components:
+    - pos: -4.5,-10.5
+      parent: 1
+      type: Transform
+  - uid: 692
+    components:
+    - pos: -5.5,-11.5
+      parent: 1
+      type: Transform
+
+  - uid: 693
+    components:
+    - pos: -6.5,-1.5
+      parent: 1
+      type: Transform
+  - uid: 694
+    components:
+    - pos: -7.5,-1.5
+      parent: 1
+      type: Transform
+  - uid: 695
+    components:
+    - pos: -8.5,-1.5
+      parent: 1
+      type: Transform
+  - uid: 696
+    components:
+    - pos: 4.5,-1.5
+      parent: 1
+      type: Transform
+  - uid: 697
+    components:
+    - pos: 4.5,-2.5
+      parent: 1
+      type: Transform
+  - uid: 698
+    components:
+    - pos: 4.5,-3.5
+      parent: 1
+      type: Transform
+  - uid: 699
+    components:
+    - pos: 4.5,-4.5
+      parent: 1
+      type: Transform
+  - uid: 700
+    components:
+    - pos: 4.5,-5.5
+      parent: 1
+      type: Transform
+  - uid: 701
+    components:
+    - pos: 5.5,-1.5
+      parent: 1
+      type: Transform
+  - uid: 702
+    components:
+    - pos: 6.5,-1.5
+      parent: 1
+      type: Transform
+  - uid: 703
+    components:
+    - pos: 7.5,-1.5
+      parent: 1
+      type: Transform
+  - uid: 710
+    components:
+    - pos: -3.5,-23.5
+      parent: 1
+      type: Transform
+
+  - uid: 711
+    components:
+    - pos: 2.5,-23.5
+      parent: 1
+      type: Transform
+
+  - uid: 712
+    components:
+    - pos: 2.5,-22.5
+      parent: 1
+      type: Transform
+
+  - uid: 713
+    components:
+    - pos: 2.5,-23.5
+      parent: 1
+      type: Transform
+
+  - uid: 718
+    components:
+    - pos: -6.5,3.5
+      parent: 1
+      type: Transform
+  - uid: 719
+    components:
+    - pos: -7.5,3.5
+      parent: 1
+      type: Transform
+
+  - uid: 720
+    components:
+    - pos: 5.5,3.5
+      parent: 1
+      type: Transform
+  - uid: 721
+    components:
+    - pos: 6.5,3.5
+      parent: 1
+      type: Transform
+
+  - uid: 914
+    components:
+    - pos: 2.5,-19.5
+      parent: 1
+      type: Transform
+
+- proto: CableHV
+  entities:
+  - uid: 22
+    components:
+    - pos: 4.5,-21.5
+      parent: 1
+      type: Transform
+  - uid: 25
+    components:
+    - pos: 5.5,-21.5
+      parent: 1
+      type: Transform
+  - uid: 192
+    components:
+    - pos: 4.5,6.5
+      parent: 1
+      type: Transform
+
+  - uid: 247
+    components:
+    - pos: 2.5,-18.5
+      parent: 1
+      type: Transform
+  - uid: 248
+    components:
+    - pos: 3.5,-18.5
+      parent: 1
+      type: Transform
+  - uid: 249
+    components:
+    - pos: 6.5,-23.5
+      parent: 1
+      type: Transform
+  - uid: 250
+    components:
+    - pos: 5.5,-23.5
+      parent: 1
+      type: Transform
+  - uid: 431
+    components:
+    - pos: 4.5,-22.5
+      parent: 1
+      type: Transform
+  - uid: 432
+    components:
+    - pos: 3.5,-22.5
+      parent: 1
+      type: Transform
+  - uid: 433
+    components:
+    - pos: 3.5,-21.5
+      parent: 1
+      type: Transform
+  - uid: 434
+    components:
+    - pos: 3.5,-20.5
+      parent: 1
+      type: Transform
+  - uid: 438
+    components:
+    - pos: 2.5,-20.5
+      parent: 1
+      type: Transform
+
+  - uid: 439
+    components:
+    - pos: 2.5,-19.5
+      parent: 1
+      type: Transform
+
+  - uid: 446
+    components:
+    - pos: 4.5,-18.5
+      parent: 1
+      type: Transform
+  - uid: 447
+    components:
+    - pos: 4.5,-17.5
+      parent: 1
+      type: Transform
+  - uid: 448
+    components:
+    - pos: 4.5,-16.5
+      parent: 1
+      type: Transform
+
+  - uid: 449
+    components:
+    - pos: 4.5,-15.5
+      parent: 1
+      type: Transform
+
+  - uid: 450
+    components:
+    - pos: 4.5,-14.5
+      parent: 1
+      type: Transform
+
+  - uid: 451
+    components:
+    - pos: 4.5,-13.5
+      parent: 1
+      type: Transform
+
+  - uid: 452
+    components:
+    - pos: 4.5,-12.5
+      parent: 1
+      type: Transform
+
+  - uid: 453
+    components:
+    - pos: 4.5,-11.5
+      parent: 1
+      type: Transform
+
+  - uid: 454
+    components:
+    - pos: 4.5,-10.5
+      parent: 1
+      type: Transform
+
+  - uid: 455
+    components:
+    - pos: 4.5,-9.5
+      parent: 1
+      type: Transform
+
+  - uid: 456
+    components:
+    - pos: 4.5,-8.5
+      parent: 1
+      type: Transform
+
+  - uid: 457
+    components:
+    - pos: 4.5,-7.5
+      parent: 1
+      type: Transform
+
+  - uid: 458
+    components:
+    - pos: 5.5,-7.5
+      parent: 1
+      type: Transform
+
+  - uid: 459
+    components:
+    - pos: 6.5,-7.5
+      parent: 1
+      type: Transform
+
+  - uid: 460
+    components:
+    - pos: 6.5,-6.5
+      parent: 1
+      type: Transform
+
+  - uid: 461
+    components:
+    - pos: 6.5,-5.5
+      parent: 1
+      type: Transform
+
+  - uid: 462
+    components:
+    - pos: 6.5,-4.5
+      parent: 1
+      type: Transform
+
+  - uid: 463
+    components:
+    - pos: 6.5,-3.5
+      parent: 1
+      type: Transform
+
+  - uid: 464
+    components:
+    - pos: 6.5,-2.5
+      parent: 1
+      type: Transform
+  - uid: 465
+    components:
+    - pos: 6.5,-1.5
+      parent: 1
+      type: Transform
+  - uid: 466
+    components:
+    - pos: 6.5,-0.5
+      parent: 1
+      type: Transform
+  - uid: 467
+    components:
+    - pos: 6.5,0.5
+      parent: 1
+      type: Transform
+
+  - uid: 468
+    components:
+    - pos: 6.5,1.5
+      parent: 1
+      type: Transform
+
+  - uid: 469
+    components:
+    - pos: 6.5,2.5
+      parent: 1
+      type: Transform
+
+  - uid: 470
+    components:
+    - pos: 6.5,3.5
+      parent: 1
+      type: Transform
+
+  - uid: 471
+    components:
+    - pos: 6.5,4.5
+      parent: 1
+      type: Transform
+
+  - uid: 472
+    components:
+    - pos: 5.5,4.5
+      parent: 1
+      type: Transform
+
+  - uid: 473
+    components:
+    - pos: 4.5,4.5
+      parent: 1
+      type: Transform
+
+  - uid: 474
+    components:
+    - pos: 4.5,5.5
+      parent: 1
+      type: Transform
+
+  - uid: 475
+    components:
+    - pos: 3.5,5.5
+      parent: 1
+      type: Transform
+  - uid: 476
+    components:
+    - pos: 3.5,6.5
+      parent: 1
+      type: Transform
+  - uid: 477
+    components:
+    - pos: 3.5,7.5
+      parent: 1
+      type: Transform
+
+  - uid: 478
+    components:
+    - pos: 2.5,7.5
+      parent: 1
+      type: Transform
+  - uid: 479
+    components:
+    - pos: 2.5,8.5
+      parent: 1
+      type: Transform
+
+  - uid: 480
+    components:
+    - pos: 1.5,8.5
+      parent: 1
+      type: Transform
+
+  - uid: 481
+    components:
+    - pos: 0.5,8.5
+      parent: 1
+      type: Transform
+
+  - uid: 482
+    components:
+    - pos: -0.5,8.5
+      parent: 1
+      type: Transform
+
+  - uid: 483
+    components:
+    - pos: -1.5,8.5
+      parent: 1
+      type: Transform
+
+  - uid: 484
+    components:
+    - pos: -2.5,8.5
+      parent: 1
+      type: Transform
+
+  - uid: 485
+    components:
+    - pos: -3.5,8.5
+      parent: 1
+      type: Transform
+
+  - uid: 486
+    components:
+    - pos: -3.5,7.5
+      parent: 1
+      type: Transform
+  - uid: 487
+    components:
+    - pos: -4.5,7.5
+      parent: 1
+      type: Transform
+
+  - uid: 488
+    components:
+    - pos: -4.5,6.5
+      parent: 1
+      type: Transform
+  - uid: 489
+    components:
+    - pos: -4.5,5.5
+      parent: 1
+      type: Transform
+  - uid: 490
+    components:
+    - pos: -5.5,5.5
+      parent: 1
+      type: Transform
+
+  - uid: 491
+    components:
+    - pos: -5.5,4.5
+      parent: 1
+      type: Transform
+
+  - uid: 492
+    components:
+    - pos: -6.5,4.5
+      parent: 1
+      type: Transform
+
+  - uid: 493
+    components:
+    - pos: -7.5,4.5
+      parent: 1
+      type: Transform
+
+  - uid: 494
+    components:
+    - pos: -7.5,3.5
+      parent: 1
+      type: Transform
+
+  - uid: 495
+    components:
+    - pos: -7.5,2.5
+      parent: 1
+      type: Transform
+
+  - uid: 496
+    components:
+    - pos: -7.5,1.5
+      parent: 1
+      type: Transform
+
+  - uid: 497
+    components:
+    - pos: -7.5,0.5
+      parent: 1
+      type: Transform
+
+  - uid: 498
+    components:
+    - pos: -7.5,-0.5
+      parent: 1
+      type: Transform
+  - uid: 499
+    components:
+    - pos: -7.5,-1.5
+      parent: 1
+      type: Transform
+  - uid: 500
+    components:
+    - pos: -7.5,-2.5
+      parent: 1
+      type: Transform
+  - uid: 501
+    components:
+    - pos: -7.5,-3.5
+      parent: 1
+      type: Transform
+
+  - uid: 502
+    components:
+    - pos: -7.5,-4.5
+      parent: 1
+      type: Transform
+
+  - uid: 503
+    components:
+    - pos: -7.5,-5.5
+      parent: 1
+      type: Transform
+
+  - uid: 504
+    components:
+    - pos: -7.5,-6.5
+      parent: 1
+      type: Transform
+
+  - uid: 505
+    components:
+    - pos: -7.5,-7.5
+      parent: 1
+      type: Transform
+
+  - uid: 506
+    components:
+    - pos: -6.5,-7.5
+      parent: 1
+      type: Transform
+
+  - uid: 507
+    components:
+    - pos: -5.5,-7.5
+      parent: 1
+      type: Transform
+
+  - uid: 508
+    components:
+    - pos: -5.5,-8.5
+      parent: 1
+      type: Transform
+
+  - uid: 509
+    components:
+    - pos: -5.5,-9.5
+      parent: 1
+      type: Transform
+
+  - uid: 510
+    components:
+    - pos: -5.5,-10.5
+      parent: 1
+      type: Transform
+
+  - uid: 511
+    components:
+    - pos: -5.5,-11.5
+      parent: 1
+      type: Transform
+
+  - uid: 512
+    components:
+    - pos: -5.5,-12.5
+      parent: 1
+      type: Transform
+
+  - uid: 513
+    components:
+    - pos: -5.5,-13.5
+      parent: 1
+      type: Transform
+
+  - uid: 514
+    components:
+    - pos: -5.5,-14.5
+      parent: 1
+      type: Transform
+
+  - uid: 515
+    components:
+    - pos: -5.5,-15.5
+      parent: 1
+      type: Transform
+
+  - uid: 516
+    components:
+    - pos: -5.5,-16.5
+      parent: 1
+      type: Transform
+
+  - uid: 630
+    components:
+    - pos: 4.5,-23.5
+      parent: 1
+      type: Transform
+  - uid: 636
+    components:
+    - pos: 6.5,-21.5
+      parent: 1
+      type: Transform
+  - uid: 637
+    components:
+    - pos: 7.5,-21.5
+      parent: 1
+      type: Transform
+  - uid: 638
+    components:
+    - pos: 7.5,-23.5
+      parent: 1
+      type: Transform
+  - uid: 639
+    components:
+    - pos: -5.5,6.5
+      parent: 1
+      type: Transform
+
+- proto: CableMV
+  entities:
+  - uid: 521
+    components:
+    - pos: 2.5,-19.5
+      parent: 1
+      type: Transform
+
+  - uid: 522
+    components:
+    - pos: 2.5,-18.5
+      parent: 1
+      type: Transform
+  - uid: 523
+    components:
+    - pos: 1.5,-18.5
+      parent: 1
+      type: Transform
+
+  - uid: 524
+    components:
+    - pos: 2.5,-17.5
+      parent: 1
+      type: Transform
+  - uid: 525
+    components:
+    - pos: 1.5,-17.5
+      parent: 1
+      type: Transform
+  - uid: 526
+    components:
+    - pos: 0.5,-17.5
+      parent: 1
+      type: Transform
+  - uid: 527
+    components:
+    - pos: -0.5,-17.5
+      parent: 1
+      type: Transform
+  - uid: 528
+    components:
+    - pos: -0.5,-16.5
+      parent: 1
+      type: Transform
+  - uid: 529
+    components:
+    - pos: -0.5,-15.5
+      parent: 1
+      type: Transform
+  - uid: 530
+    components:
+    - pos: -0.5,-14.5
+      parent: 1
+      type: Transform
+  - uid: 531
+    components:
+    - pos: -0.5,-13.5
+      parent: 1
+      type: Transform
+  - uid: 532
+    components:
+    - pos: -0.5,-12.5
+      parent: 1
+      type: Transform
+  - uid: 533
+    components:
+    - pos: -0.5,-11.5
+      parent: 1
+      type: Transform
+  - uid: 534
+    components:
+    - pos: -0.5,-10.5
+      parent: 1
+      type: Transform
+  - uid: 535
+    components:
+    - pos: -0.5,-9.5
+      parent: 1
+      type: Transform
+  - uid: 536
+    components:
+    - pos: -0.5,-8.5
+      parent: 1
+      type: Transform
+  - uid: 537
+    components:
+    - pos: 0.5,-11.5
+      parent: 1
+      type: Transform
+
+  - uid: 538
+    components:
+    - pos: -0.5,-7.5
+      parent: 1
+      type: Transform
+  - uid: 539
+    components:
+    - pos: -0.5,-6.5
+      parent: 1
+      type: Transform
+  - uid: 540
+    components:
+    - pos: -0.5,-5.5
+      parent: 1
+      type: Transform
+  - uid: 541
+    components:
+    - pos: -0.5,-4.5
+      parent: 1
+      type: Transform
+  - uid: 542
+    components:
+    - pos: -0.5,-3.5
+      parent: 1
+      type: Transform
+  - uid: 543
+    components:
+    - pos: -0.5,-2.5
+      parent: 1
+      type: Transform
+  - uid: 544
+    components:
+    - pos: -0.5,-1.5
+      parent: 1
+      type: Transform
+  - uid: 545
+    components:
+    - pos: -0.5,-0.5
+      parent: 1
+      type: Transform
+  - uid: 546
+    components:
+    - pos: -0.5,0.5
+      parent: 1
+      type: Transform
+  - uid: 547
+    components:
+    - pos: -1.5,0.5
+      parent: 1
+      type: Transform
+
+  - uid: 548
+    components:
+    - pos: -0.5,1.5
+      parent: 1
+      type: Transform
+  - uid: 549
+    components:
+    - pos: -0.5,2.5
+      parent: 1
+      type: Transform
+  - uid: 550
+    components:
+    - pos: -0.5,3.5
+      parent: 1
+      type: Transform
+  - uid: 551
+    components:
+    - pos: -0.5,4.5
+      parent: 1
+      type: Transform
+  - uid: 552
+    components:
+    - pos: -1.5,4.5
+      parent: 1
+      type: Transform
+
+  - uid: 949
+    components:
+    - pos: 4.5,4.5
+      parent: 1
+      type: Transform
+
+  - uid: 950
+    components:
+    - pos: 3.5,4.5
+      parent: 1
+      type: Transform
+  - uid: 951
+    components:
+    - pos: 2.5,4.5
+      parent: 1
+      type: Transform
+  - uid: 952
+    components:
+    - pos: 2.5,5.5
+      parent: 1
+      type: Transform
+  - uid: 953
+    components:
+    - pos: 1.5,5.5
+      parent: 1
+      type: Transform
+  - uid: 954
+    components:
+    - pos: 0.5,5.5
+      parent: 1
+      type: Transform
+  - uid: 955
+    components:
+    - pos: -0.5,5.5
+      parent: 1
+      type: Transform
+  - uid: 956
+    components:
+    - pos: -1.5,5.5
+      parent: 1
+      type: Transform
+- proto: CableTerminal
+  entities:
+  - uid: 435
+    components:
+    - rot: -1.5707963267948966 rad
+      pos: 3.5,-20.5
+      parent: 1
+      type: Transform
+- proto: CarpetGreen
+  entities:
+  - uid: 117
+    components:
+    - pos: -1.5,-14.5
+      parent: 1
+      type: Transform
+  - uid: 118
+    components:
+    - pos: -1.5,-13.5
+      parent: 1
+      type: Transform
+  - uid: 119
+    components:
+    - pos: -3.5,-14.5
+      parent: 1
+      type: Transform
+  - uid: 120
+    components:
+    - pos: -2.5,-13.5
+      parent: 1
+      type: Transform
+  - uid: 132
+    components:
+    - pos: -3.5,-13.5
+      parent: 1
+      type: Transform
+  - uid: 133
+    components:
+    - pos: -2.5,-14.5
+      parent: 1
+      type: Transform
+  - uid: 998
+    components:
+    - pos: 0.5,2.5
+      parent: 1
+      type: Transform
+- proto: Catwalk
+  entities:
+  - uid: 257
+    components:
+    - pos: 2.5,-19.5
+      parent: 1
+      type: Transform
+  - uid: 843
+    components:
+    - pos: 2.5,-20.5
+      parent: 1
+      type: Transform
+  - uid: 906
+    components:
+    - pos: 3.5,2.5
+      parent: 1
+      type: Transform
+  - uid: 907
+    components:
+    - pos: 3.5,1.5
+      parent: 1
+      type: Transform
+  - uid: 908
+    components:
+    - pos: 3.5,0.5
+      parent: 1
+      type: Transform
+  - uid: 909
+    components:
+    - pos: 4.5,2.5
+      parent: 1
+      type: Transform
+  - uid: 910
+    components:
+    - pos: 4.5,1.5
+      parent: 1
+      type: Transform
+  - uid: 911
+    components:
+    - pos: 4.5,0.5
+      parent: 1
+      type: Transform
+- proto: Chair
+  entities:
+  - uid: 251
+    components:
+    - pos: 2.5,-15.5
+      parent: 1
+      type: Transform
+- proto: ChairOfficeDark
+  entities:
+  - uid: 48
+    components:
+    - rot: 3.141592653589793 rad
+      pos: 4.5,-18.5
+      parent: 1
+      type: Transform
+  - uid: 635
+    components:
+    - rot: 3.141592653589793 rad
+      pos: -4.5,-4.5
+      parent: 1
+      type: Transform
+  - uid: 775
+    components:
+    - rot: 1.5707963267948966 rad
+      pos: 2.5,-4.5
+      parent: 1
+      type: Transform
+- proto: ChairOfficeLight
+  entities:
+  - uid: 930
+    components:
+    - pos: -3.5,1.5
+      parent: 1
+      type: Transform
+- proto: ChairPilotSeat
+  entities:
+  - uid: 256
+    components:
+    - pos: 3.5,-12.5
+      parent: 1
+      type: Transform
+  - uid: 428
+    components:
+    - pos: -1.5,-0.5
+      parent: 1
+      type: Transform
+  - uid: 429
+    components:
+    - rot: 3.141592653589793 rad
+      pos: -1.5,-2.5
+      parent: 1
+      type: Transform
+  - uid: 632
+    components:
+    - pos: 0.5,-0.5
+      parent: 1
+      type: Transform
+  - uid: 768
+    components:
+    - rot: 1.5707963267948966 rad
+      pos: -1.5,-6.5
+      parent: 1
+      type: Transform
+  - uid: 849
+    components:
+    - rot: 3.141592653589793 rad
+      pos: 0.5,-2.5
+      parent: 1
+      type: Transform
+  - uid: 897
+    components:
+    - rot: -1.5707963267948966 rad
+      pos: -1.5,-9.5
+      parent: 1
+      type: Transform
+  - uid: 959
+    components:
+    - rot: 3.141592653589793 rad
+      pos: -0.5,6.5
+      parent: 1
+      type: Transform
+  - uid: 979
+    components:
+    - rot: 3.141592653589793 rad
+      pos: -3.5,6.5
+      parent: 1
+      type: Transform
+  - uid: 980
+    components:
+    - rot: 3.141592653589793 rad
+      pos: 2.5,6.5
+      parent: 1
+      type: Transform
+- proto: CheapRollerBedSpawnFolded
+  entities:
+  - uid: 939
+    components:
+    - pos: -3.336021,-2.509187
+      parent: 1
+      type: Transform
+  - uid: 943
+    components:
+    - pos: -3.882896,-2.509187
+      parent: 1
+      type: Transform
+- proto: chem_master
+  entities:
+  - uid: 891
+    components:
+    - pos: -3.5,-4.5
+      parent: 1
+      type: Transform
+- proto: ChemDispenser
+  entities:
+  - uid: 783
+    components:
+    - pos: -3.5,-5.5
+      parent: 1
+      type: Transform
+- proto: ChemistryHotplate
+  entities:
+  - uid: 430
+    components:
+    - pos: -4.5,-5.5
+      parent: 1
+      type: Transform
+- proto: CloningPod
+  entities:
+  - uid: 926
+    components:
+    - pos: -4.5,2.5
+      parent: 1
+      type: Transform
+    - links:
+      - 927
+      type: DeviceLinkSink
+- proto: ClosetFireFilled
+  entities:
+  - uid: 194
+    components:
+    - pos: -4.5,-22.5
+      parent: 1
+      type: Transform
+- proto: ClosetJanitorFilled
+  entities:
+  - uid: 138
+    components:
+    - pos: 2.5,-7.5
+      parent: 1
+      type: Transform
+- proto: ClosetL3JanitorFilled
+  entities:
+  - uid: 140
+    components:
+    - pos: 3.5,-7.5
+      parent: 1
+      type: Transform
+- proto: ClosetWallEmergencyFilledRandom
+  entities:
+  - uid: 919
+    components:
+    - rot: 1.5707963267948966 rad
+      pos: -5.5,-11.5
+      parent: 1
+      type: Transform
+- proto: ClothingBackpackWaterTank
+  entities:
+  - uid: 334
+    components:
+    - pos: 2.4940953,-10.527685
+      parent: 1
+      type: Transform
+- proto: ClothingBeltUtilityEngineering
+  entities:
+  - uid: 961
+    components:
+    - pos: 6.5352554,-20.508465
+      parent: 1
+      type: Transform
+- proto: ClothingHandsGlovesColorYellow
+  entities:
+  - uid: 790
+    components:
+    - pos: 6.529232,-20.305824
+      parent: 1
+      type: Transform
+- proto: ClothingShoesGaloshes
+  entities:
+  - uid: 766
+    components:
+    - pos: 3.5233345,-8.720743
+      parent: 1
+      type: Transform
+- proto: ComfyChair
+  entities:
+  - uid: 781
+    components:
+    - rot: -1.5707963267948966 rad
+      pos: -1.5,-13.5
+      parent: 1
+      type: Transform
+  - uid: 795
+    components:
+    - rot: -1.5707963267948966 rad
+      pos: -1.5,-14.5
+      parent: 1
+      type: Transform
+  - uid: 814
+    components:
+    - rot: 1.5707963267948966 rad
+      pos: -3.5,-14.5
+      parent: 1
+      type: Transform
+  - uid: 834
+    components:
+    - rot: 1.5707963267948966 rad
+      pos: -3.5,-13.5
+      parent: 1
+      type: Transform
+  - uid: 993
+    components:
+    - rot: -1.5707963267948966 rad
+      pos: 3.5,5.5
+      parent: 1
+      type: Transform
+  - uid: 999
+    components:
+    - pos: -1.5,3.5
+      parent: 1
+      type: Transform
+- proto: ComputerCloningConsole
+  entities:
+  - uid: 927
+    components:
+    - rot: 3.141592653589793 rad
+      pos: -3.5,0.5
+      parent: 1
+      type: Transform
+    - linkedPorts:
+        928:
+        - MedicalScannerSender: MedicalScannerReceiver
+        926:
+        - CloningPodSender: CloningPodReceiver
+      type: DeviceLinkSource
+- proto: ComputerCrewMonitoring
+  entities:
+  - uid: 971
+    components:
+    - pos: -3.5,7.5
+      parent: 1
+      type: Transform
+- proto: ComputerId
+  entities:
+  - uid: 958
+    components:
+    - pos: 0.5,7.5
+      parent: 1
+      type: Transform
+- proto: ComputerIFF
+  entities:
+  - uid: 957
+    components:
+    - pos: -1.5,7.5
+      parent: 1
+      type: Transform
+- proto: ComputerMedicalRecords
+  entities:
+  - uid: 970
+    components:
+    - pos: -2.5,7.5
+      parent: 1
+      type: Transform
+- proto: ComputerPowerMonitoring
+  entities:
+  - uid: 17
+    components:
+    - pos: 4.5,-17.5
+      parent: 1
+      type: Transform
+  - uid: 969
+    components:
+    - pos: 2.5,7.5
+      parent: 1
+      type: Transform
+- proto: ComputerRadar
+  entities:
+  - uid: 968
+    components:
+    - pos: 1.5,7.5
+      parent: 1
+      type: Transform
+- proto: ComputerShuttle
+  entities:
+  - uid: 946
+    components:
+    - pos: -0.5,7.5
+      parent: 1
+      type: Transform
+- proto: ComputerStationRecords
+  entities:
+  - uid: 978
+    components:
+    - rot: 1.5707963267948966 rad
+      pos: -4.5,6.5
+      parent: 1
+      type: Transform
+- proto: CrateEngineeringAMEControl
+  entities:
+  - uid: 341
+    components:
+    - pos: 5.5,-6.5
+      parent: 1
+      type: Transform
+- proto: CrateEngineeringAMEJar
+  entities:
+  - uid: 340
+    components:
+    - pos: 5.5,-4.5
+      parent: 1
+      type: Transform
+- proto: CrateEngineeringAMEShielding
+  entities:
+  - uid: 342
+    components:
+    - pos: 5.5,-5.5
+      parent: 1
+      type: Transform
+- proto: CrateEngineeringCableBulk
+  entities:
+  - uid: 622
+    components:
+    - pos: 2.5,-5.5
+      parent: 1
+      type: Transform
+- proto: CrateServiceJanitorialSupplies
+  entities:
+  - uid: 755
+    components:
+    - pos: 3.5,-10.5
+      parent: 1
+      type: Transform
+- proto: CrewMonitoringServer
+  entities:
+  - uid: 973
+    components:
+    - pos: -4.5,4.5
+      parent: 1
+      type: Transform
+- proto: DefibrillatorCabinetFilled
+  entities:
+  - uid: 923
+    components:
+    - pos: -3.5,3.5
+      parent: 1
+      type: Transform
+- proto: Dresser
+  entities:
+  - uid: 997
+    components:
+    - pos: 0.5,1.5
+      parent: 1
+      type: Transform
+- proto: DrinkShaker
+  entities:
+  - uid: 122
+    components:
+    - pos: -2.359215,-8.243372
+      parent: 1
+      type: Transform
+- proto: EmergencyLight
+  entities:
+  - uid: 631
+    components:
+    - rot: 3.141592653589793 rad
+      pos: -4.5,-5.5
+      parent: 1
+      type: Transform
+  - uid: 884
+    components:
+    - rot: 1.5707963267948966 rad
+      pos: -1.5,-5.5
+      parent: 1
+      type: Transform
+    - enabled: True
+      type: PointLight
+
+  - uid: 885
+    components:
+    - rot: -1.5707963267948966 rad
+      pos: -0.5,-10.5
+      parent: 1
+      type: Transform
+    - enabled: True
+      type: PointLight
+
+  - uid: 888
+    components:
+    - pos: 2.5,-7.5
+      parent: 1
+      type: Transform
+    - enabled: True
+      type: PointLight
+
+  - uid: 889
+    components:
+    - rot: 3.141592653589793 rad
+      pos: 2.5,-15.5
+      parent: 1
+      type: Transform
+    - enabled: True
+      type: PointLight
+
+  - uid: 890
+    components:
+    - rot: 1.5707963267948966 rad
+      pos: 2.5,-3.5
+      parent: 1
+      type: Transform
+    - enabled: True
+      type: PointLight
+
+  - uid: 892
+    components:
+    - rot: 3.141592653589793 rad
+      pos: 0.5,5.5
+      parent: 1
+      type: Transform
+    - enabled: True
+      type: PointLight
+
+- proto: EncryptionKeyCommand
+  entities:
+  - uid: 982
+    components:
+    - pos: -4.7592955,5.4378777
+      parent: 1
+      type: Transform
+- proto: ExtinguisherCabinetFilled
+  entities:
+  - uid: 15
+    components:
+    - pos: -4.5,-16.5
+      parent: 1
+      type: Transform
+  - uid: 847
+    components:
+    - pos: -5.5,-12.5
+      parent: 1
+      type: Transform
+- proto: FireAxeCabinetFilled
+  entities:
+  - uid: 339
+    components:
+    - pos: -6.5,-17.5
+      parent: 1
+      type: Transform
+- proto: Firelock
+  entities:
+  - uid: 418
+    components:
+    - pos: -2.5,-0.5
+      parent: 1
+      type: Transform
+  - uid: 898
+    components:
+    - pos: -2.5,-1.5
+      parent: 1
+      type: Transform
+  - uid: 899
+    components:
+    - pos: -2.5,-2.5
+      parent: 1
+      type: Transform
+  - uid: 900
+    components:
+    - pos: 1.5,-0.5
+      parent: 1
+      type: Transform
+  - uid: 901
+    components:
+    - pos: 1.5,-1.5
+      parent: 1
+      type: Transform
+  - uid: 902
+    components:
+    - pos: 1.5,-2.5
+      parent: 1
+      type: Transform
+- proto: FirelockEdge
+  entities:
+  - uid: 134
+    components:
+    - pos: -4.5,-10.5
+      parent: 1
+      type: Transform
+  - uid: 135
+    components:
+    - rot: 3.141592653589793 rad
+      pos: -2.5,-10.5
+      parent: 1
+      type: Transform
+  - uid: 796
+    components:
+    - rot: 3.141592653589793 rad
+      pos: -1.5,-10.5
+      parent: 1
+      type: Transform
+  - uid: 860
+    components:
+    - rot: 3.141592653589793 rad
+      pos: -3.5,-10.5
+      parent: 1
+      type: Transform
+  - uid: 922
+    components:
+    - rot: 3.141592653589793 rad
+      pos: -5.5,-3.5
+      parent: 1
+      type: Transform
+  - uid: 934
+    components:
+    - pos: -5.5,0.5
+      parent: 1
+      type: Transform
+  - uid: 941
+    components:
+    - rot: 3.141592653589793 rad
+      pos: -4.5,-0.5
+      parent: 1
+      type: Transform
+  - uid: 942
+    components:
+    - rot: 3.141592653589793 rad
+      pos: -3.5,-0.5
+      parent: 1
+      type: Transform
+- proto: FirelockGlass
+  entities:
+  - uid: 20
+    components:
+    - pos: -0.5,-15.5
+      parent: 1
+      type: Transform
+  - uid: 142
+    components:
+    - pos: -4.5,-3.5
+      parent: 1
+      type: Transform
+  - uid: 244
+    components:
+    - pos: -0.5,-7.5
+      parent: 1
+      type: Transform
+  - uid: 799
+    components:
+    - pos: -2.5,-17.5
+      parent: 1
+      type: Transform
+  - uid: 800
+    components:
+    - pos: 1.5,-17.5
+      parent: 1
+      type: Transform
+- proto: Fireplace
+  entities:
+  - uid: 994
+    components:
+    - pos: 0.5,3.5
+      parent: 1
+      type: Transform
+- proto: FloorDrain
+  entities:
+  - uid: 644
+    components:
+    - pos: 2.5,-9.5
+      parent: 1
+      type: Transform
+    - fixtures: {}
+      type: Fixtures
+  - uid: 786
+    components:
+    - pos: -2.5,-8.5
+      parent: 1
+      type: Transform
+    - fixtures: {}
+      type: Fixtures
+- proto: FoodBoxPizzaFilled
+  entities:
+  - uid: 107
+    components:
+    - pos: -2.421715,-14.246737
+      parent: 1
+      type: Transform
+  - uid: 108
+    components:
+    - pos: -2.515465,-14.059237
+      parent: 1
+      type: Transform
+- proto: FoodCakeBirthday
+  entities:
+  - uid: 110
+    components:
+    - pos: -2.515465,-13.449862
+      parent: 1
+      type: Transform
+- proto: FoodSnackChocolate
+  entities:
+  - uid: 848
+    components:
+    - pos: -1.5307262,-10.360353
+      parent: 1
+      type: Transform
+- proto: GasMinerNitrogen
+  entities:
+  - uid: 722
+    components:
+    - pos: -8.5,-23.5
+      parent: 1
+      type: Transform
+- proto: GasMinerOxygen
+  entities:
+  - uid: 734
+    components:
+    - pos: -8.5,-21.5
+      parent: 1
+      type: Transform
+- proto: GasMixerFlipped
+  entities:
+  - uid: 264
+    components:
+    - pos: -5.5,-21.5
+      parent: 1
+      type: Transform
+    - inletTwoConcentration: 0.22000003
+      inletOneConcentration: 0.78
+      type: GasMixer
+    - color: '#0055CCFF'
+      type: AtmosPipeColor
+- proto: GasPassiveVent
+  entities:
+  - uid: 258
+    components:
+    - rot: 1.5707963267948966 rad
+      pos: -7.5,-21.5
+      parent: 1
+      type: Transform
+  - uid: 259
+    components:
+    - rot: 1.5707963267948966 rad
+      pos: -7.5,-23.5
+      parent: 1
+      type: Transform
+  - uid: 407
+    components:
+    - rot: 3.141592653589793 rad
+      pos: -0.5,-19.5
+      parent: 1
+      type: Transform
+    - color: '#990000FF'
+      type: AtmosPipeColor
+- proto: GasPipeBend
+  entities:
+  - uid: 261
+    components:
+    - rot: -1.5707963267948966 rad
+      pos: -5.5,-23.5
+      parent: 1
+      type: Transform
+
+  - uid: 268
+    components:
+    - rot: 1.5707963267948966 rad
+      pos: -5.5,-17.5
+      parent: 1
+      type: Transform
+    - color: '#0055CCFF'
+      type: AtmosPipeColor
+  - uid: 278
+    components:
+    - pos: 4.5,-17.5
+      parent: 1
+      type: Transform
+    - color: '#0055CCFF'
+      type: AtmosPipeColor
+  - uid: 280
+    components:
+    - rot: -1.5707963267948966 rad
+      pos: 4.5,-19.5
+      parent: 1
+      type: Transform
+    - color: '#0055CCFF'
+      type: AtmosPipeColor
+  - uid: 292
+    components:
+    - pos: 0.5,5.5
+      parent: 1
+      type: Transform
+    - color: '#0055CCFF'
+      type: AtmosPipeColor
+  - uid: 329
+    components:
+    - pos: 3.5,2.5
+      parent: 1
+      type: Transform
+    - color: '#0055CCFF'
+      type: AtmosPipeColor
+
+  - uid: 330
+    components:
+    - rot: 1.5707963267948966 rad
+      pos: 4.5,3.5
+      parent: 1
+      type: Transform
+    - color: '#990000FF'
+      type: AtmosPipeColor
+
+  - uid: 370
+    components:
+    - rot: -1.5707963267948966 rad
+      pos: 4.5,-2.5
+      parent: 1
+      type: Transform
+    - color: '#990000FF'
+      type: AtmosPipeColor
+  - uid: 385
+    components:
+    - rot: 1.5707963267948966 rad
+      pos: -1.5,6.5
+      parent: 1
+      type: Transform
+    - color: '#990000FF'
+      type: AtmosPipeColor
+  - uid: 398
+    components:
+    - rot: 3.141592653589793 rad
+      pos: -1.5,-14.5
+      parent: 1
+      type: Transform
+    - color: '#990000FF'
+      type: AtmosPipeColor
+  - uid: 399
+    components:
+    - pos: -0.5,-14.5
+      parent: 1
+      type: Transform
+    - color: '#990000FF'
+      type: AtmosPipeColor
+  - uid: 410
+    components:
+    - rot: 3.141592653589793 rad
+      pos: -4.5,-2.5
+      parent: 1
+      type: Transform
+    - color: '#990000FF'
+      type: AtmosPipeColor
+- proto: GasPipeFourway
+  entities:
+  - uid: 287
+    components:
+    - pos: 0.5,-13.5
+      parent: 1
+      type: Transform
+    - color: '#0055CCFF'
+      type: AtmosPipeColor
+  - uid: 288
+    components:
+    - pos: 0.5,-9.5
+      parent: 1
+      type: Transform
+    - color: '#0055CCFF'
+      type: AtmosPipeColor
+  - uid: 290
+    components:
+    - pos: 0.5,-1.5
+      parent: 1
+      type: Transform
+    - color: '#0055CCFF'
+      type: AtmosPipeColor
+  - uid: 376
+    components:
+    - pos: -1.5,-2.5
+      parent: 1
+      type: Transform
+    - color: '#990000FF'
+      type: AtmosPipeColor
+- proto: GasPipeStraight
+  entities:
+  - uid: 177
+    components:
+    - pos: -0.5,-18.5
+      parent: 1
+      type: Transform
+    - color: '#990000FF'
+      type: AtmosPipeColor
+
+  - uid: 260
+    components:
+    - rot: 1.5707963267948966 rad
+      pos: -6.5,-23.5
+      parent: 1
+      type: Transform
+
+  - uid: 262
+    components:
+    - rot: 3.141592653589793 rad
+      pos: -5.5,-22.5
+      parent: 1
+      type: Transform
+
+  - uid: 263
+    components:
+    - rot: 1.5707963267948966 rad
+      pos: -6.5,-21.5
+      parent: 1
+      type: Transform
+
+  - uid: 265
+    components:
+    - pos: -5.5,-20.5
+      parent: 1
+      type: Transform
+    - color: '#0055CCFF'
+      type: AtmosPipeColor
+
+  - uid: 267
+    components:
+    - pos: -5.5,-18.5
+      parent: 1
+      type: Transform
+    - color: '#0055CCFF'
+      type: AtmosPipeColor
+
+  - uid: 269
+    components:
+    - rot: 1.5707963267948966 rad
+      pos: -4.5,-17.5
+      parent: 1
+      type: Transform
+    - color: '#0055CCFF'
+      type: AtmosPipeColor
+  - uid: 270
+    components:
+    - rot: 1.5707963267948966 rad
+      pos: -3.5,-17.5
+      parent: 1
+      type: Transform
+    - color: '#0055CCFF'
+      type: AtmosPipeColor
+  - uid: 271
+    components:
+    - rot: 1.5707963267948966 rad
+      pos: -2.5,-17.5
+      parent: 1
+      type: Transform
+    - color: '#0055CCFF'
+      type: AtmosPipeColor
+  - uid: 273
+    components:
+    - rot: 1.5707963267948966 rad
+      pos: -1.5,-17.5
+      parent: 1
+      type: Transform
+    - color: '#0055CCFF'
+      type: AtmosPipeColor
+  - uid: 274
+    components:
+    - rot: 1.5707963267948966 rad
+      pos: -0.5,-17.5
+      parent: 1
+      type: Transform
+    - color: '#0055CCFF'
+      type: AtmosPipeColor
+  - uid: 275
+    components:
+    - rot: 1.5707963267948966 rad
+      pos: 1.5,-17.5
+      parent: 1
+      type: Transform
+    - color: '#0055CCFF'
+      type: AtmosPipeColor
+  - uid: 276
+    components:
+    - rot: 1.5707963267948966 rad
+      pos: 2.5,-17.5
+      parent: 1
+      type: Transform
+    - color: '#0055CCFF'
+      type: AtmosPipeColor
+  - uid: 277
+    components:
+    - rot: 1.5707963267948966 rad
+      pos: 3.5,-17.5
+      parent: 1
+      type: Transform
+    - color: '#0055CCFF'
+      type: AtmosPipeColor
+  - uid: 279
+    components:
+    - pos: 4.5,-18.5
+      parent: 1
+      type: Transform
+    - color: '#0055CCFF'
+      type: AtmosPipeColor
+  - uid: 285
+    components:
+    - rot: 3.141592653589793 rad
+      pos: 0.5,-15.5
+      parent: 1
+      type: Transform
+    - color: '#0055CCFF'
+      type: AtmosPipeColor
+
+  - uid: 286
+    components:
+    - rot: 3.141592653589793 rad
+      pos: 0.5,-14.5
+      parent: 1
+      type: Transform
+    - color: '#0055CCFF'
+      type: AtmosPipeColor
+
+  - uid: 293
+    components:
+    - pos: 0.5,-12.5
+      parent: 1
+      type: Transform
+    - color: '#0055CCFF'
+      type: AtmosPipeColor
+
+  - uid: 294
+    components:
+    - pos: 0.5,-11.5
+      parent: 1
+      type: Transform
+    - color: '#0055CCFF'
+      type: AtmosPipeColor
+
+  - uid: 295
+    components:
+    - pos: 0.5,-10.5
+      parent: 1
+      type: Transform
+    - color: '#0055CCFF'
+      type: AtmosPipeColor
+
+  - uid: 296
+    components:
+    - pos: 0.5,-8.5
+      parent: 1
+      type: Transform
+    - color: '#0055CCFF'
+      type: AtmosPipeColor
+
+  - uid: 297
+    components:
+    - pos: 0.5,-7.5
+      parent: 1
+      type: Transform
+    - color: '#0055CCFF'
+      type: AtmosPipeColor
+
+  - uid: 298
+    components:
+    - pos: 0.5,-6.5
+      parent: 1
+      type: Transform
+    - color: '#0055CCFF'
+      type: AtmosPipeColor
+  - uid: 299
+    components:
+    - pos: 0.5,-5.5
+      parent: 1
+      type: Transform
+    - color: '#0055CCFF'
+      type: AtmosPipeColor
+  - uid: 300
+    components:
+    - pos: 0.5,-4.5
+      parent: 1
+      type: Transform
+    - color: '#0055CCFF'
+      type: AtmosPipeColor
+  - uid: 301
+    components:
+    - pos: 0.5,-3.5
+      parent: 1
+      type: Transform
+    - color: '#0055CCFF'
+      type: AtmosPipeColor
+
+  - uid: 302
+    components:
+    - pos: 0.5,-2.5
+      parent: 1
+      type: Transform
+    - color: '#0055CCFF'
+      type: AtmosPipeColor
+  - uid: 303
+    components:
+    - rot: -1.5707963267948966 rad
+      pos: -0.5,-1.5
+      parent: 1
+      type: Transform
+    - color: '#0055CCFF'
+      type: AtmosPipeColor
+  - uid: 304
+    components:
+    - rot: -1.5707963267948966 rad
+      pos: -1.5,-1.5
+      parent: 1
+      type: Transform
+    - color: '#0055CCFF'
+      type: AtmosPipeColor
+  - uid: 305
+    components:
+    - rot: -1.5707963267948966 rad
+      pos: -2.5,-1.5
+      parent: 1
+      type: Transform
+    - color: '#0055CCFF'
+      type: AtmosPipeColor
+  - uid: 306
+    components:
+    - rot: -1.5707963267948966 rad
+      pos: -3.5,-1.5
+      parent: 1
+      type: Transform
+    - color: '#0055CCFF'
+      type: AtmosPipeColor
+  - uid: 307
+    components:
+    - rot: -1.5707963267948966 rad
+      pos: -4.5,-1.5
+      parent: 1
+      type: Transform
+    - color: '#0055CCFF'
+      type: AtmosPipeColor
+  - uid: 308
+    components:
+    - rot: -1.5707963267948966 rad
+      pos: 1.5,-1.5
+      parent: 1
+      type: Transform
+    - color: '#0055CCFF'
+      type: AtmosPipeColor
+  - uid: 309
+    components:
+    - rot: -1.5707963267948966 rad
+      pos: 2.5,-1.5
+      parent: 1
+      type: Transform
+    - color: '#0055CCFF'
+      type: AtmosPipeColor
+  - uid: 320
+    components:
+    - pos: 0.5,-0.5
+      parent: 1
+      type: Transform
+    - color: '#0055CCFF'
+      type: AtmosPipeColor
+  - uid: 321
+    components:
+    - pos: 0.5,1.5
+      parent: 1
+      type: Transform
+    - color: '#0055CCFF'
+      type: AtmosPipeColor
+  - uid: 322
+    components:
+    - pos: 0.5,0.5
+      parent: 1
+      type: Transform
+    - color: '#0055CCFF'
+      type: AtmosPipeColor
+
+  - uid: 323
+    components:
+    - pos: 0.5,3.5
+      parent: 1
+      type: Transform
+    - color: '#0055CCFF'
+      type: AtmosPipeColor
+  - uid: 324
+    components:
+    - pos: 0.5,4.5
+      parent: 1
+      type: Transform
+    - color: '#0055CCFF'
+      type: AtmosPipeColor
+
+  - uid: 333
+    components:
+    - pos: 4.5,0.5
+      parent: 1
+      type: Transform
+    - color: '#990000FF'
+      type: AtmosPipeColor
+
+  - uid: 369
+    components:
+    - rot: 3.141592653589793 rad
+      pos: 4.5,-1.5
+      parent: 1
+      type: Transform
+    - color: '#990000FF'
+      type: AtmosPipeColor
+  - uid: 372
+    components:
+    - rot: 1.5707963267948966 rad
+      pos: 2.5,-2.5
+      parent: 1
+      type: Transform
+    - color: '#990000FF'
+      type: AtmosPipeColor
+  - uid: 373
+    components:
+    - rot: 1.5707963267948966 rad
+      pos: 1.5,-2.5
+      parent: 1
+      type: Transform
+    - color: '#990000FF'
+      type: AtmosPipeColor
+  - uid: 374
+    components:
+    - rot: 1.5707963267948966 rad
+      pos: 0.5,-2.5
+      parent: 1
+      type: Transform
+    - color: '#990000FF'
+      type: AtmosPipeColor
+  - uid: 375
+    components:
+    - rot: 1.5707963267948966 rad
+      pos: -0.5,-2.5
+      parent: 1
+      type: Transform
+    - color: '#990000FF'
+      type: AtmosPipeColor
+  - uid: 377
+    components:
+    - pos: -1.5,-1.5
+      parent: 1
+      type: Transform
+    - color: '#990000FF'
+      type: AtmosPipeColor
+  - uid: 378
+    components:
+    - pos: -1.5,-0.5
+      parent: 1
+      type: Transform
+    - color: '#990000FF'
+      type: AtmosPipeColor
+  - uid: 379
+    components:
+    - pos: -1.5,0.5
+      parent: 1
+      type: Transform
+    - color: '#990000FF'
+      type: AtmosPipeColor
+
+  - uid: 380
+    components:
+    - pos: -1.5,1.5
+      parent: 1
+      type: Transform
+    - color: '#990000FF'
+      type: AtmosPipeColor
+  - uid: 381
+    components:
+    - pos: -1.5,2.5
+      parent: 1
+      type: Transform
+    - color: '#990000FF'
+      type: AtmosPipeColor
+  - uid: 382
+    components:
+    - pos: -1.5,3.5
+      parent: 1
+      type: Transform
+    - color: '#990000FF'
+      type: AtmosPipeColor
+  - uid: 383
+    components:
+    - pos: -1.5,4.5
+      parent: 1
+      type: Transform
+    - color: '#990000FF'
+      type: AtmosPipeColor
+
+  - uid: 384
+    components:
+    - pos: -1.5,5.5
+      parent: 1
+      type: Transform
+    - color: '#990000FF'
+      type: AtmosPipeColor
+  - uid: 388
+    components:
+    - pos: -1.5,-3.5
+      parent: 1
+      type: Transform
+    - color: '#990000FF'
+      type: AtmosPipeColor
+
+  - uid: 389
+    components:
+    - pos: -1.5,-4.5
+      parent: 1
+      type: Transform
+    - color: '#990000FF'
+      type: AtmosPipeColor
+  - uid: 390
+    components:
+    - pos: -1.5,-5.5
+      parent: 1
+      type: Transform
+    - color: '#990000FF'
+      type: AtmosPipeColor
+  - uid: 391
+    components:
+    - pos: -1.5,-6.5
+      parent: 1
+      type: Transform
+    - color: '#990000FF'
+      type: AtmosPipeColor
+  - uid: 392
+    components:
+    - pos: -1.5,-7.5
+      parent: 1
+      type: Transform
+    - color: '#990000FF'
+      type: AtmosPipeColor
+
+  - uid: 393
+    components:
+    - pos: -1.5,-8.5
+      parent: 1
+      type: Transform
+    - color: '#990000FF'
+      type: AtmosPipeColor
+  - uid: 394
+    components:
+    - pos: -1.5,-9.5
+      parent: 1
+      type: Transform
+    - color: '#990000FF'
+      type: AtmosPipeColor
+  - uid: 397
+    components:
+    - pos: -1.5,-13.5
+      parent: 1
+      type: Transform
+    - color: '#990000FF'
+      type: AtmosPipeColor
+  - uid: 400
+    components:
+    - pos: -0.5,-15.5
+      parent: 1
+      type: Transform
+    - color: '#990000FF'
+      type: AtmosPipeColor
+  - uid: 401
+    components:
+    - pos: -0.5,-16.5
+      parent: 1
+      type: Transform
+    - color: '#990000FF'
+      type: AtmosPipeColor
+  - uid: 402
+    components:
+    - pos: -0.5,-17.5
+      parent: 1
+      type: Transform
+    - color: '#990000FF'
+      type: AtmosPipeColor
+  - uid: 404
+    components:
+    - pos: -1.5,-11.5
+      parent: 1
+      type: Transform
+    - color: '#990000FF'
+      type: AtmosPipeColor
+  - uid: 408
+    components:
+    - rot: 1.5707963267948966 rad
+      pos: -2.5,-2.5
+      parent: 1
+      type: Transform
+    - color: '#990000FF'
+      type: AtmosPipeColor
+  - uid: 409
+    components:
+    - rot: 1.5707963267948966 rad
+      pos: -3.5,-2.5
+      parent: 1
+      type: Transform
+    - color: '#990000FF'
+      type: AtmosPipeColor
+- proto: GasPipeTJunction
+  entities:
+  - uid: 266
+    components:
+    - rot: 1.5707963267948966 rad
+      pos: -5.5,-19.5
+      parent: 1
+      type: Transform
+    - color: '#0055CCFF'
+      type: AtmosPipeColor
+
+  - uid: 272
+    components:
+    - rot: 3.141592653589793 rad
+      pos: 0.5,-17.5
+      parent: 1
+      type: Transform
+    - color: '#0055CCFF'
+      type: AtmosPipeColor
+  - uid: 284
+    components:
+    - rot: -1.5707963267948966 rad
+      pos: 0.5,-16.5
+      parent: 1
+      type: Transform
+    - color: '#0055CCFF'
+      type: AtmosPipeColor
+  - uid: 289
+    components:
+    - rot: -1.5707963267948966 rad
+      pos: 0.5,-5.5
+      parent: 1
+      type: Transform
+    - color: '#0055CCFF'
+      type: AtmosPipeColor
+  - uid: 291
+    components:
+    - rot: -1.5707963267948966 rad
+      pos: 0.5,2.5
+      parent: 1
+      type: Transform
+    - color: '#0055CCFF'
+      type: AtmosPipeColor
+  - uid: 310
+    components:
+    - rot: 3.141592653589793 rad
+      pos: 3.5,-1.5
+      parent: 1
+      type: Transform
+    - color: '#0055CCFF'
+      type: AtmosPipeColor
+  - uid: 327
+    components:
+    - rot: -1.5707963267948966 rad
+      pos: 3.5,0.5
+      parent: 1
+      type: Transform
+    - color: '#0055CCFF'
+      type: AtmosPipeColor
+
+  - uid: 328
+    components:
+    - rot: -1.5707963267948966 rad
+      pos: 3.5,1.5
+      parent: 1
+      type: Transform
+    - color: '#0055CCFF'
+      type: AtmosPipeColor
+
+  - uid: 331
+    components:
+    - rot: 1.5707963267948966 rad
+      pos: 4.5,2.5
+      parent: 1
+      type: Transform
+    - color: '#990000FF'
+      type: AtmosPipeColor
+
+  - uid: 332
+    components:
+    - rot: 1.5707963267948966 rad
+      pos: 4.5,1.5
+      parent: 1
+      type: Transform
+    - color: '#990000FF'
+      type: AtmosPipeColor
+
+  - uid: 371
+    components:
+    - rot: 3.141592653589793 rad
+      pos: 3.5,-2.5
+      parent: 1
+      type: Transform
+    - color: '#990000FF'
+      type: AtmosPipeColor
+  - uid: 395
+    components:
+    - rot: 1.5707963267948966 rad
+      pos: -1.5,-10.5
+      parent: 1
+      type: Transform
+    - color: '#990000FF'
+      type: AtmosPipeColor
+  - uid: 396
+    components:
+    - rot: 1.5707963267948966 rad
+      pos: -1.5,-12.5
+      parent: 1
+      type: Transform
+    - color: '#990000FF'
+      type: AtmosPipeColor
+- proto: GasPort
+  entities:
+  - uid: 145
+    components:
+    - rot: -1.5707963267948966 rad
+      pos: 5.5,1.5
+      parent: 1
+      type: Transform
+    - color: '#990000FF'
+      type: AtmosPipeColor
+  - uid: 146
+    components:
+    - rot: 1.5707963267948966 rad
+      pos: 2.5,0.5
+      parent: 1
+      type: Transform
+    - color: '#0055CCFF'
+      type: AtmosPipeColor
+  - uid: 151
+    components:
+    - rot: 1.5707963267948966 rad
+      pos: 2.5,1.5
+      parent: 1
+      type: Transform
+    - color: '#0055CCFF'
+      type: AtmosPipeColor
+  - uid: 360
+    components:
+    - rot: 1.5707963267948966 rad
+      pos: 2.5,2.5
+      parent: 1
+      type: Transform
+    - color: '#0055CCFF'
+      type: AtmosPipeColor
+  - uid: 367
+    components:
+    - rot: -1.5707963267948966 rad
+      pos: 5.5,2.5
+      parent: 1
+      type: Transform
+    - color: '#990000FF'
+      type: AtmosPipeColor
+  - uid: 368
+    components:
+    - rot: -1.5707963267948966 rad
+      pos: 5.5,3.5
+      parent: 1
+      type: Transform
+    - color: '#990000FF'
+      type: AtmosPipeColor
+- proto: GasPressurePump
+  entities:
+  - uid: 325
+    components:
+    - rot: 3.141592653589793 rad
+      pos: 3.5,-0.5
+      parent: 1
+      type: Transform
+    - targetPressure: 4500
+      type: GasPressurePump
+    - color: '#0055CCFF'
+      type: AtmosPipeColor
+  - uid: 326
+    components:
+    - pos: 4.5,-0.5
+      parent: 1
+      type: Transform
+    - color: '#990000FF'
+      type: AtmosPipeColor
+- proto: GasVentPump
+  entities:
+  - uid: 281
+    components:
+    - rot: -1.5707963267948966 rad
+      pos: -4.5,-19.5
+      parent: 1
+      type: Transform
+
+    - color: '#0055CCFF'
+      type: AtmosPipeColor
+  - uid: 282
+    components:
+    - rot: 1.5707963267948966 rad
+      pos: 3.5,-19.5
+      parent: 1
+      type: Transform
+
+    - color: '#0055CCFF'
+      type: AtmosPipeColor
+  - uid: 283
+    components:
+    - rot: 1.5707963267948966 rad
+      pos: -0.5,-16.5
+      parent: 1
+      type: Transform
+
+    - color: '#0055CCFF'
+      type: AtmosPipeColor
+  - uid: 311
+    components:
+    - rot: 1.5707963267948966 rad
+      pos: -0.5,-5.5
+      parent: 1
+      type: Transform
+
+    - color: '#0055CCFF'
+      type: AtmosPipeColor
+  - uid: 312
+    components:
+    - rot: 1.5707963267948966 rad
+      pos: -0.5,-9.5
+      parent: 1
+      type: Transform
+
+    - color: '#0055CCFF'
+      type: AtmosPipeColor
+  - uid: 313
+    components:
+    - rot: 1.5707963267948966 rad
+      pos: -0.5,-13.5
+      parent: 1
+      type: Transform
+
+    - color: '#0055CCFF'
+      type: AtmosPipeColor
+  - uid: 314
+    components:
+    - rot: -1.5707963267948966 rad
+      pos: 1.5,-13.5
+      parent: 1
+      type: Transform
+
+    - color: '#0055CCFF'
+      type: AtmosPipeColor
+  - uid: 315
+    components:
+    - rot: -1.5707963267948966 rad
+      pos: 1.5,-9.5
+      parent: 1
+      type: Transform
+
+    - color: '#0055CCFF'
+      type: AtmosPipeColor
+  - uid: 316
+    components:
+    - rot: -1.5707963267948966 rad
+      pos: 4.5,-1.5
+      parent: 1
+      type: Transform
+
+    - color: '#0055CCFF'
+      type: AtmosPipeColor
+  - uid: 317
+    components:
+    - rot: 1.5707963267948966 rad
+      pos: -5.5,-1.5
+      parent: 1
+      type: Transform
+
+    - color: '#0055CCFF'
+      type: AtmosPipeColor
+  - uid: 318
+    components:
+    - rot: 1.5707963267948966 rad
+      pos: -0.5,2.5
+      parent: 1
+      type: Transform
+
+    - color: '#0055CCFF'
+      type: AtmosPipeColor
+  - uid: 319
+    components:
+    - rot: 1.5707963267948966 rad
+      pos: -0.5,5.5
+      parent: 1
+      type: Transform
+
+    - color: '#0055CCFF'
+      type: AtmosPipeColor
+- proto: GasVentScrubber
+  entities:
+  - uid: 386
+    components:
+    - rot: -1.5707963267948966 rad
+      pos: -0.5,6.5
+      parent: 1
+      type: Transform
+
+    - color: '#990000FF'
+      type: AtmosPipeColor
+  - uid: 387
+    components:
+    - pos: 3.5,-1.5
+      parent: 1
+      type: Transform
+
+    - color: '#990000FF'
+      type: AtmosPipeColor
+  - uid: 405
+    components:
+    - rot: -1.5707963267948966 rad
+      pos: -0.5,-10.5
+      parent: 1
+      type: Transform
+
+    - color: '#990000FF'
+      type: AtmosPipeColor
+  - uid: 406
+    components:
+    - rot: -1.5707963267948966 rad
+      pos: -0.5,-12.5
+      parent: 1
+      type: Transform
+
+    - color: '#990000FF'
+      type: AtmosPipeColor
+  - uid: 411
+    components:
+    - pos: -4.5,-1.5
+      parent: 1
+      type: Transform
+
+    - color: '#990000FF'
+      type: AtmosPipeColor
+- proto: GeneratorRTG
+  entities:
+  - uid: 425
+    components:
+    - pos: 5.5,-23.5
+      parent: 1
+      type: Transform
+  - uid: 614
+    components:
+    - pos: 7.5,-23.5
+      parent: 1
+      type: Transform
+  - uid: 615
+    components:
+    - pos: 6.5,-21.5
+      parent: 1
+      type: Transform
+  - uid: 618
+    components:
+    - pos: 4.5,-21.5
+      parent: 1
+      type: Transform
+- proto: GeneratorBasic15kW
+  entities:
+  - uid: 72
+    components:
+    - pos: 6.5,-23.5
+      parent: 1
+      type: Transform
+  - uid: 245
+    components:
+    - pos: 5.5,-21.5
+      parent: 1
+      type: Transform
+  - uid: 246
+    components:
+    - pos: 4.5,-23.5
+      parent: 1
+      type: Transform
+  - uid: 782
+    components:
+    - pos: 7.5,-21.5
+      parent: 1
+      type: Transform
+- proto: GeneratorWallmountAPU
+  entities:
+  - uid: 947
+    components:
+    - pos: 4.5,5.5
+      parent: 1
+      type: Transform
+- proto: GravityGeneratorMini
+  entities:
+  - uid: 748
+    components:
+    - pos: 5.5,-18.5
+      parent: 1
+      type: Transform
+- proto: Grille
+  entities:
+  - uid: 2
+    components:
+    - pos: -2.5,8.5
+      parent: 1
+      type: Transform
+  - uid: 3
+    components:
+    - pos: -1.5,8.5
+      parent: 1
+      type: Transform
+  - uid: 4
+    components:
+    - pos: -0.5,8.5
+      parent: 1
+      type: Transform
+  - uid: 5
+    components:
+    - pos: 0.5,8.5
+      parent: 1
+      type: Transform
+  - uid: 6
+    components:
+    - pos: 1.5,8.5
+      parent: 1
+      type: Transform
+  - uid: 237
+    components:
+    - pos: -6.5,-23.5
+      parent: 1
+      type: Transform
+  - uid: 238
+    components:
+    - pos: -6.5,-21.5
+      parent: 1
+      type: Transform
+  - uid: 343
+    components:
+    - pos: -7.5,-4.5
+      parent: 1
+      type: Transform
+  - uid: 344
+    components:
+    - pos: -7.5,-5.5
+      parent: 1
+      type: Transform
+  - uid: 345
+    components:
+    - pos: -7.5,-6.5
+      parent: 1
+      type: Transform
+  - uid: 346
+    components:
+    - pos: -5.5,-8.5
+      parent: 1
+      type: Transform
+  - uid: 347
+    components:
+    - pos: -5.5,-9.5
+      parent: 1
+      type: Transform
+  - uid: 350
+    components:
+    - pos: -7.5,2.5
+      parent: 1
+      type: Transform
+  - uid: 351
+    components:
+    - pos: -7.5,1.5
+      parent: 1
+      type: Transform
+  - uid: 353
+    components:
+    - pos: 6.5,2.5
+      parent: 1
+      type: Transform
+  - uid: 354
+    components:
+    - pos: 6.5,1.5
+      parent: 1
+      type: Transform
+  - uid: 355
+    components:
+    - pos: 6.5,-4.5
+      parent: 1
+      type: Transform
+  - uid: 356
+    components:
+    - pos: 6.5,-5.5
+      parent: 1
+      type: Transform
+  - uid: 357
+    components:
+    - pos: 6.5,-6.5
+      parent: 1
+      type: Transform
+  - uid: 358
+    components:
+    - pos: 4.5,-8.5
+      parent: 1
+      type: Transform
+  - uid: 359
+    components:
+    - pos: 4.5,-9.5
+      parent: 1
+      type: Transform
+  - uid: 362
+    components:
+    - pos: 4.5,-13.5
+      parent: 1
+      type: Transform
+  - uid: 363
+    components:
+    - pos: 4.5,-14.5
+      parent: 1
+      type: Transform
+  - uid: 365
+    components:
+    - pos: -5.5,-13.5
+      parent: 1
+      type: Transform
+  - uid: 366
+    components:
+    - pos: -5.5,-14.5
+      parent: 1
+      type: Transform
+  - uid: 798
+    components:
+    - pos: -3.5,-3.5
+      parent: 1
+      type: Transform
+  - uid: 828
+    components:
+    - pos: -1.5,-18.5
+      parent: 1
+      type: Transform
+  - uid: 829
+    components:
+    - pos: -0.5,-18.5
+      parent: 1
+      type: Transform
+  - uid: 830
+    components:
+    - pos: 0.5,-18.5
+      parent: 1
+      type: Transform
+  - uid: 916
+    components:
+    - pos: 4.5,6.5
+      parent: 1
+      type: Transform
+  - uid: 917
+    components:
+    - pos: -5.5,6.5
+      parent: 1
+      type: Transform
+- proto: Gyroscope
+  entities:
+  - uid: 704
+    components:
+    - pos: -1.5,-19.5
+      parent: 1
+      type: Transform
+  - uid: 760
+    components:
+    - pos: 0.5,-19.5
+      parent: 1
+      type: Transform
+- proto: HolofanProjector
+  entities:
+  - uid: 791
+    components:
+    - pos: -3.4539986,-19.312742
+      parent: 1
+      type: Transform
+- proto: HoloprojectorSecurity
+  entities:
+  - uid: 139
+    components:
+    - pos: 2.493908,-12.661328
+      parent: 1
+      type: Transform
+- proto: InflatableDoorStack
+  entities:
+  - uid: 852
+    components:
+    - pos: -3.412652,-19.609833
+      parent: 1
+      type: Transform
+- proto: InflatableWallStack
+  entities:
+  - uid: 850
+    components:
+    - pos: -3.568902,-19.422333
+      parent: 1
+      type: Transform
+- proto: JanitorialTrolley
+  entities:
+  - uid: 756
+    components:
+    - rot: -1.5707963267948966 rad
+      pos: 1.5,-8.5
+      parent: 1
+      type: Transform
+- proto: KitchenReagentGrinder
+  entities:
+  - uid: 772
+    components:
+    - pos: -6.5,-4.5
+      parent: 1
+      type: Transform
+- proto: LampGold
+  entities:
+  - uid: 1001
+    components:
+    - pos: -1.6469094,3.0256536
+      parent: 1
+      type: Transform
+- proto: Lighter
+  entities:
+  - uid: 1003
+    components:
+    - pos: -1.3500344,2.7600286
+      parent: 1
+      type: Transform
+- proto: LockerAtmosphericsFilledHardsuit
+  entities:
+  - uid: 338
+    components:
+    - pos: -6.5,-19.5
+      parent: 1
+      type: Transform
+- proto: LockerChemistryFilled
+  entities:
+  - uid: 764
+    components:
+    - pos: -6.5,-5.5
+      parent: 1
+      type: Transform
+- proto: LockerElectricalSuppliesFilled
+  entities:
+  - uid: 792
+    components:
+    - pos: 0.5,-16.5
+      parent: 1
+      type: Transform
+- proto: LockerSecurityFilled
+  entities:
+  - uid: 254
+    components:
+    - pos: 1.5,-12.5
+      parent: 1
+      type: Transform
+- proto: LockerWallMedicalFilled
+  entities:
+  - uid: 931
+    components:
+    - pos: -5.5,3.5
+      parent: 1
+      type: Transform
+- proto: LockerWeldingSuppliesFilled
+  entities:
+  - uid: 773
+    components:
+    - pos: -1.5,-16.5
+      parent: 1
+      type: Transform
+- proto: MedicalBed
+  entities:
+  - uid: 925
+    components:
+    - pos: -6.5,1.5
+      parent: 1
+      type: Transform
+  - uid: 933
+    components:
+    - pos: -6.5,2.5
+      parent: 1
+      type: Transform
+- proto: MedicalScanner
+  entities:
+  - uid: 928
+    components:
+    - pos: -4.5,0.5
+      parent: 1
+      type: Transform
+    - links:
+      - 927
+      type: DeviceLinkSink
+- proto: MegaSprayBottle
+  entities:
+  - uid: 903
+    components:
+    - pos: 2.2504625,-10.626993
+      parent: 1
+      type: Transform
+- proto: Mirror
+  entities:
+  - uid: 894
+    components:
+    - pos: -1.5,-3.5
+      parent: 1
+      type: Transform
+- proto: PaintingMonkey
+  entities:
+  - uid: 121
+    components:
+    - pos: -2.53109,-7.338397
+      parent: 1
+      type: Transform
+- proto: PartRodMetal
+  entities:
+  - uid: 627
+    components:
+    - pos: 3.5498347,-3.4061794
+      parent: 1
+      type: Transform
+  - uid: 628
+    components:
+    - pos: 3.5498347,-3.4061794
+      parent: 1
+      type: Transform
+  - uid: 837
+    components:
+    - pos: 3.5498347,-3.4061794
+      parent: 1
+      type: Transform
+- proto: PersonalAI
+  entities:
+  - uid: 984
+    components:
+    - flags: SessionSpecific
+      type: MetaData
+    - pos: 0.5354395,6.523308
+      parent: 1
+      type: Transform
+- proto: PianoInstrument
+  entities:
+  - uid: 74
+    components:
+    - rot: 1.5707963267948966 rad
+      pos: -3.5,-15.5
+      parent: 1
+      type: Transform
+- proto: PlaqueAtmos
+  entities:
+  - uid: 241
+    components:
+    - pos: -5.5,-16.5
+      parent: 1
+      type: Transform
+- proto: PlushieAtmosian
+  entities:
+  - uid: 749
+    components:
+    - pos: -4.509609,-17.519836
+      parent: 1
+      type: Transform
+- proto: PlushieSharkGrey
+  entities:
+  - uid: 751
+    components:
+    - pos: -1.4927623,-5.4639225
+      parent: 1
+      type: Transform
+- proto: PortableScrubber
+  entities:
+  - uid: 129
+    components:
+    - pos: 5.5,1.5
+      parent: 1
+      type: Transform
+  - uid: 130
+    components:
+    - pos: 5.5,2.5
+      parent: 1
+      type: Transform
+  - uid: 131
+    components:
+    - pos: 5.5,3.5
+      parent: 1
+      type: Transform
+- proto: PosterContrabandHighEffectEngineering
+  entities:
+  - uid: 960
+    components:
+    - pos: 6.5,-19.5
+      parent: 1
+      type: Transform
+- proto: PosterLegitCleanliness
+  entities:
+  - uid: 137
+    components:
+    - pos: 0.5,-8.5
+      parent: 1
+      type: Transform
+- proto: PosterLegitNanotrasenLogo
+  entities:
+  - uid: 640
+    components:
+    - pos: -5.5,-10.5
+      parent: 1
+      type: Transform
+  - uid: 641
+    components:
+    - pos: -2.5,-18.5
+      parent: 1
+      type: Transform
+  - uid: 642
+    components:
+    - pos: 2.5,-11.5
+      parent: 1
+      type: Transform
+  - uid: 705
+    components:
+    - pos: -2.5,-5.5
+      parent: 1
+      type: Transform
+  - uid: 759
+    components:
+    - pos: -7.5,0.5
+      parent: 1
+      type: Transform
+  - uid: 842
+    components:
+    - pos: 6.5,-3.5
+      parent: 1
+      type: Transform
+  - uid: 844
+    components:
+    - pos: -7.5,-3.5
+      parent: 1
+      type: Transform
+  - uid: 845
+    components:
+    - pos: 6.5,0.5
+      parent: 1
+      type: Transform
+  - uid: 988
+    components:
+    - pos: 3.5,7.5
+      parent: 1
+      type: Transform
+  - uid: 989
+    components:
+    - pos: -4.5,7.5
+      parent: 1
+      type: Transform
+- proto: PottedPlantRandom
+  entities:
+  - uid: 992
+    components:
+    - pos: 3.5,6.5
+      parent: 1
+      type: Transform
+- proto: PowerCellRecharger
+  entities:
+  - uid: 831
+    components:
+    - pos: 6.5,-20.5
+      parent: 1
+      type: Transform
+  - uid: 838
+    components:
+    - pos: 3.5,-5.5
+      parent: 1
+      type: Transform
+  - uid: 936
+    components:
+    - pos: -3.5,2.5
+      parent: 1
+      type: Transform
+- proto: Poweredlight
+  entities:
+  - uid: 776
+    components:
+    - rot: 3.141592653589793 rad
+      pos: -5.5,-5.5
+      parent: 1
+      type: Transform
+
+  - uid: 777
+    components:
+    - pos: -2.5,-0.5
+      parent: 1
+      type: Transform
+
+  - uid: 780
+    components:
+    - pos: 1.5,-0.5
+      parent: 1
+      type: Transform
+
+  - uid: 857
+    components:
+    - rot: -1.5707963267948966 rad
+      pos: -4.5,-21.5
+      parent: 1
+      type: Transform
+    - powerLoad: 0
+      type: ApcPowerReceiver
+  - uid: 858
+    components:
+    - pos: -4.5,-17.5
+      parent: 1
+      type: Transform
+    - powerLoad: 0
+      type: ApcPowerReceiver
+  - uid: 859
+    components:
+    - pos: 3.5,-17.5
+      parent: 1
+      type: Transform
+    - powerLoad: 0
+      type: ApcPowerReceiver
+  - uid: 861
+    components:
+    - pos: 2.5,-12.5
+      parent: 1
+      type: Transform
+    - powerLoad: 0
+      type: ApcPowerReceiver
+  - uid: 862
+    components:
+    - rot: 3.141592653589793 rad
+      pos: 2.5,-10.5
+      parent: 1
+      type: Transform
+    - powerLoad: 0
+      type: ApcPowerReceiver
+  - uid: 863
+    components:
+    - rot: -1.5707963267948966 rad
+      pos: -0.5,-11.5
+      parent: 1
+      type: Transform
+    - powerLoad: 0
+      type: ApcPowerReceiver
+  - uid: 864
+    components:
+    - rot: 1.5707963267948966 rad
+      pos: -4.5,-11.5
+      parent: 1
+      type: Transform
+    - powerLoad: 0
+      type: ApcPowerReceiver
+  - uid: 865
+    components:
+    - rot: -1.5707963267948966 rad
+      pos: 0.5,-5.5
+      parent: 1
+      type: Transform
+    - powerLoad: 0
+      type: ApcPowerReceiver
+  - uid: 866
+    components:
+    - rot: -1.5707963267948966 rad
+      pos: -3.5,1.5
+      parent: 1
+      type: Transform
+    - powerLoad: 0
+      type: ApcPowerReceiver
+  - uid: 868
+    components:
+    - rot: 1.5707963267948966 rad
+      pos: 2.5,-4.5
+      parent: 1
+      type: Transform
+    - powerLoad: 0
+      type: ApcPowerReceiver
+  - uid: 869
+    components:
+    - rot: 1.5707963267948966 rad
+      pos: 2.5,1.5
+      parent: 1
+      type: Transform
+    - powerLoad: 0
+      type: ApcPowerReceiver
+  - uid: 870
+    components:
+    - pos: 7.5,-0.5
+      parent: 1
+      type: Transform
+    - powerLoad: 0
+      type: ApcPowerReceiver
+  - uid: 871
+    components:
+    - pos: -8.5,-0.5
+      parent: 1
+      type: Transform
+    - powerLoad: 0
+      type: ApcPowerReceiver
+  - uid: 872
+    components:
+    - rot: 3.141592653589793 rad
+      pos: -8.5,1.5
+      parent: 1
+      type: Transform
+    - powerLoad: 0
+      type: ApcPowerReceiver
+  - uid: 873
+    components:
+    - rot: 3.141592653589793 rad
+      pos: 7.5,1.5
+      parent: 1
+      type: Transform
+    - powerLoad: 0
+      type: ApcPowerReceiver
+  - uid: 874
+    components:
+    - pos: 7.5,-4.5
+      parent: 1
+      type: Transform
+    - powerLoad: 0
+      type: ApcPowerReceiver
+  - uid: 875
+    components:
+    - pos: -8.5,-4.5
+      parent: 1
+      type: Transform
+    - powerLoad: 0
+      type: ApcPowerReceiver
+  - uid: 876
+    components:
+    - pos: -6.5,-8.5
+      parent: 1
+      type: Transform
+    - powerLoad: 0
+      type: ApcPowerReceiver
+  - uid: 877
+    components:
+    - pos: 5.5,-8.5
+      parent: 1
+      type: Transform
+    - powerLoad: 0
+      type: ApcPowerReceiver
+  - uid: 879
+    components:
+    - rot: 1.5707963267948966 rad
+      pos: -1.5,-20.5
+      parent: 1
+      type: Transform
+    - powerLoad: 0
+      type: ApcPowerReceiver
+  - uid: 880
+    components:
+    - rot: -1.5707963267948966 rad
+      pos: 0.5,-20.5
+      parent: 1
+      type: Transform
+    - powerLoad: 0
+      type: ApcPowerReceiver
+  - uid: 881
+    components:
+    - rot: -1.5707963267948966 rad
+      pos: 0.5,2.5
+      parent: 1
+      type: Transform
+    - powerLoad: 0
+      type: ApcPowerReceiver
+  - uid: 882
+    components:
+    - rot: 3.141592653589793 rad
+      pos: 1.5,5.5
+      parent: 1
+      type: Transform
+    - powerLoad: 0
+      type: ApcPowerReceiver
+  - uid: 883
+    components:
+    - rot: 3.141592653589793 rad
+      pos: -2.5,5.5
+      parent: 1
+      type: Transform
+    - powerLoad: 0
+      type: ApcPowerReceiver
+- proto: PoweredSmallLight
+  entities:
+  - uid: 18
+    components:
+    - rot: 1.5707963267948966 rad
+      pos: 3.5,-22.5
+      parent: 1
+      type: Transform
+  - uid: 737
+    components:
+    - rot: 1.5707963267948966 rad
+      pos: -8.5,-21.5
+      parent: 1
+      type: Transform
+  - uid: 744
+    components:
+    - rot: 1.5707963267948966 rad
+      pos: -8.5,-23.5
+      parent: 1
+      type: Transform
+- proto: Rack
+  entities:
+  - uid: 255
+    components:
+    - pos: 2.5,-12.5
+      parent: 1
+      type: Transform
+  - uid: 336
+    components:
+    - pos: -3.5,-19.5
+      parent: 1
+      type: Transform
+  - uid: 754
+    components:
+    - pos: 2.5,-10.5
+      parent: 1
+      type: Transform
+- proto: Railing
+  entities:
+  - uid: 422
+    components:
+    - rot: 3.141592653589793 rad
+      pos: 0.5,-20.5
+      parent: 1
+      type: Transform
+  - uid: 633
+    components:
+    - rot: 3.141592653589793 rad
+      pos: -0.5,-20.5
+      parent: 1
+      type: Transform
+  - uid: 643
+    components:
+    - rot: 3.141592653589793 rad
+      pos: -1.5,-20.5
+      parent: 1
+      type: Transform
+- proto: ReinforcedPlasmaWindow
+  entities:
+  - uid: 239
+    components:
+    - pos: -6.5,-23.5
+      parent: 1
+      type: Transform
+  - uid: 240
+    components:
+    - pos: -6.5,-21.5
+      parent: 1
+      type: Transform
+- proto: ReinforcedWindow
+  entities:
+  - uid: 763
+    components:
+    - pos: -3.5,-3.5
+      parent: 1
+      type: Transform
+- proto: SheetPlasteel
+  entities:
+  - uid: 623
+    components:
+    - pos: 2.8310847,-3.4530544
+      parent: 1
+      type: Transform
+  - uid: 624
+    components:
+    - pos: 2.8310847,-3.4530544
+      parent: 1
+      type: Transform
+  - uid: 625
+    components:
+    - pos: 2.8310847,-3.4530544
+      parent: 1
+      type: Transform
+- proto: SheetRGlass
+  entities:
+  - uid: 626
+    components:
+    - pos: 3.2217097,-3.4530544
+      parent: 1
+      type: Transform
+  - uid: 835
+    components:
+    - pos: 3.2217097,-3.4530544
+      parent: 1
+      type: Transform
+  - uid: 836
+    components:
+    - pos: 3.2217097,-3.4530544
+      parent: 1
+      type: Transform
+- proto: SheetSteel
+  entities:
+  - uid: 189
+    components:
+    - pos: 2.4717097,-3.4530544
+      parent: 1
+      type: Transform
+  - uid: 797
+    components:
+    - pos: 2.4717097,-3.4530544
+      parent: 1
+      type: Transform
+  - uid: 839
+    components:
+    - pos: 2.4717097,-3.4530544
+      parent: 1
+      type: Transform
+- proto: ShuttleWindow
+  entities:
+  - uid: 7
+    components:
+    - pos: -2.5,8.5
+      parent: 1
+      type: Transform
+  - uid: 8
+    components:
+    - pos: -1.5,8.5
+      parent: 1
+      type: Transform
+  - uid: 9
+    components:
+    - pos: -0.5,8.5
+      parent: 1
+      type: Transform
+  - uid: 10
+    components:
+    - pos: 0.5,8.5
+      parent: 1
+      type: Transform
+  - uid: 11
+    components:
+    - pos: 1.5,8.5
+      parent: 1
+      type: Transform
+  - uid: 43
+    components:
+    - pos: -7.5,1.5
+      parent: 1
+      type: Transform
+  - uid: 44
+    components:
+    - pos: -7.5,2.5
+      parent: 1
+      type: Transform
+  - uid: 46
+    components:
+    - pos: 6.5,1.5
+      parent: 1
+      type: Transform
+  - uid: 47
+    components:
+    - pos: 6.5,2.5
+      parent: 1
+      type: Transform
+  - uid: 95
+    components:
+    - pos: -7.5,-6.5
+      parent: 1
+      type: Transform
+  - uid: 96
+    components:
+    - pos: -7.5,-5.5
+      parent: 1
+      type: Transform
+  - uid: 97
+    components:
+    - pos: -7.5,-4.5
+      parent: 1
+      type: Transform
+  - uid: 104
+    components:
+    - pos: 6.5,-4.5
+      parent: 1
+      type: Transform
+  - uid: 105
+    components:
+    - pos: 6.5,-5.5
+      parent: 1
+      type: Transform
+  - uid: 106
+    components:
+    - pos: 6.5,-6.5
+      parent: 1
+      type: Transform
+  - uid: 143
+    components:
+    - pos: -5.5,-8.5
+      parent: 1
+      type: Transform
+  - uid: 144
+    components:
+    - pos: -5.5,-9.5
+      parent: 1
+      type: Transform
+  - uid: 147
+    components:
+    - pos: -5.5,-13.5
+      parent: 1
+      type: Transform
+  - uid: 148
+    components:
+    - pos: -5.5,-14.5
+      parent: 1
+      type: Transform
+  - uid: 149
+    components:
+    - pos: 4.5,-8.5
+      parent: 1
+      type: Transform
+  - uid: 150
+    components:
+    - pos: 4.5,-9.5
+      parent: 1
+      type: Transform
+  - uid: 153
+    components:
+    - pos: 4.5,-13.5
+      parent: 1
+      type: Transform
+  - uid: 154
+    components:
+    - pos: 4.5,-14.5
+      parent: 1
+      type: Transform
+  - uid: 175
+    components:
+    - pos: 0.5,-18.5
+      parent: 1
+      type: Transform
+  - uid: 176
+    components:
+    - pos: -0.5,-18.5
+      parent: 1
+      type: Transform
+  - uid: 403
+    components:
+    - pos: -1.5,-18.5
+      parent: 1
+      type: Transform
+  - uid: 747
+    components:
+    - pos: 4.5,6.5
+      parent: 1
+      type: Transform
+  - uid: 794
+    components:
+    - pos: -5.5,6.5
+      parent: 1
+      type: Transform
+- proto: SignalButton
+  entities:
+  - uid: 111
+    components:
+    - pos: -2.6478858,-7.6371155
+      parent: 1
+      type: Transform
+    - linkedPorts:
+        816:
+        - Pressed: Toggle
+        806:
+        - Pressed: Toggle
+        826:
+        - Pressed: Toggle
+        807:
+        - Pressed: Toggle
+      type: DeviceLinkSource
+  - uid: 769
+    components:
+    - pos: 4.2425246,-10.435661
+      parent: 1
+      type: Transform
+    - linkedPorts:
+        824:
+        - Pressed: Toggle
+        820:
+        - Pressed: Toggle
+      type: DeviceLinkSource
+  - uid: 822
+    components:
+    - pos: 4.3206496,-12.498161
+      parent: 1
+      type: Transform
+    - linkedPorts:
+        825:
+        - Pressed: Toggle
+        819:
+        - Pressed: Toggle
+      type: DeviceLinkSource
+  - uid: 823
+    components:
+    - pos: 0.44044662,-15.718517
+      parent: 1
+      type: Transform
+    - linkedPorts:
+        817:
+        - Pressed: Toggle
+        818:
+        - Pressed: Toggle
+        821:
+        - Pressed: Toggle
+      type: DeviceLinkSource
+- proto: SignAtmos
+  entities:
+  - uid: 788
+    components:
+    - pos: -2.5,-16.5
+      parent: 1
+      type: Transform
+- proto: SignBar
+  entities:
+  - uid: 920
+    components:
+    - pos: -1.5,-7.5
+      parent: 1
+      type: Transform
+- proto: SignChemistry1
+  entities:
+  - uid: 893
+    components:
+    - pos: -6.5,-3.5
+      parent: 1
+      type: Transform
+- proto: SignEngine
+  entities:
+  - uid: 789
+    components:
+    - pos: 1.5,-16.5
+      parent: 1
+      type: Transform
+- proto: SignEngineering
+  entities:
+  - uid: 71
+    components:
+    - pos: -1.5,-15.5
+      parent: 1
+      type: Transform
+- proto: SignSecurity
+  entities:
+  - uid: 253
+    components:
+    - pos: 0.5,-12.5
+      parent: 1
+      type: Transform
+- proto: SignTelecomms
+  entities:
+  - uid: 977
+    components:
+    - pos: -2.5,4.5
+      parent: 1
+      type: Transform
+- proto: SinkWide
+  entities:
+  - uid: 840
+    components:
+    - pos: -7.5,-0.5
+      parent: 1
+      type: Transform
+  - uid: 841
+    components:
+    - pos: 6.5,-0.5
+      parent: 1
+      type: Transform
+  - uid: 921
+    components:
+    - rot: -1.5707963267948966 rad
+      pos: -3.5,-8.5
+      parent: 1
+      type: Transform
+- proto: SMESBasic
+  entities:
+  - uid: 436
+    components:
+    - pos: 2.5,-20.5
+      parent: 1
+      type: Transform
+- proto: SmokingPipe
+  entities:
+  - uid: 1002
+    components:
+    - pos: -1.4125344,2.5725286
+      parent: 1
+      type: Transform
+- proto: SoapOmega
+  entities:
+  - uid: 765
+    components:
+    - pos: 2.4920845,-8.564493
+      parent: 1
+      type: Transform
+- proto: soda_dispenser
+  entities:
+  - uid: 785
+    components:
+    - pos: -3.5,-7.5
+      parent: 1
+      type: Transform
+- proto: SpawnMobCleanBot
+  entities:
+  - uid: 985
+    components:
+    - pos: 3.5,-9.5
+      parent: 1
+      type: Transform
+- proto: SpawnMobDrone
+  entities:
+  - uid: 987
+    components:
+    - pos: 2.5,-18.5
+      parent: 1
+      type: Transform
+- proto: SpawnMobMedibot
+  entities:
+  - uid: 986
+    components:
+    - pos: -4.5,-1.5
+      parent: 1
+      type: Transform
+- proto: Stool
+  entities:
+  - uid: 109
+    components:
+    - rot: 1.5707963267948966 rad
+      pos: -4.5,-15.5
+      parent: 1
+      type: Transform
+  - uid: 784
+    components:
+    - rot: 3.141592653589793 rad
+      pos: -1.5,-4.5
+      parent: 1
+      type: Transform
+  - uid: 886
+    components:
+    - rot: 1.5707963267948966 rad
+      pos: -6.5,-18.5
+      parent: 1
+      type: Transform
+- proto: StoolBar
+  entities:
+  - uid: 629
+    components:
+    - rot: 3.141592653589793 rad
+      pos: -3.5,-11.5
+      parent: 1
+      type: Transform
+  - uid: 905
+    components:
+    - rot: 3.141592653589793 rad
+      pos: -1.5,-11.5
+      parent: 1
+      type: Transform
+  - uid: 912
+    components:
+    - rot: 3.141592653589793 rad
+      pos: -2.5,-11.5
+      parent: 1
+      type: Transform
+- proto: Stunbaton
+  entities:
+  - uid: 895
+    components:
+    - pos: 2.4408178,-14.358064
+      parent: 1
+      type: Transform
+- proto: SubstationBasic
+  entities:
+  - uid: 437
+    components:
+    - pos: 2.5,-19.5
+      parent: 1
+      type: Transform
+- proto: SubstationWallBasic
+  entities:
+  - uid: 948
+    components:
+    - pos: 4.5,4.5
+      parent: 1
+      type: Transform
+- proto: Table
+  entities:
+  - uid: 16
+    components:
+    - pos: 6.5,-20.5
+      parent: 1
+      type: Transform
+  - uid: 116
+    components:
+    - pos: -2.5,-8.5
+      parent: 1
+      type: Transform
+  - uid: 634
+    components:
+    - rot: 3.141592653589793 rad
+      pos: -4.5,-5.5
+      parent: 1
+      type: Transform
+  - uid: 770
+    components:
+    - rot: 3.141592653589793 rad
+      pos: -6.5,-4.5
+      parent: 1
+      type: Transform
+  - uid: 787
+    components:
+    - pos: -1.5,-5.5
+      parent: 1
+      type: Transform
+  - uid: 802
+    components:
+    - pos: 3.5,-5.5
+      parent: 1
+      type: Transform
+  - uid: 803
+    components:
+    - pos: 2.5,-3.5
+      parent: 1
+      type: Transform
+  - uid: 804
+    components:
+    - pos: 3.5,-3.5
+      parent: 1
+      type: Transform
+  - uid: 833
+    components:
+    - pos: 2.5,-14.5
+      parent: 1
+      type: Transform
+  - uid: 913
+    components:
+    - pos: -4.5,-7.5
+      parent: 1
+      type: Transform
+  - uid: 915
+    components:
+    - pos: -3.5,-7.5
+      parent: 1
+      type: Transform
+  - uid: 974
+    components:
+    - rot: 1.5707963267948966 rad
+      pos: -4.5,5.5
+      parent: 1
+      type: Transform
+- proto: TableCarpet
+  entities:
+  - uid: 1000
+    components:
+    - pos: -1.5,2.5
+      parent: 1
+      type: Transform
+- proto: TableReinforced
+  entities:
+  - uid: 745
+    components:
+    - pos: -2.5,-10.5
+      parent: 1
+      type: Transform
+  - uid: 762
+    components:
+    - rot: 3.141592653589793 rad
+      pos: -4.5,-3.5
+      parent: 1
+      type: Transform
+  - uid: 805
+    components:
+    - pos: -2.5,-14.5
+      parent: 1
+      type: Transform
+  - uid: 815
+    components:
+    - pos: -2.5,-13.5
+      parent: 1
+      type: Transform
+  - uid: 851
+    components:
+    - pos: -1.5,-10.5
+      parent: 1
+      type: Transform
+  - uid: 904
+    components:
+    - pos: -3.5,-10.5
+      parent: 1
+      type: Transform
+  - uid: 962
+    components:
+    - pos: -1.5,6.5
+      parent: 1
+      type: Transform
+  - uid: 963
+    components:
+    - pos: 0.5,6.5
+      parent: 1
+      type: Transform
+- proto: TableReinforcedGlass
+  entities:
+  - uid: 935
+    components:
+    - pos: -3.5,2.5
+      parent: 1
+      type: Transform
+- proto: TelecomServer
+  entities:
+  - uid: 972
+    components:
+    - pos: -3.5,4.5
+      parent: 1
+      type: Transform
+- proto: Thruster
+  entities:
+  - uid: 706
+    components:
+    - rot: 3.141592653589793 rad
+      pos: -2.5,-22.5
+      parent: 1
+      type: Transform
+  - uid: 707
+    components:
+    - rot: 3.141592653589793 rad
+      pos: -3.5,-24.5
+      parent: 1
+      type: Transform
+  - uid: 708
+    components:
+    - rot: 3.141592653589793 rad
+      pos: 1.5,-22.5
+      parent: 1
+      type: Transform
+  - uid: 709
+    components:
+    - rot: 3.141592653589793 rad
+      pos: 2.5,-24.5
+      parent: 1
+      type: Transform
+  - uid: 714
+    components:
+    - rot: 1.5707963267948966 rad
+      pos: -6.5,-11.5
+      parent: 1
+      type: Transform
+  - uid: 715
+    components:
+    - rot: -1.5707963267948966 rad
+      pos: 5.5,-11.5
+      parent: 1
+      type: Transform
+  - uid: 716
+    components:
+    - pos: -8.5,4.5
+      parent: 1
+      type: Transform
+  - uid: 717
+    components:
+    - pos: 7.5,4.5
+      parent: 1
+      type: Transform
+- proto: VendingMachineBooze
+  entities:
+  - uid: 896
+    components:
+    - flags: SessionSpecific
+      type: MetaData
+    - pos: -1.5,-8.5
+      parent: 1
+      type: Transform
+  - uid: 990
+    components:
+    - flags: SessionSpecific
+      type: MetaData
+    - pos: 3.5,4.5
+      parent: 1
+      type: Transform
+- proto: VendingMachineCentDrobe
+  entities:
+  - uid: 1004
+    components:
+    - flags: SessionSpecific
+      type: MetaData
+    - pos: -1.5,1.5
+      parent: 1
+      type: Transform
+- proto: VendingMachineChemicals
+  entities:
+  - uid: 445
+    components:
+    - flags: SessionSpecific
+      type: MetaData
+    - pos: -6.5,-6.5
+      parent: 1
+      type: Transform
+- proto: VendingMachineCigs
+  entities:
+  - uid: 991
+    components:
+    - flags: SessionSpecific
+      type: MetaData
+    - pos: 2.5,4.5
+      parent: 1
+      type: Transform
+- proto: VendingMachineClothing
+  entities:
+  - uid: 427
+    components:
+    - flags: SessionSpecific
+      type: MetaData
+    - pos: 0.5,-5.5
+      parent: 1
+      type: Transform
+- proto: VendingMachineEngivend
+  entities:
+  - uid: 70
+    components:
+    - flags: SessionSpecific
+      type: MetaData
+    - pos: 4.5,-19.5
+      parent: 1
+      type: Transform
+- proto: VendingMachineMedical
+  entities:
+  - uid: 924
+    components:
+    - flags: SessionSpecific
+      type: MetaData
+    - pos: -6.5,3.5
+      parent: 1
+      type: Transform
+- proto: VendingMachineSec
+  entities:
+  - uid: 774
+    components:
+    - flags: SessionSpecific
+      type: MetaData
+    - pos: 1.5,-14.5
+      parent: 1
+      type: Transform
+- proto: VendingMachineTankDispenserEVA
+  entities:
+  - uid: 420
+    components:
+    - flags: SessionSpecific
+      type: MetaData
+    - pos: -5.5,-17.5
+      parent: 1
+      type: Transform
+- proto: VendingMachineTheater
+  entities:
+  - uid: 426
+    components:
+    - flags: SessionSpecific
+      type: MetaData
+    - pos: 0.5,-4.5
+      parent: 1
+      type: Transform
+- proto: VendingMachineWinter
+  entities:
+  - uid: 45
+    components:
+    - flags: SessionSpecific
+      type: MetaData
+    - pos: 0.5,-6.5
+      parent: 1
+      type: Transform
+- proto: VendingMachineYouTool
+  entities:
+  - uid: 13
+    components:
+    - flags: SessionSpecific
+      type: MetaData
+    - pos: 5.5,-19.5
+      parent: 1
+      type: Transform
+- proto: WallShuttle
+  entities:
+  - uid: 12
+    components:
+    - pos: -3.5,8.5
+      parent: 1
+      type: Transform
+  - uid: 14
+    components:
+    - pos: -4.5,7.5
+      parent: 1
+      type: Transform
+  - uid: 19
+    components:
+    - pos: 2.5,8.5
+      parent: 1
+      type: Transform
+  - uid: 21
+    components:
+    - pos: 3.5,7.5
+      parent: 1
+      type: Transform
+  - uid: 23
+    components:
+    - pos: -5.5,5.5
+      parent: 1
+      type: Transform
+  - uid: 24
+    components:
+    - pos: -5.5,4.5
+      parent: 1
+      type: Transform
+  - uid: 26
+    components:
+    - pos: 4.5,5.5
+      parent: 1
+      type: Transform
+  - uid: 27
+    components:
+    - pos: 4.5,4.5
+      parent: 1
+      type: Transform
+  - uid: 28
+    components:
+    - pos: 5.5,4.5
+      parent: 1
+      type: Transform
+  - uid: 29
+    components:
+    - pos: 6.5,4.5
+      parent: 1
+      type: Transform
+  - uid: 30
+    components:
+    - pos: -6.5,4.5
+      parent: 1
+      type: Transform
+  - uid: 31
+    components:
+    - pos: -7.5,4.5
+      parent: 1
+      type: Transform
+  - uid: 32
+    components:
+    - pos: -4.5,3.5
+      parent: 1
+      type: Transform
+  - uid: 33
+    components:
+    - pos: -3.5,3.5
+      parent: 1
+      type: Transform
+  - uid: 34
+    components:
+    - pos: -2.5,3.5
+      parent: 1
+      type: Transform
+  - uid: 35
+    components:
+    - pos: -1.5,4.5
+      parent: 1
+      type: Transform
+  - uid: 36
+    components:
+    - pos: -2.5,4.5
+      parent: 1
+      type: Transform
+  - uid: 37
+    components:
+    - pos: 1.5,4.5
+      parent: 1
+      type: Transform
+  - uid: 38
+    components:
+    - pos: 1.5,3.5
+      parent: 1
+      type: Transform
+  - uid: 39
+    components:
+    - pos: 2.5,3.5
+      parent: 1
+      type: Transform
+  - uid: 40
+    components:
+    - pos: 3.5,3.5
+      parent: 1
+      type: Transform
+  - uid: 41
+    components:
+    - pos: 4.5,3.5
+      parent: 1
+      type: Transform
+  - uid: 42
+    components:
+    - pos: -5.5,3.5
+      parent: 1
+      type: Transform
+  - uid: 49
+    components:
+    - pos: -7.5,0.5
+      parent: 1
+      type: Transform
+  - uid: 50
+    components:
+    - pos: -8.5,0.5
+      parent: 1
+      type: Transform
+  - uid: 51
+    components:
+    - pos: -9.5,0.5
+      parent: 1
+      type: Transform
+  - uid: 52
+    components:
+    - pos: 6.5,0.5
+      parent: 1
+      type: Transform
+  - uid: 53
+    components:
+    - pos: 7.5,0.5
+      parent: 1
+      type: Transform
+  - uid: 54
+    components:
+    - pos: 8.5,0.5
+      parent: 1
+      type: Transform
+  - uid: 55
+    components:
+    - pos: 8.5,-3.5
+      parent: 1
+      type: Transform
+  - uid: 56
+    components:
+    - pos: 7.5,-3.5
+      parent: 1
+      type: Transform
+  - uid: 57
+    components:
+    - pos: 6.5,-3.5
+      parent: 1
+      type: Transform
+  - uid: 58
+    components:
+    - pos: -9.5,-3.5
+      parent: 1
+      type: Transform
+  - uid: 59
+    components:
+    - pos: -8.5,-3.5
+      parent: 1
+      type: Transform
+  - uid: 60
+    components:
+    - pos: -7.5,-3.5
+      parent: 1
+      type: Transform
+  - uid: 61
+    components:
+    - pos: 0.5,4.5
+      parent: 1
+      type: Transform
+  - uid: 62
+    components:
+    - pos: -2.5,2.5
+      parent: 1
+      type: Transform
+  - uid: 63
+    components:
+    - pos: -2.5,1.5
+      parent: 1
+      type: Transform
+  - uid: 64
+    components:
+    - pos: -2.5,0.5
+      parent: 1
+      type: Transform
+  - uid: 65
+    components:
+    - pos: 1.5,2.5
+      parent: 1
+      type: Transform
+  - uid: 66
+    components:
+    - pos: 1.5,1.5
+      parent: 1
+      type: Transform
+  - uid: 67
+    components:
+    - pos: 1.5,0.5
+      parent: 1
+      type: Transform
+  - uid: 68
+    components:
+    - pos: 0.5,0.5
+      parent: 1
+      type: Transform
+  - uid: 69
+    components:
+    - pos: -1.5,0.5
+      parent: 1
+      type: Transform
+  - uid: 75
+    components:
+    - pos: -2.5,-3.5
+      parent: 1
+      type: Transform
+  - uid: 76
+    components:
+    - pos: -1.5,-3.5
+      parent: 1
+      type: Transform
+  - uid: 77
+    components:
+    - pos: 0.5,-3.5
+      parent: 1
+      type: Transform
+  - uid: 78
+    components:
+    - pos: 1.5,-3.5
+      parent: 1
+      type: Transform
+  - uid: 79
+    components:
+    - pos: 1.5,-4.5
+      parent: 1
+      type: Transform
+  - uid: 80
+    components:
+    - pos: 1.5,-5.5
+      parent: 1
+      type: Transform
+  - uid: 81
+    components:
+    - pos: 1.5,-6.5
+      parent: 1
+      type: Transform
+  - uid: 82
+    components:
+    - pos: 1.5,-7.5
+      parent: 1
+      type: Transform
+  - uid: 83
+    components:
+    - pos: 0.5,-7.5
+      parent: 1
+      type: Transform
+  - uid: 84
+    components:
+    - pos: -2.5,-7.5
+      parent: 1
+      type: Transform
+  - uid: 85
+    components:
+    - pos: -1.5,-7.5
+      parent: 1
+      type: Transform
+  - uid: 86
+    components:
+    - pos: -2.5,-6.5
+      parent: 1
+      type: Transform
+  - uid: 87
+    components:
+    - pos: -2.5,-5.5
+      parent: 1
+      type: Transform
+  - uid: 88
+    components:
+    - pos: -2.5,-4.5
+      parent: 1
+      type: Transform
+  - uid: 89
+    components:
+    - pos: -3.5,-6.5
+      parent: 1
+      type: Transform
+  - uid: 90
+    components:
+    - pos: -4.5,-6.5
+      parent: 1
+      type: Transform
+  - uid: 91
+    components:
+    - pos: -5.5,-6.5
+      parent: 1
+      type: Transform
+  - uid: 92
+    components:
+    - pos: -5.5,-7.5
+      parent: 1
+      type: Transform
+  - uid: 93
+    components:
+    - pos: -6.5,-7.5
+      parent: 1
+      type: Transform
+  - uid: 94
+    components:
+    - pos: -7.5,-7.5
+      parent: 1
+      type: Transform
+  - uid: 98
+    components:
+    - pos: 2.5,-6.5
+      parent: 1
+      type: Transform
+  - uid: 99
+    components:
+    - pos: 3.5,-6.5
+      parent: 1
+      type: Transform
+  - uid: 100
+    components:
+    - pos: 4.5,-6.5
+      parent: 1
+      type: Transform
+  - uid: 101
+    components:
+    - pos: 4.5,-7.5
+      parent: 1
+      type: Transform
+  - uid: 102
+    components:
+    - pos: 5.5,-7.5
+      parent: 1
+      type: Transform
+  - uid: 103
+    components:
+    - pos: 6.5,-7.5
+      parent: 1
+      type: Transform
+  - uid: 112
+    components:
+    - rot: -1.5707963267948966 rad
+      pos: -6.5,0.5
+      parent: 1
+      type: Transform
+  - uid: 113
+    components:
+    - rot: -1.5707963267948966 rad
+      pos: -6.5,-3.5
+      parent: 1
+      type: Transform
+  - uid: 114
+    components:
+    - rot: -1.5707963267948966 rad
+      pos: 5.5,-3.5
+      parent: 1
+      type: Transform
+  - uid: 115
+    components:
+    - rot: -1.5707963267948966 rad
+      pos: 5.5,0.5
+      parent: 1
+      type: Transform
+  - uid: 152
+    components:
+    - pos: 4.5,-10.5
+      parent: 1
+      type: Transform
+  - uid: 155
+    components:
+    - pos: -5.5,-15.5
+      parent: 1
+      type: Transform
+  - uid: 156
+    components:
+    - pos: -5.5,-16.5
+      parent: 1
+      type: Transform
+  - uid: 157
+    components:
+    - pos: -4.5,-16.5
+      parent: 1
+      type: Transform
+  - uid: 158
+    components:
+    - pos: -3.5,-16.5
+      parent: 1
+      type: Transform
+  - uid: 159
+    components:
+    - pos: -2.5,-16.5
+      parent: 1
+      type: Transform
+  - uid: 160
+    components:
+    - pos: -2.5,-15.5
+      parent: 1
+      type: Transform
+  - uid: 161
+    components:
+    - pos: -1.5,-15.5
+      parent: 1
+      type: Transform
+  - uid: 162
+    components:
+    - pos: 0.5,-15.5
+      parent: 1
+      type: Transform
+  - uid: 163
+    components:
+    - pos: 1.5,-15.5
+      parent: 1
+      type: Transform
+  - uid: 164
+    components:
+    - pos: 1.5,-16.5
+      parent: 1
+      type: Transform
+  - uid: 165
+    components:
+    - pos: 2.5,-16.5
+      parent: 1
+      type: Transform
+  - uid: 166
+    components:
+    - pos: 3.5,-16.5
+      parent: 1
+      type: Transform
+  - uid: 167
+    components:
+    - pos: 4.5,-16.5
+      parent: 1
+      type: Transform
+  - uid: 168
+    components:
+    - pos: 4.5,-15.5
+      parent: 1
+      type: Transform
+  - uid: 169
+    components:
+    - pos: 4.5,-11.5
+      parent: 1
+      type: Transform
+  - uid: 170
+    components:
+    - pos: 3.5,-11.5
+      parent: 1
+      type: Transform
+  - uid: 171
+    components:
+    - pos: 2.5,-11.5
+      parent: 1
+      type: Transform
+  - uid: 172
+    components:
+    - pos: 1.5,-11.5
+      parent: 1
+      type: Transform
+  - uid: 173
+    components:
+    - pos: 0.5,-10.5
+      parent: 1
+      type: Transform
+  - uid: 174
+    components:
+    - pos: 0.5,-8.5
+      parent: 1
+      type: Transform
+  - uid: 178
+    components:
+    - pos: -2.5,-18.5
+      parent: 1
+      type: Transform
+  - uid: 179
+    components:
+    - pos: 1.5,-19.5
+      parent: 1
+      type: Transform
+  - uid: 180
+    components:
+    - pos: 1.5,-20.5
+      parent: 1
+      type: Transform
+  - uid: 181
+    components:
+    - pos: 1.5,-21.5
+      parent: 1
+      type: Transform
+  - uid: 182
+    components:
+    - pos: 2.5,-21.5
+      parent: 1
+      type: Transform
+  - uid: 183
+    components:
+    - pos: 2.5,-22.5
+      parent: 1
+      type: Transform
+  - uid: 184
+    components:
+    - pos: 2.5,-23.5
+      parent: 1
+      type: Transform
+  - uid: 185
+    components:
+    - pos: 3.5,-23.5
+      parent: 1
+      type: Transform
+  - uid: 186
+    components:
+    - pos: 3.5,-24.5
+      parent: 1
+      type: Transform
+  - uid: 187
+    components:
+    - pos: 4.5,-24.5
+      parent: 1
+      type: Transform
+  - uid: 188
+    components:
+    - pos: 5.5,-16.5
+      parent: 1
+      type: Transform
+  - uid: 190
+    components:
+    - pos: 6.5,-17.5
+      parent: 1
+      type: Transform
+  - uid: 191
+    components:
+    - pos: 6.5,-18.5
+      parent: 1
+      type: Transform
+  - uid: 193
+    components:
+    - pos: 7.5,-19.5
+      parent: 1
+      type: Transform
+  - uid: 195
+    components:
+    - pos: 1.5,-18.5
+      parent: 1
+      type: Transform
+  - uid: 196
+    components:
+    - pos: 8.5,-21.5
+      parent: 1
+      type: Transform
+  - uid: 197
+    components:
+    - pos: 8.5,-22.5
+      parent: 1
+      type: Transform
+  - uid: 198
+    components:
+    - pos: 8.5,-23.5
+      parent: 1
+      type: Transform
+  - uid: 199
+    components:
+    - pos: 8.5,-24.5
+      parent: 1
+      type: Transform
+  - uid: 200
+    components:
+    - pos: 7.5,-24.5
+      parent: 1
+      type: Transform
+  - uid: 201
+    components:
+    - pos: 6.5,-24.5
+      parent: 1
+      type: Transform
+  - uid: 202
+    components:
+    - pos: 5.5,-24.5
+      parent: 1
+      type: Transform
+  - uid: 203
+    components:
+    - pos: 8.5,-20.5
+      parent: 1
+      type: Transform
+  - uid: 204
+    components:
+    - pos: 0.5,-14.5
+      parent: 1
+      type: Transform
+  - uid: 205
+    components:
+    - pos: 0.5,-11.5
+      parent: 1
+      type: Transform
+  - uid: 206
+    components:
+    - pos: 0.5,-12.5
+      parent: 1
+      type: Transform
+  - uid: 207
+    components:
+    - pos: -5.5,-11.5
+      parent: 1
+      type: Transform
+  - uid: 208
+    components:
+    - pos: -2.5,-19.5
+      parent: 1
+      type: Transform
+  - uid: 209
+    components:
+    - pos: -2.5,-20.5
+      parent: 1
+      type: Transform
+  - uid: 210
+    components:
+    - pos: -2.5,-21.5
+      parent: 1
+      type: Transform
+  - uid: 211
+    components:
+    - pos: -3.5,-21.5
+      parent: 1
+      type: Transform
+  - uid: 212
+    components:
+    - pos: -3.5,-22.5
+      parent: 1
+      type: Transform
+  - uid: 213
+    components:
+    - pos: -3.5,-23.5
+      parent: 1
+      type: Transform
+  - uid: 214
+    components:
+    - pos: -4.5,-23.5
+      parent: 1
+      type: Transform
+  - uid: 215
+    components:
+    - pos: -4.5,-24.5
+      parent: 1
+      type: Transform
+  - uid: 216
+    components:
+    - pos: -5.5,-24.5
+      parent: 1
+      type: Transform
+  - uid: 217
+    components:
+    - pos: -6.5,-24.5
+      parent: 1
+      type: Transform
+  - uid: 218
+    components:
+    - pos: -7.5,-24.5
+      parent: 1
+      type: Transform
+  - uid: 219
+    components:
+    - pos: -8.5,-24.5
+      parent: 1
+      type: Transform
+  - uid: 220
+    components:
+    - pos: -9.5,-24.5
+      parent: 1
+      type: Transform
+  - uid: 221
+    components:
+    - pos: -9.5,-23.5
+      parent: 1
+      type: Transform
+  - uid: 222
+    components:
+    - pos: -9.5,-22.5
+      parent: 1
+      type: Transform
+  - uid: 223
+    components:
+    - pos: -9.5,-21.5
+      parent: 1
+      type: Transform
+  - uid: 224
+    components:
+    - pos: -9.5,-20.5
+      parent: 1
+      type: Transform
+  - uid: 225
+    components:
+    - pos: -8.5,-20.5
+      parent: 1
+      type: Transform
+  - uid: 226
+    components:
+    - pos: -8.5,-19.5
+      parent: 1
+      type: Transform
+  - uid: 228
+    components:
+    - pos: -7.5,-18.5
+      parent: 1
+      type: Transform
+  - uid: 229
+    components:
+    - pos: -7.5,-17.5
+      parent: 1
+      type: Transform
+  - uid: 231
+    components:
+    - pos: -6.5,-16.5
+      parent: 1
+      type: Transform
+  - uid: 232
+    components:
+    - pos: -8.5,-22.5
+      parent: 1
+      type: Transform
+  - uid: 233
+    components:
+    - pos: -7.5,-22.5
+      parent: 1
+      type: Transform
+  - uid: 234
+    components:
+    - pos: -6.5,-22.5
+      parent: 1
+      type: Transform
+  - uid: 235
+    components:
+    - pos: -7.5,-20.5
+      parent: 1
+      type: Transform
+  - uid: 236
+    components:
+    - pos: -6.5,-20.5
+      parent: 1
+      type: Transform
+  - uid: 348
+    components:
+    - pos: -5.5,-10.5
+      parent: 1
+      type: Transform
+  - uid: 349
+    components:
+    - rot: -1.5707963267948966 rad
+      pos: -7.5,3.5
+      parent: 1
+      type: Transform
+  - uid: 352
+    components:
+    - rot: -1.5707963267948966 rad
+      pos: 6.5,3.5
+      parent: 1
+      type: Transform
+  - uid: 361
+    components:
+    - pos: 4.5,-12.5
+      parent: 1
+      type: Transform
+  - uid: 364
+    components:
+    - pos: -5.5,-12.5
+      parent: 1
+      type: Transform
+  - uid: 440
+    components:
+    - pos: 7.5,-20.5
+      parent: 1
+      type: Transform
+  - uid: 854
+    components:
+    - pos: -7.5,-19.5
+      parent: 1
+      type: Transform
+  - uid: 855
+    components:
+    - pos: 5.5,-17.5
+      parent: 1
+      type: Transform
+  - uid: 856
+    components:
+    - pos: 6.5,-19.5
+      parent: 1
+      type: Transform
+  - uid: 887
+    components:
+    - pos: -6.5,-17.5
+      parent: 1
+      type: Transform
+- proto: WallShuttleDiagonal
+  entities:
+  - uid: 727
+    components:
+    - pos: -9.5,-19.5
+      parent: 1
+      type: Transform
+  - uid: 728
+    components:
+    - pos: -8.5,-18.5
+      parent: 1
+      type: Transform
+  - uid: 729
+    components:
+    - pos: -7.5,-16.5
+      parent: 1
+      type: Transform
+  - uid: 730
+    components:
+    - pos: -6.5,-15.5
+      parent: 1
+      type: Transform
+  - uid: 731
+    components:
+    - rot: 1.5707963267948966 rad
+      pos: -6.5,-12.5
+      parent: 1
+      type: Transform
+  - uid: 732
+    components:
+    - pos: -6.5,-10.5
+      parent: 1
+      type: Transform
+  - uid: 733
+    components:
+    - pos: -6.5,5.5
+      parent: 1
+      type: Transform
+  - uid: 735
+    components:
+    - pos: -4.5,8.5
+      parent: 1
+      type: Transform
+  - uid: 736
+    components:
+    - rot: -1.5707963267948966 rad
+      pos: 3.5,8.5
+      parent: 1
+      type: Transform
+  - uid: 738
+    components:
+    - rot: -1.5707963267948966 rad
+      pos: 5.5,5.5
+      parent: 1
+      type: Transform
+  - uid: 739
+    components:
+    - rot: -1.5707963267948966 rad
+      pos: 5.5,-10.5
+      parent: 1
+      type: Transform
+  - uid: 740
+    components:
+    - rot: 3.141592653589793 rad
+      pos: 5.5,-12.5
+      parent: 1
+      type: Transform
+  - uid: 741
+    components:
+    - rot: -1.5707963267948966 rad
+      pos: 6.5,-16.5
+      parent: 1
+      type: Transform
+  - uid: 742
+    components:
+    - rot: -1.5707963267948966 rad
+      pos: 7.5,-18.5
+      parent: 1
+      type: Transform
+  - uid: 743
+    components:
+    - rot: -1.5707963267948966 rad
+      pos: 8.5,-19.5
+      parent: 1
+      type: Transform
+  - uid: 746
+    components:
+    - pos: -5.5,7.5
+      parent: 1
+      type: Transform
+  - uid: 778
+    components:
+    - rot: 3.141592653589793 rad
+      pos: 7.5,3.5
+      parent: 1
+      type: Transform
+  - uid: 779
+    components:
+    - rot: 1.5707963267948966 rad
+      pos: -8.5,3.5
+      parent: 1
+      type: Transform
+  - uid: 793
+    components:
+    - rot: -1.5707963267948966 rad
+      pos: 4.5,7.5
+      parent: 1
+      type: Transform
+  - uid: 878
+    components:
+    - rot: -1.5707963267948966 rad
+      pos: 5.5,-15.5
+      parent: 1
+      type: Transform
+- proto: WarningN2
+  entities:
+  - uid: 230
+    components:
+    - pos: -6.5,-22.5
+      parent: 1
+      type: Transform
+- proto: WarningO2
+  entities:
+  - uid: 227
+    components:
+    - pos: -6.5,-20.5
+      parent: 1
+      type: Transform
+- proto: WaterTankHighCapacity
+  entities:
+  - uid: 335
+    components:
+    - pos: -3.5,-20.5
+      parent: 1
+      type: Transform
+  - uid: 761
+    components:
+    - pos: 1.5,-10.5
+      parent: 1
+      type: Transform
+- proto: WeaponCapacitorRecharger
+  entities:
+  - uid: 242
+    components:
+    - pos: 2.5,-14.5
+      parent: 1
+      type: Transform
+  - uid: 983
+    components:
+    - pos: -1.5,6.5
+      parent: 1
+      type: Transform
+- proto: WeaponSprayNozzle
+  entities:
+  - uid: 337
+    components:
+    - pos: 2.6503453,-10.527685
+      parent: 1
+      type: Transform
+- proto: WeaponTaser
+  entities:
+  - uid: 243
+    components:
+    - pos: 2.464967,-12.427811
+      parent: 1
+      type: Transform
+- proto: WeldingFuelTankHighCapacity
+  entities:
+  - uid: 767
+    components:
+    - pos: 7.5,-22.5
+      parent: 1
+      type: Transform
+- proto: WindoorBarKitchenLocked
+  entities:
+  - uid: 123
+    components:
+    - pos: -3.5,-10.5
+      parent: 1
+      type: Transform
+  - uid: 124
+    components:
+    - pos: -2.5,-10.5
+      parent: 1
+      type: Transform
+  - uid: 125
+    components:
+    - pos: -1.5,-10.5
+      parent: 1
+      type: Transform
+  - uid: 753
+    components:
+    - rot: 3.141592653589793 rad
+      pos: -4.5,-10.5
+      parent: 1
+      type: Transform
+- proto: WindoorSecureChemistryLocked
+  entities:
+  - uid: 771
+    components:
+    - rot: 3.141592653589793 rad
+      pos: -4.5,-3.5
+      parent: 1
+      type: Transform
+  - uid: 827
+    components:
+    - pos: -5.5,-3.5
+      parent: 1
+      type: Transform
+- proto: WindoorSecureEngineeringLocked
+  entities:
+  - uid: 424
+    components:
+    - pos: 3.5,-20.5
+      parent: 1
+      type: Transform
+- proto: WindoorSecureMedicalLocked
+  entities:
+  - uid: 940
+    components:
+    - rot: 3.141592653589793 rad
+      pos: -5.5,0.5
+      parent: 1
+      type: Transform
+  - uid: 1006
+    components:
+    - pos: -4.5,1.5
+      parent: 1
+      type: Transform
+- proto: WindoorSecureSecurityLocked
+  entities:
+  - uid: 867
+    components:
+    - pos: 3.5,-14.5
+      parent: 1
+      type: Transform
+- proto: WindowReinforcedDirectional
+  entities:
+  - uid: 421
+    components:
+    - rot: -1.5707963267948966 rad
+      pos: -4.5,-3.5
+      parent: 1
+      type: Transform
+  - uid: 423
+    components:
+    - pos: 2.5,-18.5
+      parent: 1
+      type: Transform
+  - uid: 441
+    components:
+    - rot: -1.5707963267948966 rad
+      pos: -3.5,-10.5
+      parent: 1
+      type: Transform
+  - uid: 442
+    components:
+    - rot: 1.5707963267948966 rad
+      pos: -1.5,-9.5
+      parent: 1
+      type: Transform
+  - uid: 443
+    components:
+    - rot: 1.5707963267948966 rad
+      pos: -1.5,-10.5
+      parent: 1
+      type: Transform
+  - uid: 613
+    components:
+    - pos: 4.5,-20.5
+      parent: 1
+      type: Transform
+  - uid: 616
+    components:
+    - pos: 5.5,-20.5
+      parent: 1
+      type: Transform
+  - uid: 619
+    components:
+    - pos: 6.5,-20.5
+      parent: 1
+      type: Transform
+  - uid: 752
+    components:
+    - rot: 1.5707963267948966 rad
+      pos: -1.5,-8.5
+      parent: 1
+      type: Transform
+  - uid: 832
+    components:
+    - pos: 2.5,-14.5
+      parent: 1
+      type: Transform
+  - uid: 929
+    components:
+    - pos: -3.5,0.5
+      parent: 1
+      type: Transform
+  - uid: 937
+    components:
+    - rot: 1.5707963267948966 rad
+      pos: -5.5,0.5
+      parent: 1
+      type: Transform
+  - uid: 964
+    components:
+    - rot: -1.5707963267948966 rad
+      pos: -1.5,6.5
+      parent: 1
+      type: Transform
+  - uid: 965
+    components:
+    - rot: -1.5707963267948966 rad
+      pos: -1.5,7.5
+      parent: 1
+      type: Transform
+  - uid: 966
+    components:
+    - rot: 1.5707963267948966 rad
+      pos: 0.5,6.5
+      parent: 1
+      type: Transform
+  - uid: 967
+    components:
+    - rot: 1.5707963267948966 rad
+      pos: 0.5,7.5
+      parent: 1
+      type: Transform
+  - uid: 1005
+    components:
+    - rot: -1.5707963267948966 rad
+      pos: -3.5,0.5
+      parent: 1
+      type: Transform
+...