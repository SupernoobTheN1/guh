--- conflicted
+++ resolved
@@ -50,11 +50,8 @@
         SubscribeLocalEvent<LockComponent, GotEmaggedEvent>(OnEmagged);
         SubscribeLocalEvent<LockComponent, LockDoAfter>(OnDoAfterLock);
         SubscribeLocalEvent<LockComponent, UnlockDoAfter>(OnDoAfterUnlock);
-<<<<<<< HEAD
+        SubscribeLocalEvent<LockComponent, StorageInteractAttemptEvent>(OnStorageInteractAttempt);
         SubscribeLocalEvent<LockComponent, GotUnEmaggedEvent>(OnUnEmagged); // Frontier - Added DEMUG
-=======
-        SubscribeLocalEvent<LockComponent, StorageInteractAttemptEvent>(OnStorageInteractAttempt);
->>>>>>> 6829630d
 
         SubscribeLocalEvent<LockedWiresPanelComponent, LockToggleAttemptEvent>(OnLockToggleAttempt);
         SubscribeLocalEvent<LockedWiresPanelComponent, AttemptChangePanelEvent>(OnAttemptChangePanel);
