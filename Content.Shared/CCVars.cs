--- conflicted
+++ resolved
@@ -52,10 +52,6 @@
         public static readonly CVarDef<bool>
             GamePersistGuests = CVarDef.Create("game.persistguests", true, CVar.ARCHIVE | CVar.SERVERONLY);
 
-<<<<<<< HEAD
-        public static readonly CVarDef<bool>
-            ConsoleLoginLocal = CVarDef.Create("console.loginlocal", true, CVar.ARCHIVE | CVar.SERVERONLY);
-=======
         public static readonly CVarDef<int> GameSuspicionMinPlayers =
             CVarDef.Create("game.suspicion_min_players", 5);
 
@@ -70,7 +66,13 @@
 
         public static readonly CVarDef<bool> GameDiagonalMovement =
             CVarDef.Create("game.diagonalmovement", true, CVar.ARCHIVE);
->>>>>>> e567e9fe
+
+        /*
+         * Console
+         */
+
+        public static readonly CVarDef<bool>
+            ConsoleLoginLocal = CVarDef.Create("console.loginlocal", true, CVar.ARCHIVE | CVar.SERVERONLY);
 
 
         /*
@@ -98,17 +100,6 @@
         public static readonly CVarDef<string> DatabasePgPassword =
             CVarDef.Create("database.pg_password", "", CVar.SERVERONLY);
 
-<<<<<<< HEAD
-        /*
-         * Admin stuff
-         */
-
-        public static readonly CVarDef<bool> AdminAnnounceLogin =
-            CVarDef.Create("admin.announce_login", true, CVar.SERVERONLY);
-
-        public static readonly CVarDef<bool> AdminAnnounceLogout =
-            CVarDef.Create("admin.announce_logout", true, CVar.SERVERONLY);
-=======
 
         /*
          * Outline
@@ -146,6 +137,15 @@
 
         public static readonly CVarDef<float> NetGasOverlayTickRate =
             CVarDef.Create("net.gasoverlaytickrate", 3.0f);
->>>>>>> e567e9fe
+
+        /*
+         * Admin stuff
+         */
+
+        public static readonly CVarDef<bool> AdminAnnounceLogin =
+            CVarDef.Create("admin.announce_login", true, CVar.SERVERONLY);
+
+        public static readonly CVarDef<bool> AdminAnnounceLogout =
+            CVarDef.Create("admin.announce_logout", true, CVar.SERVERONLY);
     }
 }