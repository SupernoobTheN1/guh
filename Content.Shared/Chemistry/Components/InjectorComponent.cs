using Content.Shared.Chemistry.EntitySystems;
using Content.Shared.Chemistry.Reagent;
using Content.Shared.DoAfter;
using Content.Shared.FixedPoint;
using Robust.Shared.GameStates;
using Robust.Shared.Prototypes;
using Robust.Shared.Serialization;

namespace Content.Shared.Chemistry.Components;

[Serializable, NetSerializable]
public sealed partial class InjectorDoAfterEvent : SimpleDoAfterEvent
{
}

/// <summary>
/// Implements draw/inject behavior for droppers and syringes.
/// </summary>
/// <remarks>
/// Can optionally support both
/// injection and drawing or just injection. Can inject/draw reagents from solution
/// containers, and can directly inject into a mobs bloodstream.
/// </remarks>
/// <seealso cref="SharedInjectorSystem"/>
/// <seealso cref="InjectorToggleMode"/>
[RegisterComponent, NetworkedComponent, AutoGenerateComponentState]
public sealed partial class InjectorComponent : Component
{
    [DataField]
    public string SolutionName = "injector";

    /// <summary>
    /// Whether or not the injector is able to draw from containers or if it's a single use
    /// device that can only inject.
    /// </summary>
    [DataField]
    public bool InjectOnly;

    /// <summary>
    /// Whether or not the injector is able to draw from or inject from mobs
    /// </summary>
    /// <remarks>
    ///     for example: droppers would ignore mobs
    /// </remarks>
    [DataField]
    public bool IgnoreMobs;

    /// <summary>
    ///     The minimum amount of solution that can be transferred at once from this solution.
    /// </summary>
    [DataField("minTransferAmount")]
    public FixedPoint2 MinimumTransferAmount = FixedPoint2.New(5);

    /// <summary>
    ///     The maximum amount of solution that can be transferred at once from this solution.
    /// </summary>
    [DataField("maxTransferAmount")]
    public FixedPoint2 MaximumTransferAmount = FixedPoint2.New(15);

    /// <summary>
    /// Amount to inject or draw on each usage. If the injector is inject only, it will
    /// attempt to inject it's entire contents upon use.
    /// </summary>
    [DataField]
    [AutoNetworkedField]
    public FixedPoint2 TransferAmount = FixedPoint2.New(5);

    /// <summary>
    /// Injection delay (seconds) when the target is a mob.
    /// </summary>
    /// <remarks>
    /// The base delay has a minimum of 1 second, but this will still be modified if the target is incapacitated or
    /// in combat mode.
    /// </remarks>
    [DataField]
    public TimeSpan Delay = TimeSpan.FromSeconds(5);

    /// <summary>
    /// Each additional 1u after first 5u increases the delay by X seconds.
    /// </summary>
    [DataField]
    public TimeSpan DelayPerVolume = TimeSpan.FromSeconds(0.1);

    /// <summary>
    /// The state of the injector. Determines it's attack behavior. Containers must have the
    /// right SolutionCaps to support injection/drawing. For InjectOnly injectors this should
    /// only ever be set to Inject
    /// </summary>
    [AutoNetworkedField]
    [DataField]
    public InjectorToggleMode ToggleState = InjectorToggleMode.Draw;

<<<<<<< HEAD
    // Frontier
    /// <summary>
    /// Reagents that are allowed to be within this injector.
    /// If a solution has both allowed and non-allowed reagents, only allowed reagents will be drawn into this injector.
    /// A null ReagentWhitelist indicates all reagents are allowed.
    /// </summary>
    [DataField]
    public ProtoId<ReagentPrototype>[]? ReagentWhitelist = null;
=======
    #region Arguments for injection doafter

    /// <inheritdoc cref=DoAfterArgs.NeedHand>
    [DataField]
    public bool NeedHand = true;

    /// <inheritdoc cref=DoAfterArgs.BreakOnHandChange>
    [DataField]
    public bool BreakOnHandChange = true;

    /// <inheritdoc cref=DoAfterArgs.MovementThreshold>
    [DataField]
    public float MovementThreshold = 0.1f;

    #endregion
>>>>>>> 9a68cf0b
}

/// <summary>
/// Possible modes for an <see cref="InjectorComponent"/>.
/// </summary>
public enum InjectorToggleMode : byte
{
    /// <summary>
    /// The injector will try to inject reagent into things.
    /// </summary>
    Inject,

    /// <summary>
    /// The injector will try to draw reagent from things.
    /// </summary>
    Draw
}<|MERGE_RESOLUTION|>--- conflicted
+++ resolved
@@ -90,16 +90,6 @@
     [DataField]
     public InjectorToggleMode ToggleState = InjectorToggleMode.Draw;
 
-<<<<<<< HEAD
-    // Frontier
-    /// <summary>
-    /// Reagents that are allowed to be within this injector.
-    /// If a solution has both allowed and non-allowed reagents, only allowed reagents will be drawn into this injector.
-    /// A null ReagentWhitelist indicates all reagents are allowed.
-    /// </summary>
-    [DataField]
-    public ProtoId<ReagentPrototype>[]? ReagentWhitelist = null;
-=======
     #region Arguments for injection doafter
 
     /// <inheritdoc cref=DoAfterArgs.NeedHand>
@@ -115,7 +105,15 @@
     public float MovementThreshold = 0.1f;
 
     #endregion
->>>>>>> 9a68cf0b
+
+    // Frontier
+    /// <summary>
+    /// Reagents that are allowed to be within this injector.
+    /// If a solution has both allowed and non-allowed reagents, only allowed reagents will be drawn into this injector.
+    /// A null ReagentWhitelist indicates all reagents are allowed.
+    /// </summary>
+    [DataField]
+    public ProtoId<ReagentPrototype>[]? ReagentWhitelist = null;
 }
 
 /// <summary>
