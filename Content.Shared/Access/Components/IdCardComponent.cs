--- conflicted
+++ resolved
@@ -42,7 +42,14 @@
     [DataField, ViewVariables(VVAccess.ReadWrite)]
     public bool BypassLogging;
 
-<<<<<<< HEAD
+    [DataField]
+    public LocId NameLocId = "access-id-card-component-owner-name-job-title-text";
+
+    [DataField]
+    public LocId FullNameLocId = "access-id-card-component-owner-full-name-job-title-text";
+
+    [DataField]
+    public bool CanMicrowave = true;
 
     // Frontier
     [DataField("soundError")]
@@ -58,15 +65,4 @@
     [DataField("soundInsert")]
     public SoundSpecifier InsertSound =
         new SoundPathSpecifier("/Audio/Machines/id_insert.ogg");
-
-=======
-    [DataField]
-    public LocId NameLocId = "access-id-card-component-owner-name-job-title-text";
-
-    [DataField]
-    public LocId FullNameLocId = "access-id-card-component-owner-full-name-job-title-text";
-
-    [DataField]
-    public bool CanMicrowave = true;
->>>>>>> 6829630d
 }