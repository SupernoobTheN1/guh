--- conflicted
+++ resolved
@@ -143,7 +143,14 @@
         }
     }
 
-<<<<<<< HEAD
+    private void OnEmagged(EntityUid uid, DoorComponent door, ref GotEmaggedEvent args)
+    {
+        if (!SetState(uid, DoorState.Emagging, door))
+            return;
+        Audio.PlayPredicted(door.SparkSound, uid, args.UserUid, AudioParams.Default.WithVolume(8));
+        args.Handled = true;
+    }
+
     private void OnUnEmagged(EntityUid uid, DoorComponent door, ref GotUnEmaggedEvent args) // Frontier - Added DEMUG
     {
         if (TryComp<AirlockComponent>(uid, out var airlockComponent))
@@ -159,14 +166,6 @@
                 args.Handled = true;
             }
         }
-=======
-    private void OnEmagged(EntityUid uid, DoorComponent door, ref GotEmaggedEvent args)
-    {
-        if (!SetState(uid, DoorState.Emagging, door))
-            return;
-        Audio.PlayPredicted(door.SparkSound, uid, args.UserUid, AudioParams.Default.WithVolume(8));
-        args.Handled = true;
->>>>>>> 694ae001
     }
 
     #region StateManagement
