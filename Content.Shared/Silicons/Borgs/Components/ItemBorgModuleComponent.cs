--- conflicted
+++ resolved
@@ -14,11 +14,7 @@
     /// <summary>
     /// The items that are provided.
     /// </summary>
-<<<<<<< HEAD
-    [DataField("items", customTypeSerializer: typeof(PrototypeIdListSerializer<EntityPrototype>))] // Frontier: removed "required: true"
-=======
     [DataField("items", customTypeSerializer: typeof(PrototypeIdListSerializer<EntityPrototype>), required: true)]
->>>>>>> 428ba9dd
     public List<string> Items = new();
 
     /// <summary>
