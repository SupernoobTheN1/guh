--- conflicted
+++ resolved
@@ -39,7 +39,6 @@
         {
             base.Open();
 
-<<<<<<< HEAD
             // Frontier: state, market modifier, balance status
             _uiSystem = EntMan.System<UserInterfaceSystem>();
             _itemSlots = EntMan.System<ItemSlotsSystem>();
@@ -48,11 +47,7 @@
                 _mod = market.Mod;
             // End Frontier
 
-            _menu = this.CreateWindow<VendingMachineMenu>();
-            _menu.OpenCenteredLeft();
-=======
             _menu = this.CreateWindowCenteredLeft<VendingMachineMenu>();
->>>>>>> 4dfd3e57
             _menu.Title = EntMan.GetComponent<MetaDataComponent>(Owner).EntityName;
             _menu.OnItemSelected += OnItemSelected;
             Refresh();
