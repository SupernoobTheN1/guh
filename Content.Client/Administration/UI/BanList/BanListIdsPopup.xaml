--- conflicted
+++ resolved
@@ -1,14 +1,5 @@
-<<<<<<< HEAD
-<Popup xmlns="https://spacestation14.io"
-       xmlns:graphics="clr-namespace:Robust.Client.Graphics;assembly=Robust.Client">
-    <PanelContainer>
-        <PanelContainer.PanelOverride>
-            <graphics:StyleBoxFlat BackgroundColor="#252725"/>
-        </PanelContainer.PanelOverride>
-=======
-﻿<Popup xmlns="https://spacestation14.io">
+<Popup xmlns="https://spacestation14.io">
     <PanelContainer StyleClasses="BackgroundDark">
->>>>>>> 535b013f
         <BoxContainer Orientation="Vertical">
             <Label Name="ID" HorizontalExpand="True"/>
             <Label Name="IP" HorizontalExpand="True"/>
