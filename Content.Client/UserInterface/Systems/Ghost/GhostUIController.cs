--- conflicted
+++ resolved
@@ -147,12 +147,8 @@
         Gui.ReturnToBodyPressed += ReturnToBody;
         Gui.GhostRolesPressed += GhostRolesPressed;
         Gui.TargetWindow.WarpClicked += OnWarpClicked;
-<<<<<<< HEAD
+        Gui.TargetWindow.OnGhostnadoClicked += OnGhostnadoClicked;
         Gui.GhostRespawnPressed += GuiOnGhostRespawnPressed;
-=======
-        Gui.TargetWindow.OnGhostnadoClicked += OnGhostnadoClicked;
-
->>>>>>> 13dbb95d
         UpdateGui();
     }
 
