--- conflicted
+++ resolved
@@ -197,14 +197,10 @@
         // Draw radar position on the station
         handle.DrawCircle(ScalePosition(invertedPosition), 5f, Color.Lime);
 
-<<<<<<< HEAD
-=======
-        var shown = new HashSet<EntityUid>();
 
         _grids.Clear();
         _mapManager.FindGridsIntersecting(xform.MapID, new Box2(pos - MaxRadarRangeVector, pos + MaxRadarRangeVector), ref _grids);
 
->>>>>>> 33593b76
         // Draw other grids... differently
         foreach (var grid in _grids)
         {
