using System.Numerics;
using Content.Client.Computer;
using Content.Client.UserInterface.Controls;
using Content.Shared.Shuttles.BUIStates;
using Robust.Client.AutoGenerated;
using Robust.Client.UserInterface.Controls;
using Robust.Client.UserInterface.XAML;
using Robust.Shared.Map;

namespace Content.Client.Shuttles.UI;

[GenerateTypedNameReferences]
public sealed partial class ShuttleConsoleWindow : FancyWindow,
    IComputerWindow<ShuttleBoundUserInterfaceState>
{
    [Dependency] private readonly IEntityManager _entManager = default!;

    private ShuttleConsoleMode _mode = ShuttleConsoleMode.Nav;

    public event Action<MapCoordinates, Angle>? RequestFTL;
    public event Action<NetEntity, Angle>? RequestBeaconFTL;

    public event Action<NetEntity, NetEntity>? DockRequest;
    public event Action<NetEntity>? UndockRequest;

    public ShuttleConsoleWindow()
    {
        RobustXamlLoader.Load(this);
<<<<<<< HEAD
        _entManager = IoCManager.Resolve<IEntityManager>();
        _timing = IoCManager.Resolve<IGameTiming>();

        WorldRangeChange(RadarScreen.WorldRange);
        RadarScreen.WorldRangeChanged += WorldRangeChange;

        IFFToggle.OnToggled += OnIFFTogglePressed;
        IFFToggle.Pressed = RadarScreen.ShowIFF;

        IFFShuttlesToggle.OnToggled += OnIFFShuttlesTogglePressed;
        IFFShuttlesToggle.Pressed = RadarScreen.ShowIFFShuttles;

        DockToggle.OnToggled += OnDockTogglePressed;
        DockToggle.Pressed = RadarScreen.ShowDocks;

        UndockButton.OnPressed += OnUndockPressed;

        // Frontier - IFF search
        IffSearchCriteria.OnTextChanged += args => OnIffSearchChanged(args.Text);
    }

    private void WorldRangeChange(float value)
    {
        RadarRange.Text = $"{value:0}";
    }

    private void OnIFFTogglePressed(BaseButton.ButtonEventArgs args)
    {
        RadarScreen.ShowIFF ^= true;
        args.Button.Pressed = RadarScreen.ShowIFF;
    }

    private void OnIFFShuttlesTogglePressed(BaseButton.ButtonEventArgs args)
    {
        RadarScreen.ShowIFFShuttles ^= true;
        args.Button.Pressed = RadarScreen.ShowIFFShuttles;
    }
    private void OnDockTogglePressed(BaseButton.ButtonEventArgs args)
    {
        RadarScreen.ShowDocks ^= true;
        args.Button.Pressed = RadarScreen.ShowDocks;
    }
=======
        IoCManager.InjectDependencies(this);
>>>>>>> 694ae001

        // Mode switching
        NavModeButton.OnPressed += NavPressed;
        MapModeButton.OnPressed += MapPressed;
        DockModeButton.OnPressed += DockPressed;

<<<<<<< HEAD
    private void OnIffSearchChanged(string text)
    {
        text = text.Trim();

        RadarScreen.IFFFilter = text.Length == 0
            ? null // If empty, do not filter
            : (entity, grid, iff) => // Otherwise use simple search criteria
            {
                _entManager.TryGetComponent<MetaDataComponent>(entity, out var metadata);
                return metadata != null && metadata.EntityName.Contains(text, StringComparison.OrdinalIgnoreCase);
            };
    }

    public void SetMatrix(EntityCoordinates? coordinates, Angle? angle)
    {
        _shuttleEntity = coordinates?.EntityId;
        RadarScreen.SetMatrix(coordinates, angle);
    }
=======
        // Modes are exclusive
        var group = new ButtonGroup();
>>>>>>> 694ae001

        NavModeButton.Group = group;
        MapModeButton.Group = group;
        DockModeButton.Group = group;

        NavModeButton.Pressed = true;
        SetupMode(_mode);

        MapContainer.RequestFTL += (coords, angle) =>
        {
            RequestFTL?.Invoke(coords, angle);
        };

        MapContainer.RequestBeaconFTL += (ent, angle) =>
        {
            RequestBeaconFTL?.Invoke(ent, angle);
        };

        DockContainer.DockRequest += (entity, netEntity) =>
        {
            DockRequest?.Invoke(entity, netEntity);
        };

        DockContainer.UndockRequest += entity =>
        {
            UndockRequest?.Invoke(entity);
        };
    }

    private void ClearModes(ShuttleConsoleMode mode)
    {
<<<<<<< HEAD
        // TODO: We should check for changes so any existing highlighted doesn't delete.
        // We also need to make up some pseudonumber as well for these.
        _docks.Clear();

        docks.Sort(new DockComparer());
        foreach (var dock in docks)
=======
        if (mode != ShuttleConsoleMode.Nav)
>>>>>>> 694ae001
        {
            NavContainer.Visible = false;
        }

        if (mode != ShuttleConsoleMode.Map)
        {
<<<<<<< HEAD
            var index = 1;

            foreach (var state in gridDocks)
            {
                var pressed = state.Entity == DockingScreen.ViewedDock;

                string name;
                if (state.Name != null)
                    name = state.Name;
                else
                    name = Loc.GetString("shuttle-console-dock-button", ("suffix", index));

                if (state.Connected)
                {
                    name += " " + Loc.GetString("shuttle-console-docked");
                }

                var button = new Button()
                {
                    Text = name,
                    ToggleMode = true,
                    Pressed = pressed,
                    Margin = new Thickness(0f, 1f),
                };

                if (pressed)
                {
                    _selectedDock = button;
                }
=======
            MapContainer.Visible = false;
            MapContainer.SetMap(MapId.Nullspace, Vector2.Zero);
        }
>>>>>>> 694ae001

        if (mode != ShuttleConsoleMode.Dock)
        {
            DockContainer.Visible = false;
        }
    }

    private void NavPressed(BaseButton.ButtonEventArgs obj)
    {
        SwitchMode(ShuttleConsoleMode.Nav);
    }

    private void MapPressed(BaseButton.ButtonEventArgs obj)
    {
        SwitchMode(ShuttleConsoleMode.Map);
    }

    private void DockPressed(BaseButton.ButtonEventArgs obj)
    {
        SwitchMode(ShuttleConsoleMode.Dock);
    }

    private void SetupMode(ShuttleConsoleMode mode)
    {
        switch (mode)
        {
            case ShuttleConsoleMode.Nav:
                NavContainer.Visible = true;
                break;
            case ShuttleConsoleMode.Map:
                MapContainer.Visible = true;
                MapContainer.Startup();
                break;
            case ShuttleConsoleMode.Dock:
                DockContainer.Visible = true;
                break;
            default:
                throw new NotImplementedException();
        }
    }

    public void SwitchMode(ShuttleConsoleMode mode)
    {
        if (_mode == mode)
            return;
<<<<<<< HEAD
        }

        // Frontier - PR #795
        ShuttleDesignation.Text = Loc.GetString("shuttle-console-unknown");
        if (_entManager.TryGetComponent<MetaDataComponent>(_shuttleEntity, out var metadata))
        {
            var shipNameParts = metadata.EntityName.Split(' ');
            var designation = shipNameParts[^1];
            if (designation[2] == '-')
            {
                DisplayLabel.Text = string.Join(' ', shipNameParts[..^1]);
                ShuttleDesignation.Text = designation;
            }
            else
                DisplayLabel.Text = metadata.EntityName;

            if (metadata.EntityPaused)
                FTLTime += _timing.FrameTime;
        }
        // End Frontier - PR #795
=======
>>>>>>> 694ae001

        _mode = mode;
        ClearModes(mode);
        SetupMode(_mode);
    }

    public enum ShuttleConsoleMode : byte
    {
        Nav,
        Map,
        Dock,
    }

<<<<<<< HEAD
        GridPosition.Text = $"{worldPos.X:0.0}, {worldPos.Y:0.0}";

        // displayRot is between -180 and 180 deg, but aviation people like 0 to 360.
        GridOrientation.Text = $"{((displayRot.Degrees+360) % 360):0.0}°";
=======
    public void UpdateState(EntityUid owner, ShuttleBoundUserInterfaceState cState)
    {
        var coordinates = _entManager.GetCoordinates(cState.NavState.Coordinates);
        NavContainer.SetShuttle(coordinates?.EntityId);
        MapContainer.SetShuttle(coordinates?.EntityId);
        MapContainer.SetConsole(owner);
>>>>>>> 694ae001

        NavContainer.UpdateState(cState.NavState);
        MapContainer.UpdateState(cState.MapState);
        DockContainer.UpdateState(coordinates?.EntityId, cState.DockState);
    }
}<|MERGE_RESOLUTION|>--- conflicted
+++ resolved
@@ -26,81 +26,15 @@
     public ShuttleConsoleWindow()
     {
         RobustXamlLoader.Load(this);
-<<<<<<< HEAD
-        _entManager = IoCManager.Resolve<IEntityManager>();
-        _timing = IoCManager.Resolve<IGameTiming>();
-
-        WorldRangeChange(RadarScreen.WorldRange);
-        RadarScreen.WorldRangeChanged += WorldRangeChange;
-
-        IFFToggle.OnToggled += OnIFFTogglePressed;
-        IFFToggle.Pressed = RadarScreen.ShowIFF;
-
-        IFFShuttlesToggle.OnToggled += OnIFFShuttlesTogglePressed;
-        IFFShuttlesToggle.Pressed = RadarScreen.ShowIFFShuttles;
-
-        DockToggle.OnToggled += OnDockTogglePressed;
-        DockToggle.Pressed = RadarScreen.ShowDocks;
-
-        UndockButton.OnPressed += OnUndockPressed;
-
-        // Frontier - IFF search
-        IffSearchCriteria.OnTextChanged += args => OnIffSearchChanged(args.Text);
-    }
-
-    private void WorldRangeChange(float value)
-    {
-        RadarRange.Text = $"{value:0}";
-    }
-
-    private void OnIFFTogglePressed(BaseButton.ButtonEventArgs args)
-    {
-        RadarScreen.ShowIFF ^= true;
-        args.Button.Pressed = RadarScreen.ShowIFF;
-    }
-
-    private void OnIFFShuttlesTogglePressed(BaseButton.ButtonEventArgs args)
-    {
-        RadarScreen.ShowIFFShuttles ^= true;
-        args.Button.Pressed = RadarScreen.ShowIFFShuttles;
-    }
-    private void OnDockTogglePressed(BaseButton.ButtonEventArgs args)
-    {
-        RadarScreen.ShowDocks ^= true;
-        args.Button.Pressed = RadarScreen.ShowDocks;
-    }
-=======
         IoCManager.InjectDependencies(this);
->>>>>>> 694ae001
 
         // Mode switching
         NavModeButton.OnPressed += NavPressed;
         MapModeButton.OnPressed += MapPressed;
         DockModeButton.OnPressed += DockPressed;
 
-<<<<<<< HEAD
-    private void OnIffSearchChanged(string text)
-    {
-        text = text.Trim();
-
-        RadarScreen.IFFFilter = text.Length == 0
-            ? null // If empty, do not filter
-            : (entity, grid, iff) => // Otherwise use simple search criteria
-            {
-                _entManager.TryGetComponent<MetaDataComponent>(entity, out var metadata);
-                return metadata != null && metadata.EntityName.Contains(text, StringComparison.OrdinalIgnoreCase);
-            };
-    }
-
-    public void SetMatrix(EntityCoordinates? coordinates, Angle? angle)
-    {
-        _shuttleEntity = coordinates?.EntityId;
-        RadarScreen.SetMatrix(coordinates, angle);
-    }
-=======
         // Modes are exclusive
         var group = new ButtonGroup();
->>>>>>> 694ae001
 
         NavModeButton.Group = group;
         MapModeButton.Group = group;
@@ -132,57 +66,16 @@
 
     private void ClearModes(ShuttleConsoleMode mode)
     {
-<<<<<<< HEAD
-        // TODO: We should check for changes so any existing highlighted doesn't delete.
-        // We also need to make up some pseudonumber as well for these.
-        _docks.Clear();
-
-        docks.Sort(new DockComparer());
-        foreach (var dock in docks)
-=======
         if (mode != ShuttleConsoleMode.Nav)
->>>>>>> 694ae001
         {
             NavContainer.Visible = false;
         }
 
         if (mode != ShuttleConsoleMode.Map)
         {
-<<<<<<< HEAD
-            var index = 1;
-
-            foreach (var state in gridDocks)
-            {
-                var pressed = state.Entity == DockingScreen.ViewedDock;
-
-                string name;
-                if (state.Name != null)
-                    name = state.Name;
-                else
-                    name = Loc.GetString("shuttle-console-dock-button", ("suffix", index));
-
-                if (state.Connected)
-                {
-                    name += " " + Loc.GetString("shuttle-console-docked");
-                }
-
-                var button = new Button()
-                {
-                    Text = name,
-                    ToggleMode = true,
-                    Pressed = pressed,
-                    Margin = new Thickness(0f, 1f),
-                };
-
-                if (pressed)
-                {
-                    _selectedDock = button;
-                }
-=======
             MapContainer.Visible = false;
             MapContainer.SetMap(MapId.Nullspace, Vector2.Zero);
         }
->>>>>>> 694ae001
 
         if (mode != ShuttleConsoleMode.Dock)
         {
@@ -228,29 +121,6 @@
     {
         if (_mode == mode)
             return;
-<<<<<<< HEAD
-        }
-
-        // Frontier - PR #795
-        ShuttleDesignation.Text = Loc.GetString("shuttle-console-unknown");
-        if (_entManager.TryGetComponent<MetaDataComponent>(_shuttleEntity, out var metadata))
-        {
-            var shipNameParts = metadata.EntityName.Split(' ');
-            var designation = shipNameParts[^1];
-            if (designation[2] == '-')
-            {
-                DisplayLabel.Text = string.Join(' ', shipNameParts[..^1]);
-                ShuttleDesignation.Text = designation;
-            }
-            else
-                DisplayLabel.Text = metadata.EntityName;
-
-            if (metadata.EntityPaused)
-                FTLTime += _timing.FrameTime;
-        }
-        // End Frontier - PR #795
-=======
->>>>>>> 694ae001
 
         _mode = mode;
         ClearModes(mode);
@@ -264,19 +134,12 @@
         Dock,
     }
 
-<<<<<<< HEAD
-        GridPosition.Text = $"{worldPos.X:0.0}, {worldPos.Y:0.0}";
-
-        // displayRot is between -180 and 180 deg, but aviation people like 0 to 360.
-        GridOrientation.Text = $"{((displayRot.Degrees+360) % 360):0.0}°";
-=======
     public void UpdateState(EntityUid owner, ShuttleBoundUserInterfaceState cState)
     {
         var coordinates = _entManager.GetCoordinates(cState.NavState.Coordinates);
         NavContainer.SetShuttle(coordinates?.EntityId);
         MapContainer.SetShuttle(coordinates?.EntityId);
         MapContainer.SetConsole(owner);
->>>>>>> 694ae001
 
         NavContainer.UpdateState(cState.NavState);
         MapContainer.UpdateState(cState.MapState);
