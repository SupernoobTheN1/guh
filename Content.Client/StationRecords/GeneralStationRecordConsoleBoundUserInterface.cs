--- conflicted
+++ resolved
@@ -1,11 +1,6 @@
 using Content.Shared.StationRecords;
-<<<<<<< HEAD
-using Robust.Client.GameObjects;
-using Robust.Client.UserInterface.Controls;
+using Robust.Client.UserInterface;
 using static Robust.Client.UserInterface.Controls.BaseButton;
-=======
-using Robust.Client.UserInterface;
->>>>>>> 9a68cf0b
 
 namespace Content.Client.StationRecords;
 
@@ -27,11 +22,12 @@
             SendMessage(new SelectStationRecord(key));
         _window.OnFiltersChanged += (type, filterValue) =>
             SendMessage(new SetStationRecordFilter(type, filterValue));
-        _window.OnJobAdd += OnJobsAdd;
-        _window.OnJobSubtract += OnJobsSubtract;
+        _window.OnJobAdd += OnJobsAdd; // Frontier: job modification buttons
+        _window.OnJobSubtract += OnJobsSubtract; // Frontier: job modification buttons
         _window.OnDeleted += id => SendMessage(new DeleteStationRecord(id));
     }
 
+    // Frontier: job modification buttons
     private void OnJobsAdd(ButtonEventArgs args)
     {
         if (args.Button.Parent?.Parent is not JobRow row || row.Job == null)
@@ -51,6 +47,7 @@
         AdjustStationJobMsg msg = new(row.Job, -1);
         SendMessage(msg);
     }
+    // End Frontier
     protected override void UpdateState(BoundUserInterfaceState state)
     {
         base.UpdateState(state);
