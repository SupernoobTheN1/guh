--- conflicted
+++ resolved
@@ -39,25 +39,14 @@
 
         private static HumanoidCharacterProfile CharlieCharlieson()
         {
-<<<<<<< HEAD
-            return new(
-                "Charlie Charlieson",
-                "The biggest boy around.",
-                "Human",
-                21,
-                Sex.Male,
-                Gender.Epicene,
-                27000,
-                new HumanoidCharacterAppearance(
-=======
             return new()
             {
                 Name = "Charlie Charlieson",
                 FlavorText = "The biggest boy around.",
                 Species = "Human",
                 Age = 21,
+                BankBalance = 27000,
                 Appearance = new(
->>>>>>> 6829630d
                     "Afro",
                     Color.Aqua,
                     "Shaved",
